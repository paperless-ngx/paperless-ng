import json
import math
import multiprocessing
import os
import re

from dotenv import load_dotenv

from django.utils.translation import gettext_lazy as _

# Tap paperless.conf if it's available
if os.path.exists("../paperless.conf"):
    load_dotenv("../paperless.conf")
elif os.path.exists("/etc/paperless.conf"):
    load_dotenv("/etc/paperless.conf")
elif os.path.exists("/usr/local/etc/paperless.conf"):
    load_dotenv("/usr/local/etc/paperless.conf")

# There are multiple levels of concurrency in paperless:
#  - Multiple consumers may be run in parallel.
#  - Each consumer may process multiple pages in parallel.
#  - Each Tesseract OCR run may spawn multiple threads to process a single page
#    slightly faster.
# The performance gains from having tesseract use multiple threads are minimal.
# However, when multiple pages are processed in parallel, the total number of
# OCR threads may exceed the number of available cpu cores, which will
# dramatically slow down the consumption process. This settings limits each
# Tesseract process to one thread.
os.environ['OMP_THREAD_LIMIT'] = "1"


def __get_boolean(key, default="NO"):
    """
    Return a boolean value based on whatever the user has supplied in the
    environment based on whether the value "looks like" it's True or not.
    """
    return bool(os.getenv(key, default).lower() in ("yes", "y", "1", "t", "true"))


# NEVER RUN WITH DEBUG IN PRODUCTION.
DEBUG = __get_boolean("PAPERLESS_DEBUG", "NO")


###############################################################################
# Directories                                                                 #
###############################################################################

BASE_DIR = os.path.dirname(os.path.dirname(os.path.abspath(__file__)))

STATIC_ROOT = os.getenv("PAPERLESS_STATICDIR", os.path.join(BASE_DIR, "..", "static"))

MEDIA_ROOT = os.getenv('PAPERLESS_MEDIA_ROOT', os.path.join(BASE_DIR, "..", "media"))
ORIGINALS_DIR = os.path.join(MEDIA_ROOT, "documents", "originals")
ARCHIVE_DIR = os.path.join(MEDIA_ROOT, "documents", "archive")
THUMBNAIL_DIR = os.path.join(MEDIA_ROOT, "documents", "thumbnails")

DATA_DIR = os.getenv('PAPERLESS_DATA_DIR', os.path.join(BASE_DIR, "..", "data"))

# Lock file for synchronizing changes to the MEDIA directory across multiple
# threads.
MEDIA_LOCK = os.path.join(MEDIA_ROOT, "media.lock")
INDEX_DIR = os.path.join(DATA_DIR, "index")
MODEL_FILE = os.path.join(DATA_DIR, "classification_model.pickle")

CONSUMPTION_DIR = os.getenv("PAPERLESS_CONSUMPTION_DIR", os.path.join(BASE_DIR, "..", "consume"))

# This will be created if it doesn't exist
SCRATCH_DIR = os.getenv("PAPERLESS_SCRATCH_DIR", "/tmp/paperless")

###############################################################################
# Application Definition                                                      #
###############################################################################

env_apps = os.getenv("PAPERLESS_APPS").split(",") if os.getenv("PAPERLESS_APPS") else []

INSTALLED_APPS = [
    "whitenoise.runserver_nostatic",

    "django.contrib.auth",
    "django.contrib.contenttypes",
    "django.contrib.sessions",
    "django.contrib.messages",
    "django.contrib.staticfiles",

    "corsheaders",
    "django_extensions",

    "paperless",
    "documents.apps.DocumentsConfig",
    "paperless_tesseract.apps.PaperlessTesseractConfig",
    "paperless_text.apps.PaperlessTextConfig",
    "paperless_tika.apps.PaperlessTikaConfig",
    "paperless_mail.apps.PaperlessMailConfig",

    "django.contrib.admin",

    "rest_framework",
    "rest_framework.authtoken",
    "django_filters",

    "django_q",

<<<<<<< HEAD
    "channels",

]
=======
] + env_apps
>>>>>>> 28dc93b2

REST_FRAMEWORK = {
    'DEFAULT_AUTHENTICATION_CLASSES': [
        'rest_framework.authentication.BasicAuthentication',
        'rest_framework.authentication.SessionAuthentication',
        'rest_framework.authentication.TokenAuthentication'
    ]
}

if DEBUG:
    REST_FRAMEWORK['DEFAULT_AUTHENTICATION_CLASSES'].append(
        'paperless.auth.AngularApiAuthenticationOverride'
    )

MIDDLEWARE = [
    'django.middleware.security.SecurityMiddleware',
    'whitenoise.middleware.WhiteNoiseMiddleware',
    'django.contrib.sessions.middleware.SessionMiddleware',
    'corsheaders.middleware.CorsMiddleware',
    'django.middleware.locale.LocaleMiddleware',
    'django.middleware.common.CommonMiddleware',
    'django.middleware.csrf.CsrfViewMiddleware',
    'django.contrib.auth.middleware.AuthenticationMiddleware',
    'django.contrib.messages.middleware.MessageMiddleware',
    'django.middleware.clickjacking.XFrameOptionsMiddleware',
]

ROOT_URLCONF = 'paperless.urls'

FORCE_SCRIPT_NAME = os.getenv("PAPERLESS_FORCE_SCRIPT_NAME")

WSGI_APPLICATION = 'paperless.wsgi.application'
ASGI_APPLICATION = "paperless.asgi.application"

STATIC_URL = os.getenv("PAPERLESS_STATIC_URL", "/static/")

# what is this used for?
TEMPLATES = [
    {
        'BACKEND': 'django.template.backends.django.DjangoTemplates',
        'DIRS': [],
        'APP_DIRS': True,
        'OPTIONS': {
            'context_processors': [
                'django.template.context_processors.debug',
                'django.template.context_processors.request',
                'django.contrib.auth.context_processors.auth',
                'django.contrib.messages.context_processors.messages',
            ],
        },
    },
]

CHANNEL_LAYERS = {
    "default": {
        "BACKEND": "channels_redis.core.RedisChannelLayer",
        "CONFIG": {
            "hosts": ["redis://localhost:6379"],
        },
    },
}

###############################################################################
# Security                                                                    #
###############################################################################

AUTO_LOGIN_USERNAME = os.getenv("PAPERLESS_AUTO_LOGIN_USERNAME")

if AUTO_LOGIN_USERNAME:
    _index = MIDDLEWARE.index('django.contrib.auth.middleware.AuthenticationMiddleware')
    # This overrides everything the auth middleware is doing but still allows
    # regular login in case the provided user does not exist.
    MIDDLEWARE.insert(_index+1, 'paperless.auth.AutoLoginMiddleware')


# We allow CORS from localhost:8080
CORS_ALLOWED_ORIGINS = tuple(os.getenv("PAPERLESS_CORS_ALLOWED_HOSTS", "http://localhost:8000").split(","))

if DEBUG:
    # Allow access from the angular development server during debugging
    CORS_ALLOWED_ORIGINS += ('http://localhost:4200',)

# The secret key has a default that should be fine so long as you're hosting
# Paperless on a closed network.  However, if you're putting this anywhere
# public, you should change the key to something unique and verbose.
SECRET_KEY = os.getenv(
    "PAPERLESS_SECRET_KEY",
    "e11fl1oa-*ytql8p)(06fbj4ukrlo+n7k&q5+$1md7i+mge=ee"
)

_allowed_hosts = os.getenv("PAPERLESS_ALLOWED_HOSTS")
if _allowed_hosts:
    ALLOWED_HOSTS = _allowed_hosts.split(",")
else:
    ALLOWED_HOSTS = ["*"]

AUTH_PASSWORD_VALIDATORS = [
    {
        'NAME': 'django.contrib.auth.password_validation.UserAttributeSimilarityValidator',
    },
    {
        'NAME': 'django.contrib.auth.password_validation.MinimumLengthValidator',
    },
    {
        'NAME': 'django.contrib.auth.password_validation.CommonPasswordValidator',
    },
    {
        'NAME': 'django.contrib.auth.password_validation.NumericPasswordValidator',
    },
]

# Disable Django's artificial limit on the number of form fields to submit at
# once. This is a protection against overloading the server, but since this is
# a self-hosted sort of gig, the benefits of being able to mass-delete a tonne
# of log entries outweight the benefits of such a safeguard.

DATA_UPLOAD_MAX_NUMBER_FIELDS = None

COOKIE_PREFIX = os.getenv("PAPERLESS_COOKIE_PREFIX", "")

CSRF_COOKIE_NAME = f"{COOKIE_PREFIX}csrftoken"
SESSION_COOKIE_NAME = f"{COOKIE_PREFIX}sessionid"
LANGUAGE_COOKIE_NAME = f"{COOKIE_PREFIX}django_language"

###############################################################################
# Database                                                                    #
###############################################################################

DATABASES = {
    "default": {
        "ENGINE": "django.db.backends.sqlite3",
        "NAME": os.path.join(
            DATA_DIR,
            "db.sqlite3"
        )
    }
}

if os.getenv("PAPERLESS_DBHOST"):
    # Have sqlite available as a second option for management commands
    # This is important when migrating to/from sqlite
    DATABASES['sqlite'] = DATABASES['default'].copy()

    DATABASES["default"] = {
        "ENGINE": "django.db.backends.postgresql_psycopg2",
        "HOST": os.getenv("PAPERLESS_DBHOST"),
        "NAME": os.getenv("PAPERLESS_DBNAME", "paperless"),
        "USER": os.getenv("PAPERLESS_DBUSER", "paperless"),
        "PASSWORD": os.getenv("PAPERLESS_DBPASS", "paperless"),
    }
    if os.getenv("PAPERLESS_DBPORT"):
        DATABASES["default"]["PORT"] = os.getenv("PAPERLESS_DBPORT")

###############################################################################
# Internationalization                                                        #
###############################################################################

LANGUAGE_CODE = 'en-us'

LANGUAGES = [
    ("en-us", _("English")),
    ("de", _("German")),
    ("nl-nl", _("Dutch")),
    ("fr", _("French"))
]

LOCALE_PATHS = [
    os.path.join(BASE_DIR, "locale")
]

TIME_ZONE = os.getenv("PAPERLESS_TIME_ZONE", "UTC")

USE_I18N = True

USE_L10N = True

USE_TZ = True

###############################################################################
# Logging                                                                     #
###############################################################################

DISABLE_DBHANDLER = __get_boolean("PAPERLESS_DISABLE_DBHANDLER")

LOGGING = {
    "version": 1,
    "disable_existing_loggers": False,
    'formatters': {
        'verbose': {
            'format': '{levelname} {asctime} {module} {message}',
            'style': '{',
        },
        'simple': {
            'format': '{levelname} {message}',
            'style': '{',
        },
    },
    "handlers": {
        "db": {
            "level": "DEBUG",
            "class": "documents.loggers.PaperlessHandler",
        },
        "console": {
            "level": "INFO",
            "class": "logging.StreamHandler",
            "formatter": "verbose",
        }
    },
    "root": {
        "handlers": ["console"],
        "level": "DEBUG",
    },
    "loggers": {
        "documents": {
            "handlers": ["db"],
            "propagate": True,
        },
        "paperless_mail": {
            "handlers": ["db"],
            "propagate": True,
        },
        "paperless_tesseract": {
            "handlers": ["db"],
            "propagate": True,
        },
    },
}

###############################################################################
# Task queue                                                                  #
###############################################################################


# Sensible defaults for multitasking:
# use a fair balance between worker processes and threads epr worker so that
# both consuming many documents in parallel and consuming large documents is
# reasonably fast.
# Favors threads per worker on smaller systems and never exceeds cpu_count()
# in total.

def default_task_workers():
    try:
        return max(
            math.floor(math.sqrt(multiprocessing.cpu_count())),
            1
        )
    except NotImplementedError:
        return 1


TASK_WORKERS = int(os.getenv("PAPERLESS_TASK_WORKERS", default_task_workers()))

Q_CLUSTER = {
    'name': 'paperless',
    'catch_up': False,
    'workers': TASK_WORKERS,
    'redis': os.getenv("PAPERLESS_REDIS", "redis://localhost:6379")
}


def default_threads_per_worker():
    try:
        return max(
            math.floor(multiprocessing.cpu_count() / TASK_WORKERS),
            1
        )
    except NotImplementedError:
        return 1


THREADS_PER_WORKER = os.getenv("PAPERLESS_THREADS_PER_WORKER", default_threads_per_worker())

###############################################################################
# Paperless Specific Settings                                                 #
###############################################################################

CONSUMER_POLLING = int(os.getenv("PAPERLESS_CONSUMER_POLLING", 0))

CONSUMER_DELETE_DUPLICATES = __get_boolean("PAPERLESS_CONSUMER_DELETE_DUPLICATES")

CONSUMER_RECURSIVE = __get_boolean("PAPERLESS_CONSUMER_RECURSIVE")

CONSUMER_SUBDIRS_AS_TAGS = __get_boolean("PAPERLESS_CONSUMER_SUBDIRS_AS_TAGS")

OPTIMIZE_THUMBNAILS = __get_boolean("PAPERLESS_OPTIMIZE_THUMBNAILS", "true")

OCR_PAGES = int(os.getenv('PAPERLESS_OCR_PAGES', 0))

# The default language that tesseract will attempt to use when parsing
# documents.  It should be a 3-letter language code consistent with ISO 639.
OCR_LANGUAGE = os.getenv("PAPERLESS_OCR_LANGUAGE", "eng")

# OCRmyPDF --output-type options are available.
# TODO: validate this setting.
OCR_OUTPUT_TYPE = os.getenv("PAPERLESS_OCR_OUTPUT_TYPE", "pdfa")

# skip. redo, force
# TODO: validate this.
OCR_MODE = os.getenv("PAPERLESS_OCR_MODE", "skip")

OCR_IMAGE_DPI = os.getenv("PAPERLESS_OCR_IMAGE_DPI")

OCR_USER_ARGS = os.getenv("PAPERLESS_OCR_USER_ARGS", "{}")

# GNUPG needs a home directory for some reason
GNUPG_HOME = os.getenv("HOME", "/tmp")

# Convert is part of the ImageMagick package
CONVERT_BINARY = os.getenv("PAPERLESS_CONVERT_BINARY", "convert")
CONVERT_TMPDIR = os.getenv("PAPERLESS_CONVERT_TMPDIR")
CONVERT_MEMORY_LIMIT = os.getenv("PAPERLESS_CONVERT_MEMORY_LIMIT")

GS_BINARY = os.getenv("PAPERLESS_GS_BINARY", "gs")

OPTIPNG_BINARY = os.getenv("PAPERLESS_OPTIPNG_BINARY", "optipng")


# Pre-2.x versions of Paperless stored your documents locally with GPG
# encryption, but that is no longer the default.  This behaviour is still
# available, but it must be explicitly enabled by setting
# `PAPERLESS_PASSPHRASE` in your environment or config file.  The default is to
# store these files unencrypted.
#
# Translation:
# * If you're a new user, you can safely ignore this setting.
# * If you're upgrading from 1.x, this must be set, OR you can run
#   `./manage.py change_storage_type gpg unencrypted` to decrypt your files,
#   after which you can unset this value.
PASSPHRASE = os.getenv("PAPERLESS_PASSPHRASE")

# Trigger a script after every successful document consumption?
PRE_CONSUME_SCRIPT = os.getenv("PAPERLESS_PRE_CONSUME_SCRIPT")
POST_CONSUME_SCRIPT = os.getenv("PAPERLESS_POST_CONSUME_SCRIPT")

# Specify the default date order (for autodetected dates)
DATE_ORDER = os.getenv("PAPERLESS_DATE_ORDER", "DMY")
FILENAME_DATE_ORDER = os.getenv("PAPERLESS_FILENAME_DATE_ORDER")

# Transformations applied before filename parsing
FILENAME_PARSE_TRANSFORMS = []
for t in json.loads(os.getenv("PAPERLESS_FILENAME_PARSE_TRANSFORMS", "[]")):
    FILENAME_PARSE_TRANSFORMS.append((re.compile(t["pattern"]), t["repl"]))

# TODO: this should not have a prefix.
# Specify the filename format for out files
PAPERLESS_FILENAME_FORMAT = os.getenv("PAPERLESS_FILENAME_FORMAT")

THUMBNAIL_FONT_NAME = os.getenv("PAPERLESS_THUMBNAIL_FONT_NAME", "/usr/share/fonts/liberation/LiberationSerif-Regular.ttf")

# Tika settings
PAPERLESS_TIKA_ENABLED = __get_boolean("PAPERLESS_TIKA_ENABLED", "NO")
PAPERLESS_TIKA_ENDPOINT = os.getenv("PAPERLESS_TIKA_ENDPOINT", "http://localhost:9998")
PAPERLESS_TIKA_GOTENBERG_ENDPOINT = os.getenv(
    "PAPERLESS_TIKA_GOTENBERG_ENDPOINT", "http://localhost:3000"
)<|MERGE_RESOLUTION|>--- conflicted
+++ resolved
@@ -100,13 +100,9 @@
 
     "django_q",
 
-<<<<<<< HEAD
     "channels",
 
-]
-=======
 ] + env_apps
->>>>>>> 28dc93b2
 
 REST_FRAMEWORK = {
     'DEFAULT_AUTHENTICATION_CLASSES': [
