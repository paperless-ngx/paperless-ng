from django.conf.urls import include
from django.contrib import admin
from django.contrib.auth.decorators import login_required
from django.urls import path, re_path
from django.views.decorators.csrf import csrf_exempt
from django.views.generic import RedirectView
from rest_framework.authtoken import views
from rest_framework.routers import DefaultRouter

from documents.views import (
    CorrespondentViewSet,
    DocumentViewSet,
    LogViewSet,
    TagViewSet,
    DocumentTypeViewSet,
    SearchView,
    IndexView,
    SearchAutoCompleteView,
    StatisticsView,
    PostDocumentView,
<<<<<<< HEAD
    BulkEditView
=======
    SavedViewViewSet
>>>>>>> f0738389
)
from paperless.views import FaviconView

api_router = DefaultRouter()
api_router.register(r"correspondents", CorrespondentViewSet)
api_router.register(r"document_types", DocumentTypeViewSet)
api_router.register(r"documents", DocumentViewSet)
api_router.register(r"logs", LogViewSet)
api_router.register(r"tags", TagViewSet)
api_router.register(r"saved_views", SavedViewViewSet)


urlpatterns = [
    re_path(r"^api/", include([
        re_path(r"^auth/",
                include(('rest_framework.urls', 'rest_framework'),
                        namespace="rest_framework")),

        re_path(r"^search/autocomplete/",
                SearchAutoCompleteView.as_view(),
                name="autocomplete"),

        re_path(r"^search/",
                SearchView.as_view(),
                name="search"),

        re_path(r"^statistics/",
                StatisticsView.as_view(),
                name="statistics"),

        re_path(r"^documents/post_document/", PostDocumentView.as_view(),
                name="post_document"),


        re_path(r"^documents/bulk_edit/", BulkEditView.as_view(),
                name="bulk_edit"),

        path('token/', views.obtain_auth_token)

    ] + api_router.urls)),

    re_path(r"^favicon.ico$", FaviconView.as_view(), name="favicon"),

    re_path(r"admin/", admin.site.urls),

    re_path(r"^fetch/", include([
        re_path(
            r"^doc/(?P<pk>\d+)$",
            RedirectView.as_view(url='/api/documents/%(pk)s/download/'),
        ),
        re_path(
            r"^thumb/(?P<pk>\d+)$",
            RedirectView.as_view(url='/api/documents/%(pk)s/thumb/'),
        ),
        re_path(
            r"^preview/(?P<pk>\d+)$",
            RedirectView.as_view(url='/api/documents/%(pk)s/preview/'),
        ),
    ])),

    re_path(r"^push$", csrf_exempt(
        RedirectView.as_view(url='/api/documents/post_document/'))),

    # Frontend assets TODO: this is pretty bad, but it works.
    path('assets/<path:path>',
         RedirectView.as_view(url='/static/frontend/assets/%(path)s')),

    # login, logout
    path('accounts/', include('django.contrib.auth.urls')),

    # Root of the Frontent
    re_path(r".*", login_required(IndexView.as_view())),
]

# Text in each page's <h1> (and above login form).
admin.site.site_header = 'Paperless-ng'
# Text at the end of each page's <title>.
admin.site.site_title = 'Paperless-ng'
# Text at the top of the admin index page.
admin.site.index_title = 'Paperless-ng administration'<|MERGE_RESOLUTION|>--- conflicted
+++ resolved
@@ -18,11 +18,8 @@
     SearchAutoCompleteView,
     StatisticsView,
     PostDocumentView,
-<<<<<<< HEAD
+    SavedViewViewSet,
     BulkEditView
-=======
-    SavedViewViewSet
->>>>>>> f0738389
 )
 from paperless.views import FaviconView
 
