--- conflicted
+++ resolved
@@ -151,13 +151,8 @@
 
 
 class ProfileSerializer(serializers.ModelSerializer):
-<<<<<<< HEAD
-    email = serializers.EmailField(allow_null=False)
+    email = serializers.EmailField(allow_blank=True, required=False)
     password = ObfuscatedPasswordField(required=False, allow_null=False)
-=======
-    email = serializers.EmailField(allow_blank=True, required=False)
-    password = ObfuscatedUserPasswordField(required=False, allow_null=False)
->>>>>>> 4b6b28f3
     auth_token = serializers.SlugRelatedField(read_only=True, slug_field="key")
     social_accounts = SocialAccountSerializer(
         many=True,
