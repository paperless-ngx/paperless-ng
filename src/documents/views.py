import json
import logging
import os
import tempfile
import urllib
import uuid
import zipfile
from datetime import datetime
from time import mktime
from unicodedata import normalize
from urllib.parse import quote

from django.conf import settings
from django.contrib.auth.models import User
from django.db.models import Case
from django.db.models import Count
from django.db.models import IntegerField
from django.db.models import Max
from django.db.models import When
from django.db.models.functions import Lower
from django.http import Http404
from django.http import HttpResponse
from django.http import HttpResponseBadRequest
from django.utils.decorators import method_decorator
from django.utils.translation import get_language
from django.views.decorators.cache import cache_control
from django.views.generic import TemplateView
from django_filters.rest_framework import DjangoFilterBackend
from django_q.tasks import async_task
from packaging import version as packaging_version
from paperless import version
from paperless.db import GnuPG
from paperless.views import StandardPagination
from rest_framework import parsers
from rest_framework.decorators import action
from rest_framework.exceptions import NotFound
from rest_framework.filters import OrderingFilter
from rest_framework.filters import SearchFilter
from rest_framework.generics import GenericAPIView
from rest_framework.mixins import DestroyModelMixin
from rest_framework.mixins import ListModelMixin
from rest_framework.mixins import RetrieveModelMixin
from rest_framework.mixins import UpdateModelMixin
from rest_framework.permissions import IsAuthenticated
from rest_framework.response import Response
from rest_framework.views import APIView
from rest_framework.viewsets import GenericViewSet
from rest_framework.viewsets import ModelViewSet
from rest_framework.viewsets import ViewSet

from .bulk_download import ArchiveOnlyStrategy
from .bulk_download import OriginalAndArchiveStrategy
from .bulk_download import OriginalsOnlyStrategy
from .classifier import load_classifier
from .filters import CorrespondentFilterSet
from .filters import DocumentFilterSet
from .filters import DocumentTypeFilterSet
from .filters import StoragePathFilterSet
from .filters import TagFilterSet
from .matching import match_correspondents
from .matching import match_document_types
from .matching import match_storage_pathes
from .matching import match_tags
from .models import Correspondent
from .models import Document
from .models import DocumentType
from .models import SavedView
from .models import StoragePath
from .models import Tag
from .parsers import get_parser_class_for_mime_type
from .serialisers import BulkDownloadSerializer
from .serialisers import BulkEditSerializer
from .serialisers import CorrespondentSerializer
from .serialisers import DocumentListSerializer
from .serialisers import DocumentSerializer
from .serialisers import DocumentTypeSerializer
from .serialisers import PostDocumentSerializer
from .serialisers import SavedViewSerializer
from .serialisers import StoragePathSerializer
from .serialisers import TagSerializer
from .serialisers import TagSerializerVersion1
from .serialisers import UiSettingsViewSerializer

logger = logging.getLogger("paperless.api")


class IndexView(TemplateView):
    template_name = "index.html"

    def get_frontend_language(self):
        if hasattr(
            self.request.user,
            "ui_settings",
        ) and self.request.user.ui_settings.settings.get("language"):
            lang = self.request.user.ui_settings.settings.get("language")
        else:
            lang = get_language()
        # This is here for the following reason:
        # Django identifies languages in the form "en-us"
        # However, angular generates locales as "en-US".
        # this translates between these two forms.
        if "-" in lang:
            first = lang[: lang.index("-")]
            second = lang[lang.index("-") + 1 :]
            return f"{first}-{second.upper()}"
        else:
            return lang

    def get_context_data(self, **kwargs):
        context = super().get_context_data(**kwargs)
        context["cookie_prefix"] = settings.COOKIE_PREFIX
        context["username"] = self.request.user.username
        context["full_name"] = self.request.user.get_full_name()
        context["styles_css"] = f"frontend/{self.get_frontend_language()}/styles.css"
        context["runtime_js"] = f"frontend/{self.get_frontend_language()}/runtime.js"
        context[
            "polyfills_js"
        ] = f"frontend/{self.get_frontend_language()}/polyfills.js"
        context["main_js"] = f"frontend/{self.get_frontend_language()}/main.js"
        context[
            "webmanifest"
        ] = f"frontend/{self.get_frontend_language()}/manifest.webmanifest"  # noqa: E501
        context[
            "apple_touch_icon"
        ] = f"frontend/{self.get_frontend_language()}/apple-touch-icon.png"  # noqa: E501
        return context


class CorrespondentViewSet(ModelViewSet):
    model = Correspondent

    queryset = Correspondent.objects.annotate(
        document_count=Count("documents"),
        last_correspondence=Max("documents__created"),
    ).order_by(Lower("name"))

    serializer_class = CorrespondentSerializer
    pagination_class = StandardPagination
    permission_classes = (IsAuthenticated,)
    filter_backends = (DjangoFilterBackend, OrderingFilter)
    filterset_class = CorrespondentFilterSet
    ordering_fields = (
        "name",
        "matching_algorithm",
        "match",
        "document_count",
        "last_correspondence",
    )


class TagViewSet(ModelViewSet):
    model = Tag

    queryset = Tag.objects.annotate(document_count=Count("documents")).order_by(
        Lower("name"),
    )

    def get_serializer_class(self):
        if int(self.request.version) == 1:
            return TagSerializerVersion1
        else:
            return TagSerializer

    pagination_class = StandardPagination
    permission_classes = (IsAuthenticated,)
    filter_backends = (DjangoFilterBackend, OrderingFilter)
    filterset_class = TagFilterSet
    ordering_fields = ("name", "matching_algorithm", "match", "document_count")


class DocumentTypeViewSet(ModelViewSet):
    model = DocumentType

    queryset = DocumentType.objects.annotate(
        document_count=Count("documents"),
    ).order_by(Lower("name"))

    serializer_class = DocumentTypeSerializer
    pagination_class = StandardPagination
    permission_classes = (IsAuthenticated,)
    filter_backends = (DjangoFilterBackend, OrderingFilter)
    filterset_class = DocumentTypeFilterSet
    ordering_fields = ("name", "matching_algorithm", "match", "document_count")


class DocumentViewSet(
    RetrieveModelMixin,
    UpdateModelMixin,
    DestroyModelMixin,
    ListModelMixin,
    GenericViewSet,
):
    model = Document
    queryset = Document.objects.all()
    serializer_class = DocumentSerializer
    pagination_class = StandardPagination
    permission_classes = (IsAuthenticated,)
    filter_backends = (DjangoFilterBackend, SearchFilter, OrderingFilter)
    filterset_class = DocumentFilterSet
    search_fields = ("title", "correspondent__name", "content")
    ordering_fields = (
        "id",
        "title",
        "correspondent__name",
        "document_type__name",
        "created",
        "modified",
        "added",
        "archive_serial_number",
    )

    def get_queryset(self):
        return Document.objects.distinct()

    def get_serializer(self, *args, **kwargs):
        fields_param = self.request.query_params.get("fields", None)
        if fields_param:
            fields = fields_param.split(",")
        else:
            fields = None
        serializer_class = self.get_serializer_class()
        kwargs.setdefault("context", self.get_serializer_context())
        kwargs.setdefault("fields", fields)
        return serializer_class(*args, **kwargs)

    def update(self, request, *args, **kwargs):
        response = super().update(request, *args, **kwargs)
        from documents import index

        index.add_or_update_document(self.get_object())
        return response

    def destroy(self, request, *args, **kwargs):
        from documents import index

        index.remove_document_from_index(self.get_object())
        return super().destroy(request, *args, **kwargs)

    @staticmethod
    def original_requested(request):
        return (
            "original" in request.query_params
            and request.query_params["original"] == "true"
        )

    def file_response(self, pk, request, disposition):
        doc = Document.objects.get(id=pk)
        if not self.original_requested(request) and doc.has_archive_version:
            file_handle = doc.archive_file
            filename = doc.get_public_filename(archive=True)
            mime_type = "application/pdf"
        else:
            file_handle = doc.source_file
            filename = doc.get_public_filename()
            mime_type = doc.mime_type

        if doc.storage_type == Document.STORAGE_TYPE_GPG:
            file_handle = GnuPG.decrypted(file_handle)

        response = HttpResponse(file_handle, content_type=mime_type)
        # Firefox is not able to handle unicode characters in filename field
        # RFC 5987 addresses this issue
        # see https://datatracker.ietf.org/doc/html/rfc5987#section-4.2
        filename_normalized = normalize("NFKD", filename).encode("ascii", "ignore")
        filename_encoded = quote(filename)
        content_disposition = (
            f"{disposition}; "
            f'filename="{filename_normalized}"; '
            f"filename*=utf-8''{filename_encoded}"
        )
        response["Content-Disposition"] = content_disposition
        return response

    def get_metadata(self, file, mime_type):
        if not os.path.isfile(file):
            return None

        parser_class = get_parser_class_for_mime_type(mime_type)
        if parser_class:
            parser = parser_class(progress_callback=None, logging_group=None)

            try:
                return parser.extract_metadata(file, mime_type)
            except Exception:
                # TODO: cover GPG errors, remove later.
                return []
        else:
            return []

    def get_filesize(self, filename):
        if os.path.isfile(filename):
            return os.stat(filename).st_size
        else:
            return None

    @action(methods=["get"], detail=True)
    def metadata(self, request, pk=None):
        try:
            doc = Document.objects.get(pk=pk)
        except Document.DoesNotExist:
            raise Http404()

        meta = {
            "original_checksum": doc.checksum,
            "original_size": self.get_filesize(doc.source_path),
            "original_mime_type": doc.mime_type,
            "media_filename": doc.filename,
            "has_archive_version": doc.has_archive_version,
            "original_metadata": self.get_metadata(doc.source_path, doc.mime_type),
            "archive_checksum": doc.archive_checksum,
            "archive_media_filename": doc.archive_filename,
        }

        if doc.has_archive_version:
            meta["archive_size"] = self.get_filesize(doc.archive_path)
            meta["archive_metadata"] = self.get_metadata(
                doc.archive_path,
                "application/pdf",
            )
        else:
            meta["archive_size"] = None
            meta["archive_metadata"] = None

        return Response(meta)

    @action(methods=["get"], detail=True)
    def suggestions(self, request, pk=None):
        try:
            doc = Document.objects.get(pk=pk)
        except Document.DoesNotExist:
            raise Http404()

        classifier = load_classifier()

        return Response(
            {
                "correspondents": [c.id for c in match_correspondents(doc, classifier)],
                "tags": [t.id for t in match_tags(doc, classifier)],
                "document_types": [
                    dt.id for dt in match_document_types(doc, classifier)
                ],
                "storage_pathes": [
                    dt.id for dt in match_storage_pathes(doc, classifier)
                ],
            },
        )

    @action(methods=["get"], detail=True)
    def preview(self, request, pk=None):
        try:
            response = self.file_response(pk, request, "inline")
            return response
        except (FileNotFoundError, Document.DoesNotExist):
            raise Http404()

    @action(methods=["get"], detail=True)
    @method_decorator(cache_control(public=False, max_age=315360000))
    def thumb(self, request, pk=None):
        try:
            doc = Document.objects.get(id=pk)
            if doc.storage_type == Document.STORAGE_TYPE_GPG:
                handle = GnuPG.decrypted(doc.thumbnail_file)
            else:
                handle = doc.thumbnail_file
            # TODO: Send ETag information and use that to send new thumbnails
            #  if available
            return HttpResponse(handle, content_type="image/png")
        except (FileNotFoundError, Document.DoesNotExist):
            raise Http404()

    @action(methods=["get"], detail=True)
    def download(self, request, pk=None):
        try:
            return self.file_response(pk, request, "attachment")
        except (FileNotFoundError, Document.DoesNotExist):
            raise Http404()


class SearchResultSerializer(DocumentSerializer):
    def to_representation(self, instance):
        doc = Document.objects.get(id=instance["id"])
        r = super().to_representation(doc)
        r["__search_hit__"] = {
            "score": instance.score,
            "highlights": instance.highlights("content", text=doc.content)
            if doc
            else None,
            "rank": instance.rank,
        }

        return r


class UnifiedSearchViewSet(DocumentViewSet):
    def __init__(self, *args, **kwargs):
        super().__init__(*args, **kwargs)
        self.searcher = None

    def get_serializer_class(self):
        if self._is_search_request():
            return SearchResultSerializer
        else:
            return DocumentSerializer

    def _is_search_request(self):
        return (
            "query" in self.request.query_params
            or "more_like_id" in self.request.query_params
        )

    def filter_queryset(self, queryset):
        if self._is_search_request():
            from documents import index

            if "query" in self.request.query_params:
                query_class = index.DelayedFullTextQuery
            elif "more_like_id" in self.request.query_params:
                query_class = index.DelayedMoreLikeThisQuery
            else:
                raise ValueError()

            return query_class(
                self.searcher,
                self.request.query_params,
                self.paginator.get_page_size(self.request),
            )
        else:
            return super().filter_queryset(queryset)

    def list(self, request, *args, **kwargs):
        if self._is_search_request():
            from documents import index

            try:
                with index.open_index_searcher() as s:
                    self.searcher = s
                    return super().list(request)
            except NotFound:
                raise
            except Exception as e:
                return HttpResponseBadRequest(str(e))
        else:
            return super().list(request)


class LogViewSet(ViewSet):

    permission_classes = (IsAuthenticated,)

    log_files = ["paperless", "mail"]

    def retrieve(self, request, pk=None, *args, **kwargs):
        if pk not in self.log_files:
            raise Http404()

        filename = os.path.join(settings.LOGGING_DIR, f"{pk}.log")

        if not os.path.isfile(filename):
            raise Http404()

        with open(filename) as f:
            lines = [line.rstrip() for line in f.readlines()]

        return Response(lines)

    def list(self, request, *args, **kwargs):
        return Response(self.log_files)


class SavedViewViewSet(ModelViewSet):
    model = SavedView

    queryset = SavedView.objects.all()
    serializer_class = SavedViewSerializer
    pagination_class = StandardPagination
    permission_classes = (IsAuthenticated,)

    def get_queryset(self):
        user = self.request.user
        return SavedView.objects.filter(user=user)

    def perform_create(self, serializer):
        serializer.save(user=self.request.user)


class BulkEditView(GenericAPIView):

    permission_classes = (IsAuthenticated,)
    serializer_class = BulkEditSerializer
    parser_classes = (parsers.JSONParser,)

    def post(self, request, *args, **kwargs):
        serializer = self.get_serializer(data=request.data)
        serializer.is_valid(raise_exception=True)

        method = serializer.validated_data.get("method")
        parameters = serializer.validated_data.get("parameters")
        documents = serializer.validated_data.get("documents")

        try:
            # TODO: parameter validation
            result = method(documents, **parameters)
            return Response({"result": result})
        except Exception as e:
            return HttpResponseBadRequest(str(e))


class PostDocumentView(GenericAPIView):

    permission_classes = (IsAuthenticated,)
    serializer_class = PostDocumentSerializer
    parser_classes = (parsers.MultiPartParser,)

    def post(self, request, *args, **kwargs):

        serializer = self.get_serializer(data=request.data)
        serializer.is_valid(raise_exception=True)

        doc_name, doc_data = serializer.validated_data.get("document")
        correspondent_id = serializer.validated_data.get("correspondent")
        document_type_id = serializer.validated_data.get("document_type")
        tag_ids = serializer.validated_data.get("tags")
        title = serializer.validated_data.get("title")
        created = serializer.validated_data.get("created")

        t = int(mktime(datetime.now().timetuple()))

        os.makedirs(settings.SCRATCH_DIR, exist_ok=True)

        with tempfile.NamedTemporaryFile(
            prefix="paperless-upload-",
            dir=settings.SCRATCH_DIR,
            delete=False,
        ) as f:
            f.write(doc_data)
            os.utime(f.name, times=(t, t))
            temp_filename = f.name

        task_id = str(uuid.uuid4())

        async_task(
            "documents.tasks.consume_file",
            temp_filename,
            override_filename=doc_name,
            override_title=title,
            override_correspondent_id=correspondent_id,
            override_document_type_id=document_type_id,
            override_tag_ids=tag_ids,
            task_id=task_id,
            task_name=os.path.basename(doc_name)[:100],
            override_created=created,
        )

        return Response("OK")


class SelectionDataView(GenericAPIView):

    permission_classes = (IsAuthenticated,)
    serializer_class = DocumentListSerializer
    parser_classes = (parsers.MultiPartParser, parsers.JSONParser)

    def post(self, request, format=None):
        serializer = self.get_serializer(data=request.data)
        serializer.is_valid(raise_exception=True)

        ids = serializer.validated_data.get("documents")

        correspondents = Correspondent.objects.annotate(
            document_count=Count(
                Case(When(documents__id__in=ids, then=1), output_field=IntegerField()),
            ),
        )

        tags = Tag.objects.annotate(
            document_count=Count(
                Case(When(documents__id__in=ids, then=1), output_field=IntegerField()),
            ),
        )

        types = DocumentType.objects.annotate(
            document_count=Count(
                Case(When(documents__id__in=ids, then=1), output_field=IntegerField()),
            ),
        )

        storage_pathes = StoragePath.objects.annotate(
            document_count=Count(
                Case(When(documents__id__in=ids, then=1), output_field=IntegerField()),
            ),
        )

        r = Response(
            {
                "selected_correspondents": [
                    {"id": t.id, "document_count": t.document_count}
                    for t in correspondents
                ],
                "selected_tags": [
                    {"id": t.id, "document_count": t.document_count} for t in tags
                ],
                "selected_document_types": [
                    {"id": t.id, "document_count": t.document_count} for t in types
                ],
                "selected_storage_pathes": [
                    {"id": t.id, "document_count": t.document_count}
                    for t in storage_pathes
                ],
            },
        )

        return r


class SearchAutoCompleteView(APIView):

    permission_classes = (IsAuthenticated,)

    def get(self, request, format=None):
        if "term" in request.query_params:
            term = request.query_params["term"]
        else:
            return HttpResponseBadRequest("Term required")

        if "limit" in request.query_params:
            limit = int(request.query_params["limit"])
            if limit <= 0:
                return HttpResponseBadRequest("Invalid limit")
        else:
            limit = 10

        from documents import index

        ix = index.open_index()

        return Response(index.autocomplete(ix, term, limit))


class StatisticsView(APIView):

    permission_classes = (IsAuthenticated,)

    def get(self, request, format=None):
        documents_total = Document.objects.all().count()
        if Tag.objects.filter(is_inbox_tag=True).exists():
            documents_inbox = (
                Document.objects.filter(tags__is_inbox_tag=True).distinct().count()
            )
        else:
            documents_inbox = None

        return Response(
            {
                "documents_total": documents_total,
                "documents_inbox": documents_inbox,
            },
        )


class BulkDownloadView(GenericAPIView):

    permission_classes = (IsAuthenticated,)
    serializer_class = BulkDownloadSerializer
    parser_classes = (parsers.JSONParser,)

    def post(self, request, format=None):
        serializer = self.get_serializer(data=request.data)
        serializer.is_valid(raise_exception=True)

        ids = serializer.validated_data.get("documents")
        compression = serializer.validated_data.get("compression")
        content = serializer.validated_data.get("content")

        os.makedirs(settings.SCRATCH_DIR, exist_ok=True)
        temp = tempfile.NamedTemporaryFile(
            dir=settings.SCRATCH_DIR,
            suffix="-compressed-archive",
            delete=False,
        )

        if content == "both":
            strategy_class = OriginalAndArchiveStrategy
        elif content == "originals":
            strategy_class = OriginalsOnlyStrategy
        else:
            strategy_class = ArchiveOnlyStrategy

        with zipfile.ZipFile(temp.name, "w", compression) as zipf:
            strategy = strategy_class(zipf)
            for id in ids:
                doc = Document.objects.get(id=id)
                strategy.add_document(doc)

        with open(temp.name, "rb") as f:
            response = HttpResponse(f, content_type="application/zip")
            response["Content-Disposition"] = '{}; filename="{}"'.format(
                "attachment",
                "documents.zip",
            )

            return response


class RemoteVersionView(GenericAPIView):
    def get(self, request, format=None):
        remote_version = "0.0.0"
        is_greater_than_current = False
        current_version = packaging_version.parse(version.__full_version_str__)
        # TODO: this can likely be removed when frontend settings are saved to DB
        feature_is_set = settings.ENABLE_UPDATE_CHECK != "default"
        if feature_is_set and settings.ENABLE_UPDATE_CHECK:
            try:
                req = urllib.request.Request(
                    "https://api.github.com/repos/paperless-ngx/"
                    "paperless-ngx/releases/latest",
                )
                # Ensure a JSON response
                req.add_header("Accept", "application/json")

                with urllib.request.urlopen(req) as response:
                    remote = response.read().decode("utf-8")
                try:
                    remote_json = json.loads(remote)
                    remote_version = remote_json["tag_name"]
                    # Basically PEP 616 but that only went in 3.9
                    if remote_version.startswith("ngx-"):
                        remote_version = remote_version[len("ngx-") :]
                except ValueError:
                    logger.debug("An error occurred parsing remote version json")
            except urllib.error.URLError:
                logger.debug("An error occurred checking for available updates")

            is_greater_than_current = (
                packaging_version.parse(
                    remote_version,
                )
                > current_version
            )

        return Response(
            {
                "version": remote_version,
                "update_available": is_greater_than_current,
                "feature_is_set": feature_is_set,
            },
        )


<<<<<<< HEAD
class StoragePathViewSet(ModelViewSet):
    model = DocumentType

    queryset = StoragePath.objects.annotate(document_count=Count("documents")).order_by(
        Lower("name"),
    )

    serializer_class = StoragePathSerializer
    pagination_class = StandardPagination
    permission_classes = (IsAuthenticated,)
    filter_backends = (DjangoFilterBackend, OrderingFilter)
    filterset_class = StoragePathFilterSet
    ordering_fields = ("name", "path", "matching_algorithm", "match", "document_count")
=======
class UiSettingsView(GenericAPIView):

    permission_classes = (IsAuthenticated,)
    serializer_class = UiSettingsViewSerializer

    def get(self, request, format=None):
        serializer = self.get_serializer(data=request.data)
        serializer.is_valid(raise_exception=True)

        user = User.objects.get(pk=request.user.id)
        displayname = user.username
        if user.first_name or user.last_name:
            displayname = " ".join([user.first_name, user.last_name])
        settings = {}
        if hasattr(user, "ui_settings"):
            settings = user.ui_settings.settings
        return Response(
            {
                "user_id": user.id,
                "username": user.username,
                "display_name": displayname,
                "settings": settings,
            },
        )

    def post(self, request, format=None):
        serializer = self.get_serializer(data=request.data)
        serializer.is_valid(raise_exception=True)

        serializer.save(user=self.request.user)

        return Response(
            {
                "success": True,
            },
        )
>>>>>>> 998ca64c
<|MERGE_RESOLUTION|>--- conflicted
+++ resolved
@@ -746,7 +746,6 @@
         )
 
 
-<<<<<<< HEAD
 class StoragePathViewSet(ModelViewSet):
     model = DocumentType
 
@@ -760,7 +759,8 @@
     filter_backends = (DjangoFilterBackend, OrderingFilter)
     filterset_class = StoragePathFilterSet
     ordering_fields = ("name", "path", "matching_algorithm", "match", "document_count")
-=======
+
+
 class UiSettingsView(GenericAPIView):
 
     permission_classes = (IsAuthenticated,)
@@ -796,5 +796,4 @@
             {
                 "success": True,
             },
-        )
->>>>>>> 998ca64c
+        )