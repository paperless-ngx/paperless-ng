import math
import re

import magic
from django.utils.text import slugify
from django.utils.translation import gettext as _
from rest_framework import serializers
from rest_framework.fields import SerializerMethodField

from . import bulk_edit
from .models import Correspondent
from .models import Document
from .models import DocumentType
from .models import MatchingModel
from .models import SavedView
from .models import SavedViewFilterRule
from .models import StoragePath
from .models import Tag
from .models import UiSettings
from .parsers import is_mime_type_supported


# https://www.django-rest-framework.org/api-guide/serializers/#example
class DynamicFieldsModelSerializer(serializers.ModelSerializer):
    """
    A ModelSerializer that takes an additional `fields` argument that
    controls which fields should be displayed.
    """

    def __init__(self, *args, **kwargs):
        # Don't pass the 'fields' arg up to the superclass
        fields = kwargs.pop("fields", None)

        # Instantiate the superclass normally
        super().__init__(*args, **kwargs)

        if fields is not None:
            # Drop any fields that are not specified in the `fields` argument.
            allowed = set(fields)
            existing = set(self.fields)
            for field_name in existing - allowed:
                self.fields.pop(field_name)


class MatchingModelSerializer(serializers.ModelSerializer):

    document_count = serializers.IntegerField(read_only=True)

    def get_slug(self, obj):
        return slugify(obj.name)

    slug = SerializerMethodField()

    def validate_match(self, match):
        if (
            "matching_algorithm" in self.initial_data
            and self.initial_data["matching_algorithm"] == MatchingModel.MATCH_REGEX
        ):
            try:
                re.compile(match)
            except re.error as e:
                raise serializers.ValidationError(
                    _("Invalid regular expression: %(error)s") % {"error": str(e.msg)},
                )
        return match


class CorrespondentSerializer(MatchingModelSerializer):

    last_correspondence = serializers.DateTimeField(read_only=True)

    class Meta:
        model = Correspondent
        fields = (
            "id",
            "slug",
            "name",
            "match",
            "matching_algorithm",
            "is_insensitive",
            "document_count",
            "last_correspondence",
        )


class DocumentTypeSerializer(MatchingModelSerializer):
    class Meta:
        model = DocumentType
        fields = (
            "id",
            "slug",
            "name",
            "match",
            "matching_algorithm",
            "is_insensitive",
            "document_count",
        )


class ColorField(serializers.Field):

    COLOURS = (
        (1, "#a6cee3"),
        (2, "#1f78b4"),
        (3, "#b2df8a"),
        (4, "#33a02c"),
        (5, "#fb9a99"),
        (6, "#e31a1c"),
        (7, "#fdbf6f"),
        (8, "#ff7f00"),
        (9, "#cab2d6"),
        (10, "#6a3d9a"),
        (11, "#b15928"),
        (12, "#000000"),
        (13, "#cccccc"),
    )

    def to_internal_value(self, data):
        for id, color in self.COLOURS:
            if id == data:
                return color
        raise serializers.ValidationError()

    def to_representation(self, value):
        for id, color in self.COLOURS:
            if color == value:
                return id
        return 1


class TagSerializerVersion1(MatchingModelSerializer):

    colour = ColorField(source="color", default="#a6cee3")

    class Meta:
        model = Tag
        fields = (
            "id",
            "slug",
            "name",
            "colour",
            "match",
            "matching_algorithm",
            "is_insensitive",
            "is_inbox_tag",
            "document_count",
        )


class TagSerializer(MatchingModelSerializer):
    def get_text_color(self, obj):
        try:
            h = obj.color.lstrip("#")
            rgb = tuple(int(h[i : i + 2], 16) / 256 for i in (0, 2, 4))
            luminance = math.sqrt(
                0.299 * math.pow(rgb[0], 2)
                + 0.587 * math.pow(rgb[1], 2)
                + 0.114 * math.pow(rgb[2], 2),
            )
            return "#ffffff" if luminance < 0.53 else "#000000"
        except ValueError:
            return "#000000"

    text_color = serializers.SerializerMethodField()

    class Meta:
        model = Tag
        fields = (
            "id",
            "slug",
            "name",
            "color",
            "text_color",
            "match",
            "matching_algorithm",
            "is_insensitive",
            "is_inbox_tag",
            "document_count",
        )

    def validate_color(self, color):
        regex = r"#[0-9a-fA-F]{6}"
        if not re.match(regex, color):
            raise serializers.ValidationError(_("Invalid color."))
        return color


class CorrespondentField(serializers.PrimaryKeyRelatedField):
    def get_queryset(self):
        return Correspondent.objects.all()


class TagsField(serializers.PrimaryKeyRelatedField):
    def get_queryset(self):
        return Tag.objects.all()


class DocumentTypeField(serializers.PrimaryKeyRelatedField):
    def get_queryset(self):
        return DocumentType.objects.all()


class StoragePathField(serializers.PrimaryKeyRelatedField):
    def get_queryset(self):
        return StoragePath.objects.all()


class DocumentSerializer(DynamicFieldsModelSerializer):

    correspondent = CorrespondentField(allow_null=True)
    tags = TagsField(many=True)
    document_type = DocumentTypeField(allow_null=True)
    storage_path = StoragePathField(allow_null=True)

    original_file_name = SerializerMethodField()
    archived_file_name = SerializerMethodField()

    def get_original_file_name(self, obj):
        return obj.get_public_filename()

    def get_archived_file_name(self, obj):
        if obj.has_archive_version:
            return obj.get_public_filename(archive=True)
        else:
            return None

    class Meta:
        model = Document
        depth = 1
        fields = (
            "id",
            "correspondent",
            "document_type",
            "storage_path",
            "title",
            "content",
            "tags",
            "created",
            "modified",
            "added",
            "archive_serial_number",
            "original_file_name",
            "archived_file_name",
        )


class SavedViewFilterRuleSerializer(serializers.ModelSerializer):
    class Meta:
        model = SavedViewFilterRule
        fields = ["rule_type", "value"]


class SavedViewSerializer(serializers.ModelSerializer):

    filter_rules = SavedViewFilterRuleSerializer(many=True)

    class Meta:
        model = SavedView
        depth = 1
        fields = [
            "id",
            "name",
            "show_on_dashboard",
            "show_in_sidebar",
            "sort_field",
            "sort_reverse",
            "filter_rules",
        ]

    def update(self, instance, validated_data):
        if "filter_rules" in validated_data:
            rules_data = validated_data.pop("filter_rules")
        else:
            rules_data = None
        super().update(instance, validated_data)
        if rules_data is not None:
            SavedViewFilterRule.objects.filter(saved_view=instance).delete()
            for rule_data in rules_data:
                SavedViewFilterRule.objects.create(saved_view=instance, **rule_data)
        return instance

    def create(self, validated_data):
        rules_data = validated_data.pop("filter_rules")
        saved_view = SavedView.objects.create(**validated_data)
        for rule_data in rules_data:
            SavedViewFilterRule.objects.create(saved_view=saved_view, **rule_data)
        return saved_view


class DocumentListSerializer(serializers.Serializer):

    documents = serializers.ListField(
        required=True,
        label="Documents",
        write_only=True,
        child=serializers.IntegerField(),
    )

    def _validate_document_id_list(self, documents, name="documents"):
        if not type(documents) == list:
            raise serializers.ValidationError(f"{name} must be a list")
        if not all([type(i) == int for i in documents]):
            raise serializers.ValidationError(f"{name} must be a list of integers")
        count = Document.objects.filter(id__in=documents).count()
        if not count == len(documents):
            raise serializers.ValidationError(
                f"Some documents in {name} don't exist or were " f"specified twice.",
            )

    def validate_documents(self, documents):
        self._validate_document_id_list(documents)
        return documents


class BulkEditSerializer(DocumentListSerializer):

    method = serializers.ChoiceField(
        choices=[
            "set_correspondent",
            "set_document_type",
            "set_storage_path",
            "add_tag",
            "remove_tag",
            "modify_tags",
            "delete",
        ],
        label="Method",
        write_only=True,
    )

    parameters = serializers.DictField(allow_empty=True)

    def _validate_tag_id_list(self, tags, name="tags"):
        if not type(tags) == list:
            raise serializers.ValidationError(f"{name} must be a list")
        if not all([type(i) == int for i in tags]):
            raise serializers.ValidationError(f"{name} must be a list of integers")
        count = Tag.objects.filter(id__in=tags).count()
        if not count == len(tags):
            raise serializers.ValidationError(
                f"Some tags in {name} don't exist or were specified twice.",
            )

    def validate_method(self, method):
        if method == "set_correspondent":
            return bulk_edit.set_correspondent
        elif method == "set_document_type":
            return bulk_edit.set_document_type
        elif method == "set_storage_path":
            return bulk_edit.set_storage_path
        elif method == "add_tag":
            return bulk_edit.add_tag
        elif method == "remove_tag":
            return bulk_edit.remove_tag
        elif method == "modify_tags":
            return bulk_edit.modify_tags
        elif method == "delete":
            return bulk_edit.delete
        else:
            raise serializers.ValidationError("Unsupported method.")

    def _validate_parameters_tags(self, parameters):
        if "tag" in parameters:
            tag_id = parameters["tag"]
            try:
                Tag.objects.get(id=tag_id)
            except Tag.DoesNotExist:
                raise serializers.ValidationError("Tag does not exist")
        else:
            raise serializers.ValidationError("tag not specified")

    def _validate_parameters_document_type(self, parameters):
        if "document_type" in parameters:
            document_type_id = parameters["document_type"]
            if document_type_id is None:
                # None is ok
                return
            try:
                DocumentType.objects.get(id=document_type_id)
            except DocumentType.DoesNotExist:
                raise serializers.ValidationError("Document type does not exist")
        else:
            raise serializers.ValidationError("document_type not specified")

    def _validate_parameters_correspondent(self, parameters):
        if "correspondent" in parameters:
            correspondent_id = parameters["correspondent"]
            if correspondent_id is None:
                return
            try:
                Correspondent.objects.get(id=correspondent_id)
            except Correspondent.DoesNotExist:
                raise serializers.ValidationError("Correspondent does not exist")
        else:
            raise serializers.ValidationError("correspondent not specified")

    def _validate_storage_path(self, parameters):
        if "storage_path" in parameters:
            storage_path_id = parameters["storage_path"]
            if storage_path_id is None:
                return
            try:
                StoragePath.objects.get(id=storage_path_id)
            except StoragePath.DoesNotExist:
                raise serializers.ValidationError(
                    "Storage path does not exist",
                )
        else:
            raise serializers.ValidationError("storage path not specified")

    def _validate_parameters_modify_tags(self, parameters):
        if "add_tags" in parameters:
            self._validate_tag_id_list(parameters["add_tags"], "add_tags")
        else:
            raise serializers.ValidationError("add_tags not specified")

        if "remove_tags" in parameters:
            self._validate_tag_id_list(parameters["remove_tags"], "remove_tags")
        else:
            raise serializers.ValidationError("remove_tags not specified")

    def validate(self, attrs):

        method = attrs["method"]
        parameters = attrs["parameters"]

        if method == bulk_edit.set_correspondent:
            self._validate_parameters_correspondent(parameters)
        elif method == bulk_edit.set_document_type:
            self._validate_parameters_document_type(parameters)
        elif method == bulk_edit.add_tag or method == bulk_edit.remove_tag:
            self._validate_parameters_tags(parameters)
        elif method == bulk_edit.modify_tags:
            self._validate_parameters_modify_tags(parameters)
        elif method == bulk_edit.set_storage_path:
            self._validate_storage_path(parameters)

        return attrs


class PostDocumentSerializer(serializers.Serializer):

    created = serializers.DateTimeField(
        label="Created",
        allow_null=True,
        write_only=True,
        required=False,
    )

    document = serializers.FileField(
        label="Document",
        write_only=True,
    )

    title = serializers.CharField(
        label="Title",
        write_only=True,
        required=False,
    )

    correspondent = serializers.PrimaryKeyRelatedField(
        queryset=Correspondent.objects.all(),
        label="Correspondent",
        allow_null=True,
        write_only=True,
        required=False,
    )

    document_type = serializers.PrimaryKeyRelatedField(
        queryset=DocumentType.objects.all(),
        label="Document type",
        allow_null=True,
        write_only=True,
        required=False,
    )

    tags = serializers.PrimaryKeyRelatedField(
        many=True,
        queryset=Tag.objects.all(),
        label="Tags",
        write_only=True,
        required=False,
    )

    def validate_document(self, document):
        document_data = document.file.read()
        mime_type = magic.from_buffer(document_data, mime=True)

        if not is_mime_type_supported(mime_type):
            raise serializers.ValidationError(
                _("File type %(type)s not supported") % {"type": mime_type},
            )

        return document.name, document_data

    def validate_correspondent(self, correspondent):
        if correspondent:
            return correspondent.id
        else:
            return None

    def validate_document_type(self, document_type):
        if document_type:
            return document_type.id
        else:
            return None

    def validate_tags(self, tags):
        if tags:
            return [tag.id for tag in tags]
        else:
            return None


class BulkDownloadSerializer(DocumentListSerializer):

    content = serializers.ChoiceField(
        choices=["archive", "originals", "both"],
        default="archive",
    )

    compression = serializers.ChoiceField(
        choices=["none", "deflated", "bzip2", "lzma"],
        default="none",
    )

    def validate_compression(self, compression):
        import zipfile

        return {
            "none": zipfile.ZIP_STORED,
            "deflated": zipfile.ZIP_DEFLATED,
            "bzip2": zipfile.ZIP_BZIP2,
            "lzma": zipfile.ZIP_LZMA,
        }[compression]


<<<<<<< HEAD
class StoragePathSerializer(MatchingModelSerializer):
    document_count = serializers.IntegerField(read_only=True)

    class Meta:
        model = StoragePath
        fields = (
            "id",
            "slug",
            "name",
            "path",
            "match",
            "matching_algorithm",
            "is_insensitive",
            "document_count",
        )
=======
class UiSettingsViewSerializer(serializers.ModelSerializer):
    class Meta:
        model = UiSettings
        depth = 1
        fields = [
            "id",
            "settings",
        ]

    def update(self, instance, validated_data):
        super().update(instance, validated_data)
        return instance

    def create(self, validated_data):
        ui_settings = UiSettings.objects.update_or_create(
            user=validated_data.get("user"),
            defaults={"settings": validated_data.get("settings", None)},
        )
        return ui_settings
>>>>>>> 998ca64c
<|MERGE_RESOLUTION|>--- conflicted
+++ resolved
@@ -535,7 +535,6 @@
         }[compression]
 
 
-<<<<<<< HEAD
 class StoragePathSerializer(MatchingModelSerializer):
     document_count = serializers.IntegerField(read_only=True)
 
@@ -551,7 +550,8 @@
             "is_insensitive",
             "document_count",
         )
-=======
+
+
 class UiSettingsViewSerializer(serializers.ModelSerializer):
     class Meta:
         model = UiSettings
@@ -570,5 +570,4 @@
             user=validated_data.get("user"),
             defaults={"settings": validated_data.get("settings", None)},
         )
-        return ui_settings
->>>>>>> 998ca64c
+        return ui_settings