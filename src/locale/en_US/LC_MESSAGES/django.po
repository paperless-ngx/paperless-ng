msgid ""
msgstr ""
"Project-Id-Version: paperless-ngx\n"
"Report-Msgid-Bugs-To: \n"
<<<<<<< HEAD
"POT-Creation-Date: 2023-09-28 23:21-0700\n"
=======
"POT-Creation-Date: 2023-09-28 10:56-0700\n"
>>>>>>> be6506da
"PO-Revision-Date: 2022-02-17 04:17\n"
"Last-Translator: \n"
"Language-Team: English\n"
"Language: en_US\n"
"MIME-Version: 1.0\n"
"Content-Type: text/plain; charset=UTF-8\n"
"Content-Transfer-Encoding: 8bit\n"
"Plural-Forms: nplurals=2; plural=(n != 1);\n"
"X-Crowdin-Project: paperless-ngx\n"
"X-Crowdin-Project-ID: 500308\n"
"X-Crowdin-Language: en\n"
"X-Crowdin-File: /dev/src/locale/en_US/LC_MESSAGES/django.po\n"
"X-Crowdin-File-ID: 14\n"

#: documents/apps.py:8
msgid "Documents"
msgstr ""

#: documents/models.py:33 documents/models.py:731
msgid "owner"
msgstr ""

#: documents/models.py:50
msgid "None"
msgstr ""

#: documents/models.py:51
msgid "Any word"
msgstr ""

#: documents/models.py:52
msgid "All words"
msgstr ""

#: documents/models.py:53
msgid "Exact match"
msgstr ""

#: documents/models.py:54
msgid "Regular expression"
msgstr ""

#: documents/models.py:55
msgid "Fuzzy word"
msgstr ""

#: documents/models.py:56
msgid "Automatic"
msgstr ""

#: documents/models.py:59 documents/models.py:399 documents/models.py:749
#: paperless_mail/models.py:18 paperless_mail/models.py:93
msgid "name"
msgstr ""

#: documents/models.py:61
msgid "match"
msgstr ""

#: documents/models.py:64
msgid "matching algorithm"
msgstr ""

#: documents/models.py:69
msgid "is insensitive"
msgstr ""

#: documents/models.py:92 documents/models.py:144
msgid "correspondent"
msgstr ""

#: documents/models.py:93
msgid "correspondents"
msgstr ""

#: documents/models.py:97
msgid "color"
msgstr ""

#: documents/models.py:100
msgid "is inbox tag"
msgstr ""

#: documents/models.py:103
msgid ""
"Marks this tag as an inbox tag: All newly consumed documents will be tagged "
"with inbox tags."
msgstr ""

#: documents/models.py:109
msgid "tag"
msgstr ""

#: documents/models.py:110 documents/models.py:182
msgid "tags"
msgstr ""

#: documents/models.py:115 documents/models.py:164
msgid "document type"
msgstr ""

#: documents/models.py:116
msgid "document types"
msgstr ""

#: documents/models.py:121
msgid "path"
msgstr ""

#: documents/models.py:126 documents/models.py:153
msgid "storage path"
msgstr ""

#: documents/models.py:127
msgid "storage paths"
msgstr ""

#: documents/models.py:134
msgid "Unencrypted"
msgstr ""

#: documents/models.py:135
msgid "Encrypted with GNU Privacy Guard"
msgstr ""

#: documents/models.py:156
msgid "title"
msgstr ""

#: documents/models.py:168 documents/models.py:645
msgid "content"
msgstr ""

#: documents/models.py:171
msgid ""
"The raw, text-only data of the document. This field is primarily used for "
"searching."
msgstr ""

#: documents/models.py:176
msgid "mime type"
msgstr ""

#: documents/models.py:186
msgid "checksum"
msgstr ""

#: documents/models.py:190
msgid "The checksum of the original document."
msgstr ""

#: documents/models.py:194
msgid "archive checksum"
msgstr ""

#: documents/models.py:199
msgid "The checksum of the archived document."
msgstr ""

#: documents/models.py:202 documents/models.py:382 documents/models.py:651
#: documents/models.py:689
msgid "created"
msgstr ""

#: documents/models.py:205
msgid "modified"
msgstr ""

#: documents/models.py:212
msgid "storage type"
msgstr ""

#: documents/models.py:220
msgid "added"
msgstr ""

#: documents/models.py:227
msgid "filename"
msgstr ""

#: documents/models.py:233
msgid "Current filename in storage"
msgstr ""

#: documents/models.py:237
msgid "archive filename"
msgstr ""

#: documents/models.py:243
msgid "Current archive filename in storage"
msgstr ""

#: documents/models.py:247
msgid "original filename"
msgstr ""

#: documents/models.py:253
msgid "The original name of the file when it was uploaded"
msgstr ""

#: documents/models.py:260
msgid "archive serial number"
msgstr ""

#: documents/models.py:270
msgid "The position of this document in your physical document archive."
msgstr ""

#: documents/models.py:276 documents/models.py:662 documents/models.py:716
msgid "document"
msgstr ""

#: documents/models.py:277
msgid "documents"
msgstr ""

#: documents/models.py:365
msgid "debug"
msgstr ""

#: documents/models.py:366
msgid "information"
msgstr ""

#: documents/models.py:367
msgid "warning"
msgstr ""

#: documents/models.py:368 paperless_mail/models.py:293
msgid "error"
msgstr ""

#: documents/models.py:369
msgid "critical"
msgstr ""

#: documents/models.py:372
msgid "group"
msgstr ""

#: documents/models.py:374
msgid "message"
msgstr ""

#: documents/models.py:377
msgid "level"
msgstr ""

#: documents/models.py:386
msgid "log"
msgstr ""

#: documents/models.py:387
msgid "logs"
msgstr ""

#: documents/models.py:396 documents/models.py:461
msgid "saved view"
msgstr ""

#: documents/models.py:397
msgid "saved views"
msgstr ""

#: documents/models.py:402
msgid "show on dashboard"
msgstr ""

#: documents/models.py:405
msgid "show in sidebar"
msgstr ""

#: documents/models.py:409
msgid "sort field"
msgstr ""

#: documents/models.py:414
msgid "sort reverse"
msgstr ""

#: documents/models.py:419
msgid "title contains"
msgstr ""

#: documents/models.py:420
msgid "content contains"
msgstr ""

#: documents/models.py:421
msgid "ASN is"
msgstr ""

#: documents/models.py:422
msgid "correspondent is"
msgstr ""

#: documents/models.py:423
msgid "document type is"
msgstr ""

#: documents/models.py:424
msgid "is in inbox"
msgstr ""

#: documents/models.py:425
msgid "has tag"
msgstr ""

#: documents/models.py:426
msgid "has any tag"
msgstr ""

#: documents/models.py:427
msgid "created before"
msgstr ""

#: documents/models.py:428
msgid "created after"
msgstr ""

#: documents/models.py:429
msgid "created year is"
msgstr ""

#: documents/models.py:430
msgid "created month is"
msgstr ""

#: documents/models.py:431
msgid "created day is"
msgstr ""

#: documents/models.py:432
msgid "added before"
msgstr ""

#: documents/models.py:433
msgid "added after"
msgstr ""

#: documents/models.py:434
msgid "modified before"
msgstr ""

#: documents/models.py:435
msgid "modified after"
msgstr ""

#: documents/models.py:436
msgid "does not have tag"
msgstr ""

#: documents/models.py:437
msgid "does not have ASN"
msgstr ""

#: documents/models.py:438
msgid "title or content contains"
msgstr ""

#: documents/models.py:439
msgid "fulltext query"
msgstr ""

#: documents/models.py:440
msgid "more like this"
msgstr ""

#: documents/models.py:441
msgid "has tags in"
msgstr ""

#: documents/models.py:442
msgid "ASN greater than"
msgstr ""

#: documents/models.py:443
msgid "ASN less than"
msgstr ""

#: documents/models.py:444
msgid "storage path is"
msgstr ""

#: documents/models.py:445
msgid "has correspondent in"
msgstr ""

#: documents/models.py:446
msgid "does not have correspondent in"
msgstr ""

#: documents/models.py:447
msgid "has document type in"
msgstr ""

#: documents/models.py:448
msgid "does not have document type in"
msgstr ""

#: documents/models.py:449
msgid "has storage path in"
msgstr ""

#: documents/models.py:450
msgid "does not have storage path in"
msgstr ""

#: documents/models.py:451
msgid "owner is"
msgstr ""

#: documents/models.py:452
msgid "has owner in"
msgstr ""

#: documents/models.py:453
msgid "does not have owner"
msgstr ""

#: documents/models.py:454
msgid "does not have owner in"
msgstr ""

#: documents/models.py:464
msgid "rule type"
msgstr ""

#: documents/models.py:466
msgid "value"
msgstr ""

#: documents/models.py:469
msgid "filter rule"
msgstr ""

#: documents/models.py:470
msgid "filter rules"
msgstr ""

#: documents/models.py:581
msgid "Task ID"
msgstr ""

#: documents/models.py:582
msgid "Celery ID for the Task that was run"
msgstr ""

#: documents/models.py:587
msgid "Acknowledged"
msgstr ""

#: documents/models.py:588
msgid "If the task is acknowledged via the frontend or API"
msgstr ""

#: documents/models.py:594
msgid "Task Filename"
msgstr ""

#: documents/models.py:595
msgid "Name of the file which the Task was run for"
msgstr ""

#: documents/models.py:601
msgid "Task Name"
msgstr ""

#: documents/models.py:602
msgid "Name of the Task which was run"
msgstr ""

#: documents/models.py:609
msgid "Task State"
msgstr ""

#: documents/models.py:610
msgid "Current state of the task being run"
msgstr ""

#: documents/models.py:615
msgid "Created DateTime"
msgstr ""

#: documents/models.py:616
msgid "Datetime field when the task result was created in UTC"
msgstr ""

#: documents/models.py:621
msgid "Started DateTime"
msgstr ""

#: documents/models.py:622
msgid "Datetime field when the task was started in UTC"
msgstr ""

#: documents/models.py:627
msgid "Completed DateTime"
msgstr ""

#: documents/models.py:628
msgid "Datetime field when the task was completed in UTC"
msgstr ""

#: documents/models.py:633
msgid "Result Data"
msgstr ""

#: documents/models.py:635
msgid "The data returned by the task"
msgstr ""

#: documents/models.py:647
msgid "Note for the document"
msgstr ""

#: documents/models.py:671
msgid "user"
msgstr ""

#: documents/models.py:676
msgid "note"
msgstr ""

#: documents/models.py:677
msgid "notes"
msgstr ""

#: documents/models.py:685
msgid "Archive"
msgstr ""

#: documents/models.py:686
msgid "Original"
msgstr ""

#: documents/models.py:697
msgid "expiration"
msgstr ""

#: documents/models.py:704
msgid "slug"
msgstr ""

#: documents/models.py:736
msgid "share link"
msgstr ""

#: documents/models.py:737
msgid "share links"
msgstr ""

#: documents/models.py:745
msgid "Consume Folder"
msgstr ""

#: documents/models.py:746
msgid "Api Upload"
msgstr ""

#: documents/models.py:747
msgid "Mail Fetch"
msgstr ""

#: documents/models.py:751 paperless_mail/models.py:95
msgid "order"
msgstr ""

#: documents/models.py:760
msgid "filter path"
msgstr ""

#: documents/models.py:765
msgid ""
"Only consume documents with a path that matches this if specified. Wildcards "
"specified as * are allowed. Case insensitive."
msgstr ""

#: documents/models.py:772
msgid "filter filename"
msgstr ""

#: documents/models.py:777 paperless_mail/models.py:148
msgid ""
"Only consume documents which entirely match this filename if specified. "
"Wildcards such as *.pdf or *invoice* are allowed. Case insensitive."
msgstr ""

#: documents/models.py:788
msgid "filter documents from this mail rule"
msgstr ""

#: documents/models.py:792
msgid "assign title"
msgstr ""

#: documents/models.py:797
msgid ""
"Assign a document title, can include some placeholders, see documentation."
msgstr ""

#: documents/models.py:805 paperless_mail/models.py:204
msgid "assign this tag"
msgstr ""

#: documents/models.py:813 paperless_mail/models.py:212
msgid "assign this document type"
msgstr ""

#: documents/models.py:821 paperless_mail/models.py:226
msgid "assign this correspondent"
msgstr ""

#: documents/models.py:829
msgid "assign this storage path"
msgstr ""

#: documents/models.py:838
msgid "assign this owner"
msgstr ""

#: documents/models.py:845
msgid "grant view permissions to these users"
msgstr ""

#: documents/models.py:852
msgid "grant view permissions to these groups"
msgstr ""

#: documents/models.py:859
msgid "grant change permissions to these users"
msgstr ""

#: documents/models.py:866
msgid "grant change permissions to these groups"
msgstr ""

#: documents/models.py:870
msgid "consumption template"
msgstr ""

#: documents/models.py:871
msgid "consumption templates"
msgstr ""

#: documents/serialisers.py:98
#, python-format
msgid "Invalid regular expression: %(error)s"
msgstr ""

#: documents/serialisers.py:373
msgid "Invalid color."
msgstr ""

#: documents/serialisers.py:749
#, python-format
msgid "File type %(type)s not supported"
msgstr ""

#: documents/serialisers.py:846
msgid "Invalid variable detected."
msgstr ""

#: documents/templates/index.html:79
msgid "Paperless-ngx is loading..."
msgstr ""

#: documents/templates/index.html:80
msgid "Still here?! Hmm, something might be wrong."
msgstr ""

#: documents/templates/index.html:80
msgid "Here's a link to the docs."
msgstr ""

#: documents/templates/registration/logged_out.html:14
msgid "Paperless-ngx signed out"
msgstr ""

#: documents/templates/registration/logged_out.html:40
msgid "You have been successfully logged out. Bye!"
msgstr ""

#: documents/templates/registration/logged_out.html:41
msgid "Sign in again"
msgstr ""

#: documents/templates/registration/login.html:14
msgid "Paperless-ngx sign in"
msgstr ""

#: documents/templates/registration/login.html:41
msgid "Please sign in."
msgstr ""

#: documents/templates/registration/login.html:44
msgid "Your username and password didn't match. Please try again."
msgstr ""

#: documents/templates/registration/login.html:48
msgid "Share link was not found."
msgstr ""

#: documents/templates/registration/login.html:52
msgid "Share link has expired."
msgstr ""

#: documents/templates/registration/login.html:56
msgid "Username"
msgstr ""

#: documents/templates/registration/login.html:57
msgid "Password"
msgstr ""

#: documents/templates/registration/login.html:67
msgid "Sign in"
msgstr ""

#: documents/templates/registration/login.html:70
msgid "Forgot your password?"
msgstr ""

#: documents/templates/registration/password_reset_complete.html:14
msgid "Paperless-ngx reset password complete"
msgstr ""

#: documents/templates/registration/password_reset_complete.html:40
msgid "Password reset complete."
msgstr ""

#: documents/templates/registration/password_reset_complete.html:42
#, python-format
msgid ""
"Your new password has been set. You can now <a href=\"%(login_url)s\">log "
"in</a>"
msgstr ""

#: documents/templates/registration/password_reset_confirm.html:14
msgid "Paperless-ngx reset password confirmation"
msgstr ""

#: documents/templates/registration/password_reset_confirm.html:42
msgid "Set a new password."
msgstr ""

#: documents/templates/registration/password_reset_confirm.html:46
msgid "Passwords did not match or too weak. Try again."
msgstr ""

#: documents/templates/registration/password_reset_confirm.html:49
msgid "New Password"
msgstr ""

#: documents/templates/registration/password_reset_confirm.html:50
msgid "Confirm Password"
msgstr ""

#: documents/templates/registration/password_reset_confirm.html:61
msgid "Change my password"
msgstr ""

#: documents/templates/registration/password_reset_confirm.html:65
msgid "request a new password reset"
msgstr ""

#: documents/templates/registration/password_reset_done.html:14
msgid "Paperless-ngx reset password sent"
msgstr ""

#: documents/templates/registration/password_reset_done.html:40
msgid "Check your inbox."
msgstr ""

#: documents/templates/registration/password_reset_done.html:41
msgid ""
"We've emailed you instructions for setting your password. You should receive "
"the email shortly!"
msgstr ""

#: documents/templates/registration/password_reset_form.html:14
msgid "Paperless-ngx reset password request"
msgstr ""

#: documents/templates/registration/password_reset_form.html:41
msgid ""
"Enter your email address below, and we'll email instructions for setting a "
"new one."
msgstr ""

#: documents/templates/registration/password_reset_form.html:44
msgid "An error occurred. Please try again."
msgstr ""

#: documents/templates/registration/password_reset_form.html:47
msgid "Email"
msgstr ""

#: documents/templates/registration/password_reset_form.html:54
msgid "Send me instructions!"
msgstr ""

#: paperless/apps.py:10
msgid "Paperless"
msgstr ""

<<<<<<< HEAD
#: paperless/models.py:17
msgid "SSO group"
msgstr ""

#: paperless/models.py:18
msgid "SSO groups"
msgstr ""

#: paperless/settings.py:605
msgid "English (US)"
msgstr ""

#: paperless/settings.py:606
msgid "Arabic"
msgstr ""

#: paperless/settings.py:607
msgid "Afrikaans"
msgstr ""

#: paperless/settings.py:608
msgid "Belarusian"
msgstr ""

#: paperless/settings.py:609
msgid "Catalan"
msgstr ""

#: paperless/settings.py:610
msgid "Czech"
msgstr ""

#: paperless/settings.py:611
msgid "Danish"
msgstr ""

#: paperless/settings.py:612
msgid "German"
msgstr ""

#: paperless/settings.py:613
msgid "Greek"
msgstr ""

#: paperless/settings.py:614
msgid "English (GB)"
msgstr ""

#: paperless/settings.py:615
msgid "Spanish"
msgstr ""

#: paperless/settings.py:616
msgid "Finnish"
msgstr ""

#: paperless/settings.py:617
msgid "French"
msgstr ""

#: paperless/settings.py:618
msgid "Italian"
msgstr ""

#: paperless/settings.py:619
msgid "Luxembourgish"
msgstr ""

#: paperless/settings.py:620
msgid "Norwegian"
msgstr ""

#: paperless/settings.py:621
msgid "Dutch"
msgstr ""

#: paperless/settings.py:622
msgid "Polish"
msgstr ""

#: paperless/settings.py:623
msgid "Portuguese (Brazil)"
msgstr ""

#: paperless/settings.py:624
msgid "Portuguese"
msgstr ""

#: paperless/settings.py:625
msgid "Romanian"
msgstr ""

#: paperless/settings.py:626
msgid "Russian"
msgstr ""

#: paperless/settings.py:627
msgid "Slovak"
msgstr ""

#: paperless/settings.py:628
msgid "Slovenian"
msgstr ""

#: paperless/settings.py:629
msgid "Serbian"
msgstr ""

#: paperless/settings.py:630
msgid "Swedish"
msgstr ""

#: paperless/settings.py:631
msgid "Turkish"
msgstr ""

#: paperless/settings.py:632
msgid "Ukrainian"
msgstr ""

#: paperless/settings.py:633
=======
#: paperless/settings.py:574
msgid "English (US)"
msgstr ""

#: paperless/settings.py:575
msgid "Arabic"
msgstr ""

#: paperless/settings.py:576
msgid "Afrikaans"
msgstr ""

#: paperless/settings.py:577
msgid "Belarusian"
msgstr ""

#: paperless/settings.py:578
msgid "Catalan"
msgstr ""

#: paperless/settings.py:579
msgid "Czech"
msgstr ""

#: paperless/settings.py:580
msgid "Danish"
msgstr ""

#: paperless/settings.py:581
msgid "German"
msgstr ""

#: paperless/settings.py:582
msgid "Greek"
msgstr ""

#: paperless/settings.py:583
msgid "English (GB)"
msgstr ""

#: paperless/settings.py:584
msgid "Spanish"
msgstr ""

#: paperless/settings.py:585
msgid "Finnish"
msgstr ""

#: paperless/settings.py:586
msgid "French"
msgstr ""

#: paperless/settings.py:587
msgid "Italian"
msgstr ""

#: paperless/settings.py:588
msgid "Luxembourgish"
msgstr ""

#: paperless/settings.py:589
msgid "Norwegian"
msgstr ""

#: paperless/settings.py:590
msgid "Dutch"
msgstr ""

#: paperless/settings.py:591
msgid "Polish"
msgstr ""

#: paperless/settings.py:592
msgid "Portuguese (Brazil)"
msgstr ""

#: paperless/settings.py:593
msgid "Portuguese"
msgstr ""

#: paperless/settings.py:594
msgid "Romanian"
msgstr ""

#: paperless/settings.py:595
msgid "Russian"
msgstr ""

#: paperless/settings.py:596
msgid "Slovak"
msgstr ""

#: paperless/settings.py:597
msgid "Slovenian"
msgstr ""

#: paperless/settings.py:598
msgid "Serbian"
msgstr ""

#: paperless/settings.py:599
msgid "Swedish"
msgstr ""

#: paperless/settings.py:600
msgid "Turkish"
msgstr ""

#: paperless/settings.py:601
msgid "Ukrainian"
msgstr ""

#: paperless/settings.py:602
>>>>>>> be6506da
msgid "Chinese Simplified"
msgstr ""

#: paperless/urls.py:187
msgid "Paperless-ngx administration"
msgstr ""

#: paperless_mail/admin.py:41
msgid "Authentication"
msgstr ""

#: paperless_mail/admin.py:44
msgid "Advanced settings"
msgstr ""

#: paperless_mail/admin.py:60
msgid "Filter"
msgstr ""

#: paperless_mail/admin.py:63
msgid ""
"Paperless will only process mails that match ALL of the filters given below."
msgstr ""

#: paperless_mail/admin.py:79
msgid "Actions"
msgstr ""

#: paperless_mail/admin.py:82
msgid ""
"The action applied to the mail. This action is only performed when the mail "
"body or attachments were consumed from the mail."
msgstr ""

#: paperless_mail/admin.py:90
msgid "Metadata"
msgstr ""

#: paperless_mail/admin.py:93
msgid ""
"Assign metadata to documents consumed from this rule automatically. If you "
"do not assign tags, types or correspondents here, paperless will still "
"process all matching rules that you have defined."
msgstr ""

#: paperless_mail/apps.py:11
msgid "Paperless mail"
msgstr ""

#: paperless_mail/models.py:10
msgid "mail account"
msgstr ""

#: paperless_mail/models.py:11
msgid "mail accounts"
msgstr ""

#: paperless_mail/models.py:14
msgid "No encryption"
msgstr ""

#: paperless_mail/models.py:15
msgid "Use SSL"
msgstr ""

#: paperless_mail/models.py:16
msgid "Use STARTTLS"
msgstr ""

#: paperless_mail/models.py:20
msgid "IMAP server"
msgstr ""

#: paperless_mail/models.py:23
msgid "IMAP port"
msgstr ""

#: paperless_mail/models.py:27
msgid ""
"This is usually 143 for unencrypted and STARTTLS connections, and 993 for "
"SSL connections."
msgstr ""

#: paperless_mail/models.py:33
msgid "IMAP security"
msgstr ""

#: paperless_mail/models.py:38
msgid "username"
msgstr ""

#: paperless_mail/models.py:40
msgid "password"
msgstr ""

#: paperless_mail/models.py:42
msgid "Is token authentication"
msgstr ""

#: paperless_mail/models.py:45
msgid "character set"
msgstr ""

#: paperless_mail/models.py:49
msgid ""
"The character set to use when communicating with the mail server, such as "
"'UTF-8' or 'US-ASCII'."
msgstr ""

#: paperless_mail/models.py:60
msgid "mail rule"
msgstr ""

#: paperless_mail/models.py:61
msgid "mail rules"
msgstr ""

#: paperless_mail/models.py:64 paperless_mail/models.py:72
msgid "Only process attachments."
msgstr ""

#: paperless_mail/models.py:65
msgid "Process full Mail (with embedded attachments in file) as .eml"
msgstr ""

#: paperless_mail/models.py:67
msgid ""
"Process full Mail (with embedded attachments in file) as .eml + process "
"attachments as separate documents"
msgstr ""

#: paperless_mail/models.py:73
msgid "Process all files, including 'inline' attachments."
msgstr ""

#: paperless_mail/models.py:76
msgid "Delete"
msgstr ""

#: paperless_mail/models.py:77
msgid "Move to specified folder"
msgstr ""

#: paperless_mail/models.py:78
msgid "Mark as read, don't process read mails"
msgstr ""

#: paperless_mail/models.py:79
msgid "Flag the mail, don't process flagged mails"
msgstr ""

#: paperless_mail/models.py:80
msgid "Tag the mail with specified tag, don't process tagged mails"
msgstr ""

#: paperless_mail/models.py:83
msgid "Use subject as title"
msgstr ""

#: paperless_mail/models.py:84
msgid "Use attachment filename as title"
msgstr ""

#: paperless_mail/models.py:85
msgid "Do not assign title from rule"
msgstr ""

#: paperless_mail/models.py:88
msgid "Do not assign a correspondent"
msgstr ""

#: paperless_mail/models.py:89
msgid "Use mail address"
msgstr ""

#: paperless_mail/models.py:90
msgid "Use name (or mail address if not available)"
msgstr ""

#: paperless_mail/models.py:91
msgid "Use correspondent selected below"
msgstr ""

#: paperless_mail/models.py:101
msgid "account"
msgstr ""

#: paperless_mail/models.py:105 paperless_mail/models.py:248
msgid "folder"
msgstr ""

#: paperless_mail/models.py:109
msgid ""
"Subfolders must be separated by a delimiter, often a dot ('.') or slash "
"('/'), but it varies by mail server."
msgstr ""

#: paperless_mail/models.py:115
msgid "filter from"
msgstr ""

#: paperless_mail/models.py:122
msgid "filter to"
msgstr ""

#: paperless_mail/models.py:129
msgid "filter subject"
msgstr ""

#: paperless_mail/models.py:136
msgid "filter body"
msgstr ""

#: paperless_mail/models.py:143
msgid "filter attachment filename"
msgstr ""

#: paperless_mail/models.py:155
msgid "maximum age"
msgstr ""

#: paperless_mail/models.py:157
msgid "Specified in days."
msgstr ""

#: paperless_mail/models.py:161
msgid "attachment type"
msgstr ""

#: paperless_mail/models.py:165
msgid ""
"Inline attachments include embedded images, so it's best to combine this "
"option with a filename filter."
msgstr ""

#: paperless_mail/models.py:171
msgid "consumption scope"
msgstr ""

#: paperless_mail/models.py:177
msgid "action"
msgstr ""

#: paperless_mail/models.py:183
msgid "action parameter"
msgstr ""

#: paperless_mail/models.py:188
msgid ""
"Additional parameter for the action selected above, i.e., the target folder "
"of the move to folder action. Subfolders must be separated by dots."
msgstr ""

#: paperless_mail/models.py:196
msgid "assign title from"
msgstr ""

#: paperless_mail/models.py:216
msgid "assign correspondent from"
msgstr ""

#: paperless_mail/models.py:230
msgid "Assign the rule owner to documents"
msgstr ""

#: paperless_mail/models.py:256
msgid "uid"
msgstr ""

#: paperless_mail/models.py:264
msgid "subject"
msgstr ""

#: paperless_mail/models.py:272
msgid "received"
msgstr ""

#: paperless_mail/models.py:279
msgid "processed"
msgstr ""

#: paperless_mail/models.py:285
msgid "status"
msgstr ""<|MERGE_RESOLUTION|>--- conflicted
+++ resolved
@@ -2,11 +2,7 @@
 msgstr ""
 "Project-Id-Version: paperless-ngx\n"
 "Report-Msgid-Bugs-To: \n"
-<<<<<<< HEAD
-"POT-Creation-Date: 2023-09-28 23:21-0700\n"
-=======
 "POT-Creation-Date: 2023-09-28 10:56-0700\n"
->>>>>>> be6506da
 "PO-Revision-Date: 2022-02-17 04:17\n"
 "Last-Translator: \n"
 "Language-Team: English\n"
@@ -714,15 +710,15 @@
 msgid "Share link has expired."
 msgstr ""
 
+#: documents/templates/registration/login.html:55
+msgid "Username"
+msgstr ""
+
 #: documents/templates/registration/login.html:56
-msgid "Username"
-msgstr ""
-
-#: documents/templates/registration/login.html:57
 msgid "Password"
 msgstr ""
 
-#: documents/templates/registration/login.html:67
+#: documents/templates/registration/login.html:66
 msgid "Sign in"
 msgstr ""
 
@@ -813,129 +809,6 @@
 msgid "Paperless"
 msgstr ""
 
-<<<<<<< HEAD
-#: paperless/models.py:17
-msgid "SSO group"
-msgstr ""
-
-#: paperless/models.py:18
-msgid "SSO groups"
-msgstr ""
-
-#: paperless/settings.py:605
-msgid "English (US)"
-msgstr ""
-
-#: paperless/settings.py:606
-msgid "Arabic"
-msgstr ""
-
-#: paperless/settings.py:607
-msgid "Afrikaans"
-msgstr ""
-
-#: paperless/settings.py:608
-msgid "Belarusian"
-msgstr ""
-
-#: paperless/settings.py:609
-msgid "Catalan"
-msgstr ""
-
-#: paperless/settings.py:610
-msgid "Czech"
-msgstr ""
-
-#: paperless/settings.py:611
-msgid "Danish"
-msgstr ""
-
-#: paperless/settings.py:612
-msgid "German"
-msgstr ""
-
-#: paperless/settings.py:613
-msgid "Greek"
-msgstr ""
-
-#: paperless/settings.py:614
-msgid "English (GB)"
-msgstr ""
-
-#: paperless/settings.py:615
-msgid "Spanish"
-msgstr ""
-
-#: paperless/settings.py:616
-msgid "Finnish"
-msgstr ""
-
-#: paperless/settings.py:617
-msgid "French"
-msgstr ""
-
-#: paperless/settings.py:618
-msgid "Italian"
-msgstr ""
-
-#: paperless/settings.py:619
-msgid "Luxembourgish"
-msgstr ""
-
-#: paperless/settings.py:620
-msgid "Norwegian"
-msgstr ""
-
-#: paperless/settings.py:621
-msgid "Dutch"
-msgstr ""
-
-#: paperless/settings.py:622
-msgid "Polish"
-msgstr ""
-
-#: paperless/settings.py:623
-msgid "Portuguese (Brazil)"
-msgstr ""
-
-#: paperless/settings.py:624
-msgid "Portuguese"
-msgstr ""
-
-#: paperless/settings.py:625
-msgid "Romanian"
-msgstr ""
-
-#: paperless/settings.py:626
-msgid "Russian"
-msgstr ""
-
-#: paperless/settings.py:627
-msgid "Slovak"
-msgstr ""
-
-#: paperless/settings.py:628
-msgid "Slovenian"
-msgstr ""
-
-#: paperless/settings.py:629
-msgid "Serbian"
-msgstr ""
-
-#: paperless/settings.py:630
-msgid "Swedish"
-msgstr ""
-
-#: paperless/settings.py:631
-msgid "Turkish"
-msgstr ""
-
-#: paperless/settings.py:632
-msgid "Ukrainian"
-msgstr ""
-
-#: paperless/settings.py:633
-=======
 #: paperless/settings.py:574
 msgid "English (US)"
 msgstr ""
@@ -1049,11 +922,10 @@
 msgstr ""
 
 #: paperless/settings.py:602
->>>>>>> be6506da
 msgid "Chinese Simplified"
 msgstr ""
 
-#: paperless/urls.py:187
+#: paperless/urls.py:184
 msgid "Paperless-ngx administration"
 msgstr ""
 
