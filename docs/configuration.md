# Configuration

Paperless provides a wide range of customizations. Depending on how you
run paperless, these settings have to be defined in different places.

- If you run paperless on docker, `paperless.conf` is not used.
  Rather, configure paperless by copying necessary options to
  `docker-compose.env`.

- If you are running paperless on anything else, paperless will search
  for the configuration file in these locations and use the first one
  it finds:
  - The environment variable `PAPERLESS_CONFIGURATION_PATH`
  - `/path/to/paperless/paperless.conf`
  - `/etc/paperless.conf`
  - `/usr/local/etc/paperless.conf`

## Required services

### Redis Broker

#### [`PAPERLESS_REDIS=<url>`](#PAPERLESS_REDIS) {#PAPERLESS_REDIS}

: This is required for processing scheduled tasks such as email
fetching, index optimization and for training the automatic document
matcher.

    -   If your Redis server needs login credentials PAPERLESS_REDIS =
        `redis://<username>:<password>@<host>:<port>`
    -   With the requirepass option PAPERLESS_REDIS =
        `redis://:<password>@<host>:<port>`

    [More information on securing your Redis
    Instance](https://redis.io/docs/getting-started/#securing-redis).

    Defaults to `redis://localhost:6379`.

#### [`PAPERLESS_REDIS_PREFIX=<prefix>`](#PAPERLESS_REDIS_PREFIX) {#PAPERLESS_REDIS_PREFIX}

: Prefix to be used in Redis for keys and channels. Useful for sharing one Redis server among multiple Paperless instances.

    Defaults to no prefix.

### Database

#### [`PAPERLESS_DBENGINE=<engine_name>`](#PAPERLESS_DBENGINE) {#PAPERLESS_DBENGINE}

: Optional, gives the ability to choose Postgres or MariaDB for
database engine. Available options are `postgresql` and
`mariadb`.

    Default is `postgresql`.

    !!! warning

        Using MariaDB comes with some caveats. See [MySQL Caveats](/advanced_usage#mysql-caveats).

#### [`PAPERLESS_DBHOST=<hostname>`](#PAPERLESS_DBHOST) {#PAPERLESS_DBHOST}

: By default, sqlite is used as the database backend. This can be
changed here.

    Set PAPERLESS_DBHOST and another database will be used instead of
    sqlite.

#### [`PAPERLESS_DBPORT=<port>`](#PAPERLESS_DBPORT) {#PAPERLESS_DBPORT}

: Adjust port if necessary.

    Default is 5432.

#### [`PAPERLESS_DBNAME=<name>`](#PAPERLESS_DBNAME) {#PAPERLESS_DBNAME}

: Database name in PostgreSQL or MariaDB.

    Defaults to "paperless".

#### [`PAPERLESS_DBUSER=<name>`](#PAPERLESS_DBUSER) {#PAPERLESS_DBUSER}

: Database user in PostgreSQL or MariaDB.

    Defaults to "paperless".

#### [`PAPERLESS_DBPASS=<password>`](#PAPERLESS_DBPASS) {#PAPERLESS_DBPASS}

: Database password for PostgreSQL or MariaDB.

    Defaults to "paperless".

#### [`PAPERLESS_DBSSLMODE=<mode>`](#PAPERLESS_DBSSLMODE) {#PAPERLESS_DBSSLMODE}

: SSL mode to use when connecting to PostgreSQL or MariaDB.

    See [the official documentation about
    sslmode for PostgreSQL](https://www.postgresql.org/docs/current/libpq-ssl.html).

    See [the official documentation about
    sslmode for MySQL and MariaDB](https://dev.mysql.com/doc/refman/8.0/en/connection-options.html#option_general_ssl-mode).

    *Note*: SSL mode values differ between PostgreSQL and MariaDB.

    Default is `prefer` for PostgreSQL and `PREFERRED` for MariaDB.

#### [`PAPERLESS_DBSSLROOTCERT=<ca-path>`](#PAPERLESS_DBSSLROOTCERT) {#PAPERLESS_DBSSLROOTCERT}

: SSL root certificate path

    See [the official documentation about
    sslmode for PostgreSQL](https://www.postgresql.org/docs/current/libpq-ssl.html).
    Changes path of `root.crt`.

    See [the official documentation about
    sslmode for MySQL and MariaDB](https://dev.mysql.com/doc/refman/8.0/en/connection-options.html#option_general_ssl-ca).

    Defaults to unset, using the documented path in the home directory.

#### [`PAPERLESS_DBSSLCERT=<client-cert-path>`](#PAPERLESS_DBSSLCERT) {#PAPERLESS_DBSSLCERT}

: SSL client certificate path

    See [the official documentation about
    sslmode for PostgreSQL](https://www.postgresql.org/docs/current/libpq-ssl.html).

    See [the official documentation about
    sslmode for MySQL and MariaDB](https://dev.mysql.com/doc/refman/8.0/en/connection-options.html#option_general_ssl-cert).

    Changes path of `postgresql.crt`.

    Defaults to unset, using the documented path in the home directory.

#### [`PAPERLESS_DBSSLKEY=<client-cert-key>`](#PAPERLESS_DBSSLKEY) {#PAPERLESS_DBSSLKEY}

: SSL client key path

    See [the official documentation about
    sslmode for PostgreSQL](https://www.postgresql.org/docs/current/libpq-ssl.html).

    See [the official documentation about
    sslmode for MySQL and MariaDB](https://dev.mysql.com/doc/refman/8.0/en/connection-options.html#option_general_ssl-key).

    Changes path of `postgresql.key`.

    Defaults to unset, using the documented path in the home directory.

#### [`PAPERLESS_DB_TIMEOUT=<int>`](#PAPERLESS_DB_TIMEOUT) {#PAPERLESS_DB_TIMEOUT}

: Amount of time for a database connection to wait for the database to
unlock. Mostly applicable for sqlite based installation. Consider changing
to postgresql if you are having concurrency problems with sqlite.

    Defaults to unset, keeping the Django defaults.

## Optional Services

### Tika {#tika}

Paperless can make use of [Tika](https://tika.apache.org/) and
[Gotenberg](https://gotenberg.dev/) for parsing and converting
"Office" documents (such as ".doc", ".xlsx" and ".odt").
Tika and Gotenberg are also needed to allow parsing of E-Mails (.eml).

If you wish to use this, you must provide a Tika server and a Gotenberg server,
configure their endpoints, and enable the feature.

#### [`PAPERLESS_TIKA_ENABLED=<bool>`](#PAPERLESS_TIKA_ENABLED) {#PAPERLESS_TIKA_ENABLED}

: Enable (or disable) the Tika parser.

    Defaults to false.

#### [`PAPERLESS_TIKA_ENDPOINT=<url>`](#PAPERLESS_TIKA_ENDPOINT) {#PAPERLESS_TIKA_ENDPOINT}

: Set the endpoint URL were Paperless can reach your Tika server.

    Defaults to "<http://localhost:9998>".

#### [`PAPERLESS_TIKA_GOTENBERG_ENDPOINT=<url>`](#PAPERLESS_TIKA_GOTENBERG_ENDPOINT) {#PAPERLESS_TIKA_GOTENBERG_ENDPOINT}

: Set the endpoint URL were Paperless can reach your Gotenberg server.

    Defaults to "<http://localhost:3000>".

If you run paperless on docker, you can add those services to the
docker-compose file (see the provided
[`docker-compose.sqlite-tika.yml`](https://github.com/paperless-ngx/paperless-ngx/blob/main/docker/compose/docker-compose.sqlite-tika.yml)
file for reference).

Add all three configuration parameters to your configuration. If using
Docker, this may be the `environment` key of the webserver or a
`docker-compose.env` file. Bare metal installations may have a `.conf` file
containing the configuration parameters. Be sure to use the correct format
and watch out for indentation if editing the YAML file.

## Paths and folders

#### [`PAPERLESS_CONSUMPTION_DIR=<path>`](#PAPERLESS_CONSUMPTION_DIR) {#PAPERLESS_CONSUMPTION_DIR}

: This where your documents should go to be consumed. Make sure that
it exists and that the user running the paperless service can
read/write its contents before you start Paperless.

    Don't change this when using docker, as it only changes the path
    within the container. Change the local consumption directory in the
    docker-compose.yml file instead.

    Defaults to "../consume/", relative to the "src" directory.

#### [`PAPERLESS_DATA_DIR=<path>`](#PAPERLESS_DATA_DIR) {#PAPERLESS_DATA_DIR}

: This is where paperless stores all its data (search index, SQLite
database, classification model, etc).

    Defaults to "../data/", relative to the "src" directory.

#### [`PAPERLESS_TRASH_DIR=<path>`](#PAPERLESS_TRASH_DIR) {#PAPERLESS_TRASH_DIR}

: Instead of removing deleted documents, they are moved to this
directory.

    This must be writeable by the user running paperless. When running
    inside docker, ensure that this path is within a permanent volume
    (such as "../media/trash") so it won't get lost on upgrades.

    Defaults to empty (i.e. really delete documents).

#### [`PAPERLESS_MEDIA_ROOT=<path>`](#PAPERLESS_MEDIA_ROOT) {#PAPERLESS_MEDIA_ROOT}

: This is where your documents and thumbnails are stored.

    You can set this and PAPERLESS_DATA_DIR to the same folder to have
    paperless store all its data within the same volume.

    Defaults to "../media/", relative to the "src" directory.

#### [`PAPERLESS_STATICDIR=<path>`](#PAPERLESS_STATICDIR) {#PAPERLESS_STATICDIR}

: Override the default STATIC_ROOT here. This is where all static
files created using "collectstatic" manager command are stored.

    Unless you're doing something fancy, there is no need to override
    this.  If this is changed, you may need to run
    `collectstatic` again.

    Defaults to "../static/", relative to the "src" directory.

#### [`PAPERLESS_FILENAME_FORMAT=<format>`](#PAPERLESS_FILENAME_FORMAT) {#PAPERLESS_FILENAME_FORMAT}

: Changes the filenames paperless uses to store documents in the media
directory. See [File name handling](/advanced_usage#file-name-handling) for details.

    Default is none, which disables this feature.

#### [`PAPERLESS_FILENAME_FORMAT_REMOVE_NONE=<bool>`](#PAPERLESS_FILENAME_FORMAT_REMOVE_NONE) {#PAPERLESS_FILENAME_FORMAT_REMOVE_NONE}

: Tells paperless to replace placeholders in
`PAPERLESS_FILENAME_FORMAT` that would resolve to
'none' to be omitted from the resulting filename. This also holds
true for directory names. See [File name handling](/advanced_usage#file-name-handling) for
details.

    Defaults to `false` which disables this feature.

#### [`PAPERLESS_LOGGING_DIR=<path>`](#PAPERLESS_LOGGING_DIR) {#PAPERLESS_LOGGING_DIR}

: This is where paperless will store log files.

    Defaults to `PAPERLESS_DATA_DIR/log/`.

#### [`PAPERLESS_NLTK_DIR=<path>`](#PAPERLESS_NLTK_DIR) {#PAPERLESS_NLTK_DIR}

: This is where paperless will search for the data required for NLTK
processing, if you are using it. If you are using the Docker image,
this should not be changed, as the data is included in the image
already.

Previously, the location defaulted to `PAPERLESS_DATA_DIR/nltk`.
Unless you are using this in a bare metal install or other setup,
this folder is no longer needed and can be removed manually.

Defaults to `/usr/share/nltk_data`

## Logging

#### [`PAPERLESS_LOGROTATE_MAX_SIZE=<num>`](#PAPERLESS_LOGROTATE_MAX_SIZE) {#PAPERLESS_LOGROTATE_MAX_SIZE}

: Maximum file size for log files before they are rotated, in bytes.

    Defaults to 1 MiB.

#### [`PAPERLESS_LOGROTATE_MAX_BACKUPS=<num>`](#PAPERLESS_LOGROTATE_MAX_BACKUPS) {#PAPERLESS_LOGROTATE_MAX_BACKUPS}

: Number of rotated log files to keep.

    Defaults to 20.

## Hosting & Security {#hosting-and-security}

#### [`PAPERLESS_SECRET_KEY=<key>`](#PAPERLESS_SECRET_KEY) {#PAPERLESS_SECRET_KEY}

: Paperless uses this to make session tokens. If you expose paperless
on the internet, you need to change this, since the default secret
is well known.

    Use any sequence of characters. The more, the better. You don't
    need to remember this. Just face-roll your keyboard.

    Default is listed in the file `src/paperless/settings.py`.

#### [`PAPERLESS_URL=<url>`](#PAPERLESS_URL) {#PAPERLESS_URL}

: This setting can be used to set the three options below
(ALLOWED_HOSTS, CORS_ALLOWED_HOSTS and CSRF_TRUSTED_ORIGINS). If the
other options are set the values will be combined with this one. Do
not include a trailing slash. E.g. <https://paperless.domain.com>

    Defaults to empty string, leaving the other settings unaffected.

    !!! note

        This value cannot contain a path (e.g. domain.com/path), even if
        you are installing paperless-ngx at a subpath.

#### [`PAPERLESS_CSRF_TRUSTED_ORIGINS=<comma-separated-list>`](#PAPERLESS_CSRF_TRUSTED_ORIGINS) {#PAPERLESS_CSRF_TRUSTED_ORIGINS}

: A list of trusted origins for unsafe requests (e.g. POST). As of
Django 4.0 this is required to access the Django admin via the web.
See the [Django project documentation on the settings](https://docs.djangoproject.com/en/4.1/ref/settings/#csrf-trusted-origins)

    Can also be set using PAPERLESS_URL (see above).

    Defaults to empty string, which does not add any origins to the
    trusted list.

#### [`PAPERLESS_ALLOWED_HOSTS=<comma-separated-list>`](#PAPERLESS_ALLOWED_HOSTS) {#PAPERLESS_ALLOWED_HOSTS}

: If you're planning on putting Paperless on the open internet, then
you really should set this value to the domain name you're using.
Failing to do so leaves you open to HTTP host header attacks.
You can read more about this in [the Django project's documentation](https://docs.djangoproject.com/en/4.1/topics/security/#host-header-validation)

    Just remember that this is a comma-separated list, so
    "example.com" is fine, as is "example.com,www.example.com", but
    NOT " example.com" or "example.com,"

    Can also be set using PAPERLESS_URL (see above).

    "localhost" is always allowed for docker healthcheck

    Defaults to "\*", which is all hosts.

#### [`PAPERLESS_CORS_ALLOWED_HOSTS=<comma-separated-list>`](#PAPERLESS_CORS_ALLOWED_HOSTS) {#PAPERLESS_CORS_ALLOWED_HOSTS}

: You need to add your servers to the list of allowed hosts that can
do CORS calls. Set this to your public domain name.

    Can also be set using PAPERLESS_URL (see above).

    Defaults to "<http://localhost:8000>".

#### [`PAPERLESS_TRUSTED_PROXIES=<comma-separated-list>`](#PAPERLESS_TRUSTED_PROXIES) {#PAPERLESS_TRUSTED_PROXIES}

: This may be needed to prevent IP address spoofing if you are using e.g.
fail2ban with log entries for failed authorization attempts. Value should be
IP address(es).

    Defaults to empty string.

#### [`PAPERLESS_FORCE_SCRIPT_NAME=<path>`](#PAPERLESS_FORCE_SCRIPT_NAME) {#PAPERLESS_FORCE_SCRIPT_NAME}

: To host paperless under a subpath url like example.com/paperless you
set this value to /paperless. No trailing slash!

    Defaults to none, which hosts paperless at "/".

#### [`PAPERLESS_STATIC_URL=<path>`](#PAPERLESS_STATIC_URL) {#PAPERLESS_STATIC_URL}

: Override the STATIC_URL here. Unless you're hosting Paperless off a
subdomain like /paperless/, you probably don't need to change this.
If you do change it, be sure to include the trailing slash.

    Defaults to "/static/".

    !!! note

        When hosting paperless behind a reverse proxy like Traefik or Nginx
        at a subpath e.g. example.com/paperlessngx you will also need to set
        `PAPERLESS_FORCE_SCRIPT_NAME` (see above).

#### [`PAPERLESS_AUTO_LOGIN_USERNAME=<username>`](#PAPERLESS_AUTO_LOGIN_USERNAME) {#PAPERLESS_AUTO_LOGIN_USERNAME}

: Specify a username here so that paperless will automatically perform
login with the selected user.

    !!! danger

        Do not use this when exposing paperless on the internet. There are
        no checks in place that would prevent you from doing this.

    Defaults to none, which disables this feature.

#### [`PAPERLESS_ADMIN_USER=<username>`](#PAPERLESS_ADMIN_USER) {#PAPERLESS_ADMIN_USER}

: If this environment variable is specified, Paperless automatically
creates a superuser with the provided username at start. This is
useful in cases where you can not run the
`createsuperuser` command separately, such as Kubernetes
or AWS ECS.

    Requires PAPERLESS_ADMIN_PASSWORD be set.

    !!! note

        This will not change an existing \[super\]user's password, nor will
        it recreate a user that already exists. You can leave this
        throughout the lifecycle of the containers.

#### [`PAPERLESS_ADMIN_MAIL=<email>`](#PAPERLESS_ADMIN_MAIL) {#PAPERLESS_ADMIN_MAIL}

: (Optional) Specify superuser email address. Only used when
PAPERLESS_ADMIN_USER is set.

    Defaults to `root@localhost`.

#### [`PAPERLESS_ADMIN_PASSWORD=<password>`](#PAPERLESS_ADMIN_PASSWORD) {#PAPERLESS_ADMIN_PASSWORD}

: Only used when PAPERLESS_ADMIN_USER is set. This will
be the password of the automatically created superuser.

#### [`PAPERLESS_COOKIE_PREFIX=<str>`](#PAPERLESS_COOKIE_PREFIX) {#PAPERLESS_COOKIE_PREFIX}

: Specify a prefix that is added to the cookies used by paperless to
identify the currently logged in user. This is useful for when
you're running two instances of paperless on the same host.

    After changing this, you will have to login again.

    Defaults to `""`, which does not alter the cookie names.

#### [`PAPERLESS_ENABLE_HTTP_REMOTE_USER=<bool>`](#PAPERLESS_ENABLE_HTTP_REMOTE_USER) {#PAPERLESS_ENABLE_HTTP_REMOTE_USER}

: Allows authentication via HTTP_REMOTE_USER which is used by some SSO
applications.

    !!! warning

        This will allow authentication by simply adding a
        `Remote-User: <username>` header to a request. Use with care! You
        especially *must:   ensure that any such header is not passed from
        your proxy server to paperless.

        If you're exposing paperless to the internet directly, do not use
        this.

        Also see the warning [in the official documentation](https://docs.djangoproject.com/en/4.1/howto/auth-remote-user/#configuration).

    Defaults to "false" which disables this feature.

#### [`PAPERLESS_HTTP_REMOTE_USER_HEADER_NAME=<str>`](#PAPERLESS_HTTP_REMOTE_USER_HEADER_NAME) {#PAPERLESS_HTTP_REMOTE_USER_HEADER_NAME}

: If "PAPERLESS_ENABLE_HTTP_REMOTE_USER" is enabled, this
property allows to customize the name of the HTTP header from which
the authenticated username is extracted. Values are in terms of
[HttpRequest.META](https://docs.djangoproject.com/en/4.1/ref/request-response/#django.http.HttpRequest.META).
Thus, the configured value must start with `HTTP*`
followed by the normalized actual header name.

    Defaults to "HTTP_REMOTE_USER".

#### [`PAPERLESS_LOGOUT_REDIRECT_URL=<str>`](#PAPERLESS_LOGOUT_REDIRECT_URL) {#PAPERLESS_LOGOUT_REDIRECT_URL}

: URL to redirect the user to after a logout. This can be used
together with PAPERLESS_ENABLE_HTTP_REMOTE_USER to
redirect the user back to the SSO application's logout page.

    Defaults to None, which disables this feature.

#### [`PAPERLESS_USE_X_FORWARD_HOST=<bool>`](#PAPERLESS_USE_X_FORWARD_HOST) {#PAPERLESS_USE_X_FORWARD_HOST}

: Configures the Django setting [USE_X_FORWARDED_HOST](https://docs.djangoproject.com/en/4.2/ref/settings/#use-x-forwarded-host)
which may be needed for hosting behind a proxy.

    Defaults to False

#### [`PAPERLESS_USE_X_FORWARD_PORT=<bool>`](#PAPERLESS_USE_X_FORWARD_PORT) {#PAPERLESS_USE_X_FORWARD_PORT}

: Configures the Django setting [USE_X_FORWARDED_PORT](https://docs.djangoproject.com/en/4.2/ref/settings/#use-x-forwarded-port)
which may be needed for hosting behind a proxy.

    Defaults to False

#### [`PAPERLESS_PROXY_SSL_HEADER=<json-list>`](#PAPERLESS_PROXY_SSL_HEADER) {#PAPERLESS_PROXY_SSL_HEADER}

: Configures the Django setting [SECURE_PROXY_SSL_HEADER](https://docs.djangoproject.com/en/4.2/ref/settings/#secure-proxy-ssl-header)
which may be needed for hosting behind a proxy. The two values in the list will form the tuple of
HTTP header/value expected by Django, eg `'["HTTP_X_FORWARDED_PROTO", "https"]'`.

    Defaults to None

!!! warning

    Settings this value has security implications.  Read the Django documentation
    and be sure you understand its usage before setting it.

#### [`PAPERLESS_EMAIL_CERTIFICATE_FILE=<path>`](#PAPERLESS_EMAIL_CERTIFICATE_FILE) {#PAPERLESS_EMAIL_CERTIFICATE_FILE}

: Configures an additional SSL certificate file containing a [certificate](https://docs.python.org/3/library/ssl.html#certificates)
or certificate chain which should be trusted for validating SSL connections against mail providers.
This is for use with self-signed certificates against local IMAP servers.

    Defaults to None.

!!! warning

    Settings this value has security implications for the security of your email.
    Understand what it does and be sure you need to before setting.

## OCR settings {#ocr}

Paperless uses [OCRmyPDF](https://ocrmypdf.readthedocs.io/en/latest/)
for performing OCR on documents and images. Paperless uses sensible
defaults for most settings, but all of them can be configured to your
needs.

#### [`PAPERLESS_OCR_LANGUAGE=<lang>`](#PAPERLESS_OCR_LANGUAGE) {#PAPERLESS_OCR_LANGUAGE}

: Customize the language that paperless will attempt to use when
parsing documents.

    It should be a 3-letter code, see the list of [languages Tesseract supports](https://tesseract-ocr.github.io/tessdoc/Data-Files-in-different-versions.html).

    Set this to the language most of your documents are written in.

    This can be a combination of multiple languages such as `deu+eng`,
    in which case Tesseract will use whatever language matches best.
    Keep in mind that Tesseract uses much more CPU time with multiple
    languages enabled.

    Defaults to "eng".

    !!! note

        If your language contains a '-' such as chi-sim, you must use `chi_sim`.

#### [`PAPERLESS_OCR_MODE=<mode>`](#PAPERLESS_OCR_MODE) {#PAPERLESS_OCR_MODE}

: Tell paperless when and how to perform ocr on your documents. Three
modes are available:

    -   `skip`: Paperless skips all pages and will perform ocr only on
        pages where no text is present. This is the safest option.

    -   `redo`: Paperless will OCR all pages of your documents and
        attempt to replace any existing text layers with new text. This
        will be useful for documents from scanners that already
        performed OCR with insufficient results. It will also perform
        OCR on purely digital documents.

        This option may fail on some documents that have features that
        cannot be removed, such as forms. In this case, the text from
        the document is used instead.

    -   `force`: Paperless rasterizes your documents, converting any
        text into images and puts the OCRed text on top. This works for
        all documents, however, the resulting document may be
        significantly larger and text won't appear as sharp when zoomed
        in.

    The default is `skip`, which only performs OCR when necessary and
    always creates archived documents.

    Read more about this in the [OCRmyPDF
    documentation](https://ocrmypdf.readthedocs.io/en/latest/advanced.html#when-ocr-is-skipped).

#### [`PAPERLESS_OCR_SKIP_ARCHIVE_FILE=<mode>`](#PAPERLESS_OCR_SKIP_ARCHIVE_FILE) {#PAPERLESS_OCR_SKIP_ARCHIVE_FILE}

: Specify when you would like paperless to skip creating an archived
version of your documents. This is useful if you don't want to have two
almost-identical versions of your documents in the media folder.

    -   `never`: Never skip creating an archived version.
    -   `with_text`: Skip creating an archived version for documents
    that already have embedded text.
    -   `always`: Always skip creating an archived version.

    The default is `never`.

#### [`PAPERLESS_OCR_CLEAN=<mode>`](#PAPERLESS_OCR_CLEAN) {#PAPERLESS_OCR_CLEAN}

: Tells paperless to use `unpaper` to clean any input document before
sending it to tesseract. This uses more resources, but generally
results in better OCR results. The following modes are available:

    -   `clean`: Apply unpaper.
    -   `clean-final`: Apply unpaper, and use the cleaned images to
        build the output file instead of the original images.
    -   `none`: Do not apply unpaper.

    Defaults to `clean`.

    !!! note

        `clean-final` is incompatible with ocr mode `redo`. When both
        `clean-final` and the ocr mode `redo` is configured, `clean` is used
        instead.

#### [`PAPERLESS_OCR_DESKEW=<bool>`](#PAPERLESS_OCR_DESKEW) {#PAPERLESS_OCR_DESKEW}

: Tells paperless to correct skewing (slight rotation of input images
mainly due to improper scanning)

    Defaults to `true`, which enables this feature.

    !!! note

        Deskewing is incompatible with ocr mode `redo`. Deskewing will get
        disabled automatically if `redo` is used as the ocr mode.

#### [`PAPERLESS_OCR_ROTATE_PAGES=<bool>`](#PAPERLESS_OCR_ROTATE_PAGES) {#PAPERLESS_OCR_ROTATE_PAGES}

: Tells paperless to correct page rotation (90°, 180° and 270°
rotation).

    If you notice that paperless is not rotating incorrectly rotated
    pages (or vice versa), try adjusting the threshold up or down (see
    below).

    Defaults to `true`, which enables this feature.

#### [`PAPERLESS_OCR_ROTATE_PAGES_THRESHOLD=<num>`](#PAPERLESS_OCR_ROTATE_PAGES_THRESHOLD) {#PAPERLESS_OCR_ROTATE_PAGES_THRESHOLD}

: Adjust the threshold for automatic page rotation by
`PAPERLESS_OCR_ROTATE_PAGES`. This is an arbitrary value reported by
tesseract. "15" is a very conservative value, whereas "2" is a
very aggressive option and will often result in correctly rotated
pages being rotated as well.

    Defaults to "12".

#### [`PAPERLESS_OCR_OUTPUT_TYPE=<type>`](#PAPERLESS_OCR_OUTPUT_TYPE) {#PAPERLESS_OCR_OUTPUT_TYPE}

: Specify the the type of PDF documents that paperless should produce.

    -   `pdf`: Modify the PDF document as little as possible.
    -   `pdfa`: Convert PDF documents into PDF/A-2b documents, which is
        a subset of the entire PDF specification and meant for storing
        documents long term.
    -   `pdfa-1`, `pdfa-2`, `pdfa-3` to specify the exact version of
        PDF/A you wish to use.

    If not specified, `pdfa` is used. Remember that paperless also keeps
    the original input file as well as the archived version.

#### [`PAPERLESS_OCR_PAGES=<num>`](#PAPERLESS_OCR_PAGES) {#PAPERLESS_OCR_PAGES}

: Tells paperless to use only the specified amount of pages for OCR.
Documents with less than the specified amount of pages get OCR'ed
completely.

    Specifying 1 here will only use the first page.

    When combined with `PAPERLESS_OCR_MODE=redo` or
    `PAPERLESS_OCR_MODE=force`, paperless will not modify any text it
    finds on excluded pages and copy it verbatim.

    Defaults to 0, which disables this feature and always uses all
    pages.

#### [`PAPERLESS_OCR_IMAGE_DPI=<num>`](#PAPERLESS_OCR_IMAGE_DPI) {#PAPERLESS_OCR_IMAGE_DPI}

: Paperless will OCR any images you put into the system and convert
them into PDF documents. This is useful if your scanner produces
images. In order to do so, paperless needs to know the DPI of the
image. Most images from scanners will have this information embedded
and paperless will detect and use that information. In case this
fails, it uses this value as a fallback.

    Set this to the DPI your scanner produces images at.

    Default is none, which will automatically calculate image DPI so
    that the produced PDF documents are A4 sized.

#### [`PAPERLESS_OCR_MAX_IMAGE_PIXELS=<num>`](#PAPERLESS_OCR_MAX_IMAGE_PIXELS) {#PAPERLESS_OCR_MAX_IMAGE_PIXELS}

: Paperless will raise a warning when OCRing images which are over
this limit and will not OCR images which are more than twice this
limit. Note this does not prevent the document from being consumed,
but could result in missing text content.

    If unset, will default to the value determined by
    [Pillow](https://pillow.readthedocs.io/en/stable/reference/Image.html#PIL.Image.MAX_IMAGE_PIXELS).

    !!! note

        Increasing this limit could cause Paperless to consume additional
        resources when consuming a file. Be sure you have sufficient system
        resources.

    !!! warning

        The limit is intended to prevent malicious files from consuming
        system resources and causing crashes and other errors. Only increase
        this value if you are certain your documents are not malicious and
        you need the text which was not OCRed

#### [`PAPERLESS_OCR_USER_ARGS=<json>`](#PAPERLESS_OCR_USER_ARGS) {#PAPERLESS_OCR_USER_ARGS}

: OCRmyPDF offers many more options. Use this parameter to specify any
additional arguments you wish to pass to OCRmyPDF. Since Paperless
uses the API of OCRmyPDF, you have to specify these in a format that
can be passed to the API. See [the API reference of
OCRmyPDF](https://ocrmypdf.readthedocs.io/en/latest/api.html#reference)
for valid parameters. All command line options are supported, but
they use underscores instead of dashes.

    !!! warning

        Paperless has been tested to work with the OCR options provided
        above. There are many options that are incompatible with each other,
        so specifying invalid options may prevent paperless from consuming
        any documents.

    Specify arguments as a JSON dictionary. Keep note of lower case
    booleans and double quoted parameter names and strings. Examples:

    ``` json
    {"deskew": true, "optimize": 3, "unpaper_args": "--pre-rotate 90"}
    ```

## Software tweaks {#software_tweaks}

#### [`PAPERLESS_TASK_WORKERS=<num>`](#PAPERLESS_TASK_WORKERS) {#PAPERLESS_TASK_WORKERS}

: Paperless does multiple things in the background: Maintain the
search index, maintain the automatic matching algorithm, check
emails, consume documents, etc. This variable specifies how many
things it will do in parallel.

    Defaults to 1

#### [`PAPERLESS_THREADS_PER_WORKER=<num>`](#PAPERLESS_THREADS_PER_WORKER) {#PAPERLESS_THREADS_PER_WORKER}

: Furthermore, paperless uses multiple threads when consuming
documents to speed up OCR. This variable specifies how many pages
paperless will process in parallel on a single document.

    !!! warning

        Ensure that the product

        `PAPERLESS_TASK_WORKERS * PAPERLESS_THREADS_PER_WORKER`

        does not exceed your CPU core count or else paperless will be
        extremely slow. If you want paperless to process many documents in
        parallel, choose a high worker count. If you want paperless to
        process very large documents faster, use a higher thread per worker
        count.

    The default is a balance between the two, according to your CPU core
    count, with a slight favor towards threads per worker:

    | CPU core count | Workers | Threads |
    | -------------- | ------- | ------- |
    | > 1            | > 1     | > 1     |
    | > 2            | > 2     | > 1     |
    | > 4            | > 2     | > 2     |
    | > 6            | > 2     | > 3     |
    | > 8            | > 2     | > 4     |
    | > 12           | > 3     | > 4     |
    | > 16           | > 4     | > 4     |

    If you only specify PAPERLESS_TASK_WORKERS, paperless will adjust
    PAPERLESS_THREADS_PER_WORKER automatically.

#### [`PAPERLESS_WORKER_TIMEOUT=<num>`](#PAPERLESS_WORKER_TIMEOUT) {#PAPERLESS_WORKER_TIMEOUT}

: Machines with few cores or weak ones might not be able to finish OCR
on large documents within the default 1800 seconds. So extending
this timeout may prove to be useful on weak hardware setups.

#### [`PAPERLESS_TIME_ZONE=<timezone>`](#PAPERLESS_TIME_ZONE) {#PAPERLESS_TIME_ZONE}

: Set the time zone here. See more details on
why and how to set it [in the Django project documentation](https://docs.djangoproject.com/en/4.1/ref/settings/#std:setting-TIME_ZONE)
for details on how to set it.

    Defaults to UTC.

#### [`PAPERLESS_ENABLE_NLTK=<bool>`](#PAPERLESS_ENABLE_NLTK) {#PAPERLESS_ENABLE_NLTK}

: Enables or disables the advanced natural language processing
used during automatic classification. If disabled, paperless will
still perform some basic text pre-processing before matching.

: See also `PAPERLESS_NLTK_DIR`.

    Defaults to 1.

#### [`PAPERLESS_EMAIL_TASK_CRON=<cron expression>`](#PAPERLESS_EMAIL_TASK_CRON) {#PAPERLESS_EMAIL_TASK_CRON}

: Configures the scheduled email fetching frequency. The value
should be a valid crontab(5) expression describing when to run.

: If set to the string "disable", no emails will be fetched automatically.

    Defaults to `*/10 * * * *` or every ten minutes.

#### [`PAPERLESS_TRAIN_TASK_CRON=<cron expression>`](#PAPERLESS_TRAIN_TASK_CRON) {#PAPERLESS_TRAIN_TASK_CRON}

: Configures the scheduled automatic classifier training frequency. The value
should be a valid crontab(5) expression describing when to run.

: If set to the string "disable", the classifier will not be trained automatically.

    Defaults to `5 */1 * * *` or every hour at 5 minutes past the hour.

#### [`PAPERLESS_INDEX_TASK_CRON=<cron expression>`](#PAPERLESS_INDEX_TASK_CRON) {#PAPERLESS_INDEX_TASK_CRON}

: Configures the scheduled search index update frequency. The value
should be a valid crontab(5) expression describing when to run.

: If set to the string "disable", the search index will not be automatically updated.

    Defaults to `0 0 * * *` or daily at midnight.

#### [`PAPERLESS_SANITY_TASK_CRON=<cron expression>`](#PAPERLESS_SANITY_TASK_CRON) {#PAPERLESS_SANITY_TASK_CRON}

: Configures the scheduled sanity checker frequency.

: If set to the string "disable", the sanity checker will not run automatically.

    Defaults to `30 0 * * sun` or Sunday at 30 minutes past midnight.

#### [`PAPERLESS_ENABLE_COMPRESSION=<bool>`](#PAPERLESS_ENABLE_COMPRESSION) {#PAPERLESS_ENABLE_COMPRESSION}

: Enables compression of the responses from the webserver.

: Defaults to 1, enabling compression.

    !!! note

        If you are using a proxy such as nginx, it is likely more efficient
        to enable compression in your proxy configuration rather than
        the webserver

#### [`PAPERLESS_CONVERT_MEMORY_LIMIT=<num>`](#PAPERLESS_CONVERT_MEMORY_LIMIT) {#PAPERLESS_CONVERT_MEMORY_LIMIT}

: On smaller systems, or even in the case of Very Large Documents, the
consumer may explode, complaining about how it's "unable to extend
pixel cache". In such cases, try setting this to a reasonably low
value, like 32. The default is to use whatever is necessary to do
everything without writing to disk, and units are in megabytes.

    For more information on how to use this value, you should search the
    web for "MAGICK_MEMORY_LIMIT".

    Defaults to 0, which disables the limit.

#### [`PAPERLESS_CONVERT_TMPDIR=<path>`](#PAPERLESS_CONVERT_TMPDIR) {#PAPERLESS_CONVERT_TMPDIR}

: Similar to the memory limit, if you've got a small system and your
OS mounts /tmp as tmpfs, you should set this to a path that's on a
physical disk, like /home/your_user/tmp or something. ImageMagick
will use this as scratch space when crunching through very large
documents.

    For more information on how to use this value, you should search the
    web for "MAGICK_TMPDIR".

    Default is none, which disables the temporary directory.

## Document Consumption {#consume_config}

#### [`PAPERLESS_CONSUMER_DELETE_DUPLICATES=<bool>`](#PAPERLESS_CONSUMER_DELETE_DUPLICATES) {#PAPERLESS_CONSUMER_DELETE_DUPLICATES}

: When the consumer detects a duplicate document, it will not touch
the original document. This default behavior can be changed here.

    Defaults to false.

#### [`PAPERLESS_CONSUMER_RECURSIVE=<bool>`](#PAPERLESS_CONSUMER_RECURSIVE) {#PAPERLESS_CONSUMER_RECURSIVE}

: Enable recursive watching of the consumption directory. Paperless
will then pickup files from files in subdirectories within your
consumption directory as well.

    Defaults to false.

#### [`PAPERLESS_CONSUMER_SUBDIRS_AS_TAGS=<bool>`](#PAPERLESS_CONSUMER_SUBDIRS_AS_TAGS) {#PAPERLESS_CONSUMER_SUBDIRS_AS_TAGS}

: Set the names of subdirectories as tags for consumed files. E.g.
`<CONSUMPTION_DIR>/foo/bar/file.pdf` will add the tags "foo" and
"bar" to the consumed file. Paperless will create any tags that
don't exist yet.

    This is useful for sorting documents with certain tags such as `car`
    or `todo` prior to consumption. These folders won't be deleted.

    PAPERLESS_CONSUMER_RECURSIVE must be enabled for this to work.

    Defaults to false.

#### [`PAPERLESS_CONSUMER_IGNORE_PATTERNS=<json>`](#PAPERLESS_CONSUMER_IGNORE_PATTERNS) {#PAPERLESS_CONSUMER_IGNORE_PATTERNS}

: By default, paperless ignores certain files and folders in the
consumption directory, such as system files created by the Mac OS
or hidden folders some tools use to store data.

    This can be adjusted by configuring a custom json array with
    patterns to exclude.

    For example, `.DS_STORE/*` will ignore any files found in a folder
    named `.DS_STORE`, including `.DS_STORE/bar.pdf` and `foo/.DS_STORE/bar.pdf`

    A pattern like `._*` will ignore anything starting with `._`, including:
    `._foo.pdf` and `._bar/foo.pdf`

    Defaults to
    `[".DS_STORE/*", "._*", ".stfolder/*", ".stversions/*", ".localized/*", "desktop.ini", "@eaDir/*"]`.

#### [`PAPERLESS_CONSUMER_BARCODE_SCANNER=<string>`](#PAPERLESS_CONSUMER_BARCODE_SCANNER) {#PAPERLESS_CONSUMER_BARCODE_SCANNER}

: Sets the barcode scanner used for barcode functionality.

    Currently, "PYZBAR" (the default) or "ZXING" might be selected.
    If you have problems that your Barcodes/QR-Codes are not detected
    (especially with bad scan quality and/or small codes), try the other one.

    zxing is not available on all platforms.

#### [`PAPERLESS_PRE_CONSUME_SCRIPT=<filename>`](#PAPERLESS_PRE_CONSUME_SCRIPT) {#PAPERLESS_PRE_CONSUME_SCRIPT}

: After some initial validation, Paperless can trigger an arbitrary
script if you like before beginning consumption. This script will be provided
data for it to work with via the environment.

    For more information, take a look at [pre-consumption script](/advanced_usage#pre-consume-script).

    The default is blank, which means nothing will be executed.

#### [`PAPERLESS_POST_CONSUME_SCRIPT=<filename>`](#PAPERLESS_POST_CONSUME_SCRIPT) {#PAPERLESS_POST_CONSUME_SCRIPT}

: After a document is consumed, Paperless can trigger an arbitrary
script if you like. This script will be provided
data for it to work with via the environment.

    For more information, take a look at [Post-consumption script](/advanced_usage#post-consume-script).

    The default is blank, which means nothing will be executed.

#### [`PAPERLESS_FILENAME_DATE_ORDER=<format>`](#PAPERLESS_FILENAME_DATE_ORDER) {#PAPERLESS_FILENAME_DATE_ORDER}

: Paperless will check the document text for document date
information. Use this setting to enable checking the document
filename for date information. The date order can be set to any
option as specified in
<https://dateparser.readthedocs.io/en/latest/settings.html#date-order>.
The filename will be checked first, and if nothing is found, the
document text will be checked as normal.

    A date in a filename must have some separators (`.`, `,`, `-`, `/`, etc) for it to be parsed.

    Defaults to none, which disables this feature.

#### [`PAPERLESS_NUMBER_OF_SUGGESTED_DATES=<num>`](#PAPERLESS_NUMBER_OF_SUGGESTED_DATES) {#PAPERLESS_NUMBER_OF_SUGGESTED_DATES}

: Paperless searches an entire document for dates. The first date
found will be used as the initial value for the created date. When
this variable is greater than 0 (or left to it's default value),
paperless will also suggest other dates found in the document, up to
a maximum of this setting. Note that duplicates will be removed,
which can result in fewer dates displayed in the frontend than this
setting value.

    The task to find all dates can be time-consuming and increases with
    a higher (maximum) number of suggested dates and slower hardware.

    Defaults to 3. Set to 0 to disable this feature.

#### [`PAPERLESS_THUMBNAIL_FONT_NAME=<filename>`](#PAPERLESS_THUMBNAIL_FONT_NAME) {#PAPERLESS_THUMBNAIL_FONT_NAME}

: Paperless creates thumbnails for plain text files by rendering the
content of the file on an image and uses a predefined font for that.
This font can be changed here.

    Note that this won't have any effect on already generated
    thumbnails.

    Defaults to
    `/usr/share/fonts/liberation/LiberationSerif-Regular.ttf`.

#### [`PAPERLESS_IGNORE_DATES=<string>`](#PAPERLESS_IGNORE_DATES) {#PAPERLESS_IGNORE_DATES}

: Paperless parses a documents creation date from filename and file
content. You may specify a comma separated list of dates that should
be ignored during this process. This is useful for special dates
(like date of birth) that appear in documents regularly but are very
unlikely to be the documents creation date.

    The date is parsed using the order specified in PAPERLESS_DATE_ORDER

    Defaults to an empty string to not ignore any dates.

#### [`PAPERLESS_DATE_ORDER=<format>`](#PAPERLESS_DATE_ORDER) {#PAPERLESS_DATE_ORDER}

: Paperless will try to determine the document creation date from its
contents. Specify the date format Paperless should expect to see
within your documents.

    This option defaults to DMY which translates to day first, month
    second, and year last order. Characters D, M, or Y can be shuffled
    to meet the required order.

### Polling {#polling}

#### [`PAPERLESS_CONSUMER_POLLING=<num>`](#PAPERLESS_CONSUMER_POLLING) {#PAPERLESS_CONSUMER_POLLING}

: If paperless won't find documents added to your consume folder, it
might not be able to automatically detect filesystem changes. In
that case, specify a polling interval in seconds here, which will
then cause paperless to periodically check your consumption
directory for changes. This will also disable listening for file
system changes with `inotify`.

    Defaults to 0, which disables polling and uses filesystem
    notifications.

#### [`PAPERLESS_CONSUMER_POLLING_RETRY_COUNT=<num>`](#PAPERLESS_CONSUMER_POLLING_RETRY_COUNT) {#PAPERLESS_CONSUMER_POLLING_RETRY_COUNT}

: If consumer polling is enabled, sets the number of times paperless
will check for a file to remain unmodified.

    Defaults to 5.

#### [`PAPERLESS_CONSUMER_POLLING_DELAY=<num>`](#PAPERLESS_CONSUMER_POLLING_DELAY) {#PAPERLESS_CONSUMER_POLLING_DELAY}

: If consumer polling is enabled, sets the delay in seconds between
each check (above) paperless will do while waiting for a file to
remain unmodified.

    Defaults to 5.

### iNotify {#inotify}

#### [`PAPERLESS_CONSUMER_INOTIFY_DELAY=<num>`](#PAPERLESS_CONSUMER_INOTIFY_DELAY) {#PAPERLESS_CONSUMER_INOTIFY_DELAY}

: Sets the time in seconds the consumer will wait for additional
events from inotify before the consumer will consider a file ready
and begin consumption. Certain scanners or network setups may
generate multiple events for a single file, leading to multiple
consumers working on the same file. Configure this to prevent that.

    Defaults to 0.5 seconds.

## Barcodes {#barcodes}

#### [`PAPERLESS_CONSUMER_ENABLE_BARCODES=<bool>`](#PAPERLESS_CONSUMER_ENABLE_BARCODES) {#PAPERLESS_CONSUMER_ENABLE_BARCODES}

: Enables the scanning and page separation based on detected barcodes.
This allows for scanning and adding multiple documents per uploaded
file, which are separated by one or multiple barcode pages.

    For ease of use, it is suggested to use a standardized separation
    page, e.g. [here](https://www.alliancegroup.co.uk/patch-codes.htm).

    If no barcodes are detected in the uploaded file, no page separation
    will happen.

    The original document will be removed and the separated pages will
    be saved as pdf.

    See additional information in the [advanced usage documentation](/advanced_usage#barcodes)

    Defaults to false.

#### [`PAPERLESS_CONSUMER_BARCODE_TIFF_SUPPORT=<bool>`](#PAPERLESS_CONSUMER_BARCODE_TIFF_SUPPORT) {#PAPERLESS_CONSUMER_BARCODE_TIFF_SUPPORT}

: Whether TIFF image files should be scanned for barcodes. This will
automatically convert any TIFF image(s) to pdfs for later
processing. This only has an effect, if
PAPERLESS_CONSUMER_ENABLE_BARCODES has been enabled.

    Defaults to false.

#### [`PAPERLESS_CONSUMER_BARCODE_STRING=<string>`](#PAPERLESS_CONSUMER_BARCODE_STRING) {#PAPERLESS_CONSUMER_BARCODE_STRING}

: Defines the string to be detected as a separator barcode. If
paperless is used with the PATCH-T separator pages, users shouldn't
change this.

    Defaults to "PATCHT"

#### [`PAPERLESS_CONSUMER_ENABLE_ASN_BARCODE=<bool>`](#PAPERLESS_CONSUMER_ENABLE_ASN_BARCODE) {#PAPERLESS_CONSUMER_ENABLE_ASN_BARCODE}

: Enables the detection of barcodes in the scanned document and
setting the ASN (archive serial number) if a properly formatted
barcode is detected.

    The barcode must consist of a (configurable) prefix and the ASN
    to be set, for instance `ASN00123`.

    This option is compatible with barcode page separation, since
    pages will be split up before reading the ASN.

    If no ASN barcodes are detected in the uploaded file, no ASN will
    be set. If a barcode with an existing ASN is detected, the
    document will not be consumed and an error logged.

    Defaults to false.

#### [`PAPERLESS_CONSUMER_ASN_BARCODE_PREFIX=<string>`](#PAPERLESS_CONSUMER_ASN_BARCODE_PREFIX) {#PAPERLESS_CONSUMER_ASN_BARCODE_PREFIX}

: Defines the prefix that is used to identify a barcode as an ASN
barcode.

    Defaults to "ASN"

#### [`PAPERLESS_CONSUMER_BARCODE_UPSCALE=<float>`](#PAPERLESS_CONSUMER_BARCODE_UPSCALE) {#PAPERLESS_CONSUMER_BARCODE_UPSCALE}

: Defines the upscale factor used in barcode detection.
Improves the detection of small barcodes, i.e. with a value of 1.5 by
upscaling the document beforce the detection process. Upscaling will
only take place if value is bigger than 1.0. Otherwise upscaling will
not be performed to save resources. Try using in combination with
PAPERLESS_CONSUMER_BARCODE_DPI set to a value higher than default.

    Defaults to 0.0

#### [`PAPERLESS_CONSUMER_BARCODE_DPI=<int>`](#PAPERLESS_CONSUMER_BARCODE_DPI) {#PAPERLESS_CONSUMER_BARCODE_DPI}

: During barcode detection every page from a PDF document needs
to be converted to an image. A dpi value can be specified in the
conversion process. Default is 300. If the detection of small barcodes
fails a bigger dpi value i.e. 600 can fix the issue. Try using in
combination with PAPERLESS_CONSUMER_BARCODE_UPSCALE bigger than 1.0.

    Defaults to "300"

## Collate Double-Sided Documents {#collate}

#### [`PAPERLESS_CONSUMER_ENABLE_COLLATE_DOUBLE_SIDED=<bool>`](#PAPERLESS_CONSUMER_ENABLE_COLLATE_DOUBLE_SIDED) {#PAPERLESS_CONSUMER_ENABLE_COLLATE_DOUBLE_SIDED}

: Enables automatic collation of two single-sided scans into a double-sided
document.

    This is useful if you have an automatic document feeder that only supports
    single-sided scans, but you need to scan a double-sided document. If your
    ADF supports double-sided scans natively, you do not need this feature.

    `PAPERLESS_CONSUMER_RECURSIVE` must be enabled for this to work.

    For more information, read the [corresponding section in the advanced
    documentation](/advanced_usage#collate).

    Defaults to false.

#### [`PAPERLESS_CONSUMER_COLLATE_DOUBLE_SIDED_SUBDIR_NAME=<str>`](#PAPERLESS_CONSUMER_COLLATE_DOUBLE_SIDED_SUBDIR_NAME) {#PAPERLESS_CONSUMER_COLLATE_DOUBLE_SIDED_SUBDIR_NAME}

: The name of the subdirectory that the collate feature expects documents to
arrive.

    This only has an effect if `PAPERLESS_CONSUMER_ENABLE_COLLATE_DOUBLE_SIDED`
    has been enabled. Note that Paperless will not automatically create the
    directory.

    Defaults to "double-sided".

#### [`PAPERLESS_CONSUMER_COLLATE_DOUBLE_SIDED_TIFF_SUPPORT=<bool>`](#PAPERLESS_CONSUMER_COLLATE_DOUBLE_SIDED_TIFF_SUPPORT) {#PAPERLESS_CONSUMER_COLLATE_DOUBLE_SIDED_TIFF_SUPPORT}

: Whether TIFF image files should be supported when collating documents.
This will automatically convert any TIFF image(s) to pdfs for later
processing. This only has an effect if
`PAPERLESS_CONSUMER_ENABLE_COLLATE_DOUBLE_SIDED` has been enabled.

    Defaults to false.

## Binaries

There are a few external software packages that Paperless expects to
find on your system when it starts up. Unless you've done something
creative with their installation, you probably won't need to edit any
of these. However, if you've installed these programs somewhere where
simply typing the name of the program doesn't automatically execute it
(ie. the program isn't in your $PATH), then you'll need to specify
the literal path for that program.

#### [`PAPERLESS_CONVERT_BINARY=<path>`](#PAPERLESS_CONVERT_BINARY) {#PAPERLESS_CONVERT_BINARY}

: Defaults to "convert".

#### [`PAPERLESS_GS_BINARY=<path>`](#PAPERLESS_GS_BINARY) {#PAPERLESS_GS_BINARY}

: Defaults to "gs".

## Docker-specific options {#docker}

These options don't have any effect in `paperless.conf`. These options
adjust the behavior of the docker container. Configure these in
`docker-compose.env`.

#### [`PAPERLESS_WEBSERVER_WORKERS=<num>`](#PAPERLESS_WEBSERVER_WORKERS) {#PAPERLESS_WEBSERVER_WORKERS}

: The number of worker processes the webserver should spawn. More
worker processes usually result in the front end to load data much
quicker. However, each worker process also loads the entire
application into memory separately, so increasing this value will
increase RAM usage.

    Defaults to 1.

#### [`PAPERLESS_BIND_ADDR=<ip address>`](#PAPERLESS_BIND_ADDR) {#PAPERLESS_BIND_ADDR}

: The IP address the webserver will listen on inside the container.
There are special setups where you may need to configure this value
to restrict the Ip address or interface the webserver listens on.

    Defaults to `[::]`, meaning all interfaces, including IPv6.

#### [`PAPERLESS_PORT=<port>`](#PAPERLESS_PORT) {#PAPERLESS_PORT}

: The port number the webserver will listen on inside the container.
There are special setups where you may need this to avoid collisions
with other services (like using podman with multiple containers in
one pod).

    Don't change this when using Docker. To change the port the
    webserver is reachable outside of the container, instead refer to
    the "ports" key in `docker-compose.yml`.

    Defaults to 8000.

#### [`USERMAP_UID=<uid>`](#USERMAP_UID) {#USERMAP_UID}

: The ID of the paperless user in the container. Set this to your
actual user ID on the host system, which you can get by executing

    ``` shell-session
    $ id -u
    ```

    Paperless will change ownership on its folders to this user, so you
    need to get this right in order to be able to write to the
    consumption directory.

    Defaults to 1000.

#### [`USERMAP_GID=<gid>`](#USERMAP_GID) {#USERMAP_GID}

: The ID of the paperless Group in the container. Set this to your
actual group ID on the host system, which you can get by executing

    ``` shell-session
    $ id -g
    ```

    Paperless will change ownership on its folders to this group, so you
    need to get this right in order to be able to write to the
    consumption directory.

    Defaults to 1000.

#### [`PAPERLESS_OCR_LANGUAGES=<list>`](#PAPERLESS_OCR_LANGUAGES) {#PAPERLESS_OCR_LANGUAGES}

: Additional OCR languages to install. By default, paperless comes
with English, German, Italian, Spanish and French. If your language
is not in this list, install additional languages with this
configuration option. You will need to [find the right LangCodes](https://tesseract-ocr.github.io/tessdoc/Data-Files-in-different-versions.html)
but note that [tesseract-ocr-\* package names](https://packages.debian.org/bullseye/graphics/)
do not always correspond with the language codes e.g. "chi_tra" should be
specified as "chi-tra".

    ``` bash
    PAPERLESS_OCR_LANGUAGES=tur ces chi-tra
    ```

    Make sure it's a space separated list when using several values.

    To actually use these languages, also set the default OCR language
    of paperless:

    ``` bash
    PAPERLESS_OCR_LANGUAGE=tur
    ```

    Defaults to none, which does not install any additional languages.

#### [`PAPERLESS_ENABLE_FLOWER=<defined>`](#PAPERLESS_ENABLE_FLOWER) {#PAPERLESS_ENABLE_FLOWER}

: If this environment variable is defined, the Celery monitoring tool
[Flower](https://flower.readthedocs.io/en/latest/index.html) will be
started by the container.

    You can read more about this in the [advanced documentation](/advanced_usage#celery-monitoring).

## Update Checking {#update-checking}

#### [`PAPERLESS_ENABLE_UPDATE_CHECK=<bool>`](#PAPERLESS_ENABLE_UPDATE_CHECK) {#PAPERLESS_ENABLE_UPDATE_CHECK}

!!! note

    This setting was deprecated in favor of a frontend setting after
    v1.9.2. A one-time migration is performed for users who have this
    setting set. This setting is always ignored if the corresponding
    frontend setting has been set.

<<<<<<< HEAD
## SSO with OpenIDConnect

To configure OpenIDConnect you need a provider. The redirect url is `${PAPERLESS_URL}/accounts/complete/oidc/`.

#### [`PAPERLESS_SSO_OIDC_ENABLE=<bool>`](#PAPERLESS_SSO_OIDC_ENABLE) {#PAPERLESS_SSO_OIDC_ENABLE}

: If this environment variable is set to true the button to login with SSO is enabled

#### [`PAPERLESS_SSO_DISABLE_NORMAL_AUTH=<bool>`](#PAPERLESS_SSO_DISABLE_NORMAL_AUTH) {#PAPERLESS_SSO_DISABLE_NORMAL_AUTH}

: If this environment variable, the normal form to login is disabled

#### [`PAPERLESS_SSO_OIDC_KEY=<str>`](#PAPERLESS_SSO_OIDC_KEY) {#PAPERLESS_SSO_OIDC_KEY}

: Client ID of this application

#### [`PAPERLESS_SSO_OIDC_ENDPOINT=<url>`](#PAPERLESS_SSO_OIDC_ENDPOINT) {#PAPERLESS_SSO_OIDC_ENDPOINT}

: This variable must contain the OpenID configuration issuer, without `.well-known/openid-configuration`

#### [`PAPERLESS_SSO_OIDC_SECRET=<str>`](#PAPERLESS_SSO_OIDC_SECRET) {#PAPERLESS_SSO_OIDC_SECRET}

: Client secret of this application

#### [`PAPERLESS_SSO_OIDC_NAME=<str>`](#PAPERLESS_SSO_OIDC_NAME) {#PAPERLESS_SSO_OIDC_NAME}

: Value to display inside the button to login with openidconnect
=======
## Email sending

Setting an SMTP server for the backend will allow you to reset your
password. All of these options come from their similarly-named [Django settings](https://docs.djangoproject.com/en/4.2/ref/settings/#email-host)

#### [`PAPERLESS_EMAIL_HOST=<str>`](#PAPERLESS_EMAIL_HOST) {#PAPERLESS_EMAIL_HOST}

: Defaults to 'localhost'.

#### [`PAPERLESS_EMAIL_PORT=<int>`](#PAPERLESS_EMAIL_PORT) {#PAPERLESS_EMAIL_PORT}

: Defaults to port 25.

#### [`PAPERLESS_EMAIL_HOST_USER=<str>`](#PAPERLESS_EMAIL_HOST_USER) {#PAPERLESS_EMAIL_HOST_USER}

: Defaults to ''.

#### [`PAPERLESS_EMAIL_HOST_PASSWORD=<str>`](#PAPERLESS_EMAIL_HOST_PASSWORD) {#PAPERLESS_EMAIL_HOST_PASSWORD}

: Defaults to ''.

#### [`PAPERLESS_EMAIL_USE_TLS=<bool>`](#PAPERLESS_EMAIL_USE_TLS) {#PAPERLESS_EMAIL_USE_TLS}

: Defaults to false.

#### [`PAPERLESS_EMAIL_USE_SSL=<bool>`](#PAPERLESS_EMAIL_USE_SSL) {#PAPERLESS_EMAIL_USE_SSL}

: Defaults to false.
>>>>>>> be6506da
<|MERGE_RESOLUTION|>--- conflicted
+++ resolved
@@ -1302,35 +1302,6 @@
     setting set. This setting is always ignored if the corresponding
     frontend setting has been set.
 
-<<<<<<< HEAD
-## SSO with OpenIDConnect
-
-To configure OpenIDConnect you need a provider. The redirect url is `${PAPERLESS_URL}/accounts/complete/oidc/`.
-
-#### [`PAPERLESS_SSO_OIDC_ENABLE=<bool>`](#PAPERLESS_SSO_OIDC_ENABLE) {#PAPERLESS_SSO_OIDC_ENABLE}
-
-: If this environment variable is set to true the button to login with SSO is enabled
-
-#### [`PAPERLESS_SSO_DISABLE_NORMAL_AUTH=<bool>`](#PAPERLESS_SSO_DISABLE_NORMAL_AUTH) {#PAPERLESS_SSO_DISABLE_NORMAL_AUTH}
-
-: If this environment variable, the normal form to login is disabled
-
-#### [`PAPERLESS_SSO_OIDC_KEY=<str>`](#PAPERLESS_SSO_OIDC_KEY) {#PAPERLESS_SSO_OIDC_KEY}
-
-: Client ID of this application
-
-#### [`PAPERLESS_SSO_OIDC_ENDPOINT=<url>`](#PAPERLESS_SSO_OIDC_ENDPOINT) {#PAPERLESS_SSO_OIDC_ENDPOINT}
-
-: This variable must contain the OpenID configuration issuer, without `.well-known/openid-configuration`
-
-#### [`PAPERLESS_SSO_OIDC_SECRET=<str>`](#PAPERLESS_SSO_OIDC_SECRET) {#PAPERLESS_SSO_OIDC_SECRET}
-
-: Client secret of this application
-
-#### [`PAPERLESS_SSO_OIDC_NAME=<str>`](#PAPERLESS_SSO_OIDC_NAME) {#PAPERLESS_SSO_OIDC_NAME}
-
-: Value to display inside the button to login with openidconnect
-=======
 ## Email sending
 
 Setting an SMTP server for the backend will allow you to reset your
@@ -1359,4 +1330,31 @@
 #### [`PAPERLESS_EMAIL_USE_SSL=<bool>`](#PAPERLESS_EMAIL_USE_SSL) {#PAPERLESS_EMAIL_USE_SSL}
 
 : Defaults to false.
->>>>>>> be6506da
+
+## SSO with OpenIDConnect
+
+To configure OpenIDConnect you need a provider. The redirect url is `${PAPERLESS_URL}/accounts/complete/oidc/`.
+
+#### [`PAPERLESS_SSO_OIDC_ENABLE=<bool>`](#PAPERLESS_SSO_OIDC_ENABLE) {#PAPERLESS_SSO_OIDC_ENABLE}
+
+: If this environment variable is set to true the button to login with SSO is enabled
+
+#### [`PAPERLESS_SSO_DISABLE_NORMAL_AUTH=<bool>`](#PAPERLESS_SSO_DISABLE_NORMAL_AUTH) {#PAPERLESS_SSO_DISABLE_NORMAL_AUTH}
+
+: If this environment variable, the normal form to login is disabled
+
+#### [`PAPERLESS_SSO_OIDC_KEY=<str>`](#PAPERLESS_SSO_OIDC_KEY) {#PAPERLESS_SSO_OIDC_KEY}
+
+: Client ID of this application
+
+#### [`PAPERLESS_SSO_OIDC_ENDPOINT=<url>`](#PAPERLESS_SSO_OIDC_ENDPOINT) {#PAPERLESS_SSO_OIDC_ENDPOINT}
+
+: This variable must contain the OpenID configuration issuer, without `.well-known/openid-configuration`
+
+#### [`PAPERLESS_SSO_OIDC_SECRET=<str>`](#PAPERLESS_SSO_OIDC_SECRET) {#PAPERLESS_SSO_OIDC_SECRET}
+
+: Client secret of this application
+
+#### [`PAPERLESS_SSO_OIDC_NAME=<str>`](#PAPERLESS_SSO_OIDC_NAME) {#PAPERLESS_SSO_OIDC_NAME}
+
+: Value to display inside the button to login with openidconnect