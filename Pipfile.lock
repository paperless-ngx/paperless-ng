--- conflicted
+++ resolved
@@ -1,11 +1,7 @@
 {
     "_meta": {
         "hash": {
-<<<<<<< HEAD
-            "sha256": "5462a6a5d2ade848e15116a2a101f4ad32106439cd71b72d95044831c74e0e27"
-=======
             "sha256": "d266e1f67e3090ec68aa8ecba1e8373351daf89ad5a5ab46524d123bcaf29f62"
->>>>>>> 392c2502
         },
         "pipfile-spec": 6,
         "requires": {
@@ -48,94 +44,6 @@
             ],
             "version": "==1.17.12"
         },
-        "cffi": {
-            "hashes": [
-                "sha256:00a1ba5e2e95684448de9b89888ccd02c98d512064b4cb987d48f4b40aa0421e",
-                "sha256:00e28066507bfc3fe865a31f325c8391a1ac2916219340f87dfad602c3e48e5d",
-                "sha256:045d792900a75e8b1e1b0ab6787dd733a8190ffcf80e8c8ceb2fb10a29ff238a",
-                "sha256:0638c3ae1a0edfb77c6765d487fee624d2b1ee1bdfeffc1f0b58c64d149e7eec",
-                "sha256:105abaf8a6075dc96c1fe5ae7aae073f4696f2905fde6aeada4c9d2926752362",
-                "sha256:155136b51fd733fa94e1c2ea5211dcd4c8879869008fc811648f16541bf99668",
-                "sha256:1a465cbe98a7fd391d47dce4b8f7e5b921e6cd805ef421d04f5f66ba8f06086c",
-                "sha256:1d2c4994f515e5b485fd6d3a73d05526aa0fcf248eb135996b088d25dfa1865b",
-                "sha256:23f318bf74b170c6e9adb390e8bd282457f6de46c19d03b52f3fd042b5e19654",
-                "sha256:2c24d61263f511551f740d1a065eb0212db1dbbbbd241db758f5244281590c06",
-                "sha256:51a8b381b16ddd370178a65360ebe15fbc1c71cf6f584613a7ea08bfad946698",
-                "sha256:594234691ac0e9b770aee9fcdb8fa02c22e43e5c619456efd0d6c2bf276f3eb2",
-                "sha256:5cf4be6c304ad0b6602f5c4e90e2f59b47653ac1ed9c662ed379fe48a8f26b0c",
-                "sha256:64081b3f8f6f3c3de6191ec89d7dc6c86a8a43911f7ecb422c60e90c70be41c7",
-                "sha256:6bc25fc545a6b3d57b5f8618e59fc13d3a3a68431e8ca5fd4c13241cd70d0009",
-                "sha256:798caa2a2384b1cbe8a2a139d80734c9db54f9cc155c99d7cc92441a23871c03",
-                "sha256:7c6b1dece89874d9541fc974917b631406233ea0440d0bdfbb8e03bf39a49b3b",
-                "sha256:840793c68105fe031f34d6a086eaea153a0cd5c491cde82a74b420edd0a2b909",
-                "sha256:8d6603078baf4e11edc4168a514c5ce5b3ba6e3e9c374298cb88437957960a53",
-                "sha256:9cc46bc107224ff5b6d04369e7c595acb700c3613ad7bcf2e2012f62ece80c35",
-                "sha256:9f7a31251289b2ab6d4012f6e83e58bc3b96bd151f5b5262467f4bb6b34a7c26",
-                "sha256:9ffb888f19d54a4d4dfd4b3f29bc2c16aa4972f1c2ab9c4ab09b8ab8685b9c2b",
-                "sha256:a7711edca4dcef1a75257b50a2fbfe92a65187c47dab5a0f1b9b332c5919a3fb",
-                "sha256:af5c59122a011049aad5dd87424b8e65a80e4a6477419c0c1015f73fb5ea0293",
-                "sha256:b18e0a9ef57d2b41f5c68beefa32317d286c3d6ac0484efd10d6e07491bb95dd",
-                "sha256:b4e248d1087abf9f4c10f3c398896c87ce82a9856494a7155823eb45a892395d",
-                "sha256:ba4e9e0ae13fc41c6b23299545e5ef73055213e466bd107953e4a013a5ddd7e3",
-                "sha256:be8661bcee1bc2fc4b033a6ab65bd1f87ce5008492601695d0b9a4e820c3bde5",
-                "sha256:c6332685306b6417a91b1ff9fae889b3ba65c2292d64bd9245c093b1b284809d",
-                "sha256:d9efd8b7a3ef378dd61a1e77367f1924375befc2eba06168b6ebfa903a5e59ca",
-                "sha256:df5169c4396adc04f9b0a05f13c074df878b6052430e03f50e68adf3a57aa28d",
-                "sha256:ebb253464a5d0482b191274f1c8bf00e33f7e0b9c66405fbffc61ed2c839c775",
-                "sha256:ec80dc47f54e6e9a78181ce05feb71a0353854cc26999db963695f950b5fb375",
-                "sha256:f032b34669220030f905152045dfa27741ce1a6db3324a5bc0b96b6c7420c87b",
-                "sha256:f60567825f791c6f8a592f3c6e3bd93dd2934e3f9dac189308426bd76b00ef3b",
-                "sha256:f803eaa94c2fcda012c047e62bc7a51b0bdabda1cad7a92a522694ea2d76e49f"
-            ],
-            "version": "==1.14.4"
-        },
-        "chardet": {
-            "hashes": [
-                "sha256:84ab92ed1c4d4f16916e05906b6b75a6c0fb5db821cc65e70cbd64a3e2a5eaae",
-                "sha256:fc323ffcaeaed0e0a02bf4d117757b98aed530d9ed4531e3e15460124c106691"
-            ],
-            "markers": "python_version >= '3.1'",
-            "version": "==3.0.4"
-        },
-        "coloredlogs": {
-            "hashes": [
-                "sha256:346f58aad6afd48444c2468618623638dadab76e4e70d5e10822676f2d32226a",
-                "sha256:a1fab193d2053aa6c0a97608c4342d031f1f93a3d1218432c59322441d31a505",
-                "sha256:b0c2124367d4f72bd739f48e1f61491b4baf145d6bda33b606b4a53cb3f96a97"
-            ],
-            "markers": "python_version >= '2.7' and python_version not in '3.0, 3.1, 3.2, 3.3, 3.4'",
-            "version": "==14.0"
-        },
-        "cryptography": {
-            "hashes": [
-                "sha256:07ca431b788249af92764e3be9a488aa1d39a0bc3be313d826bbec690417e538",
-                "sha256:13b88a0bd044b4eae1ef40e265d006e34dbcde0c2f1e15eb9896501b2d8f6c6f",
-                "sha256:257dab4f368fae15f378ea9a4d2799bf3696668062de0e9fa0ebb7a738a6917d",
-                "sha256:32434673d8505b42c0de4de86da8c1620651abd24afe91ae0335597683ed1b77",
-                "sha256:3cd75a683b15576cfc822c7c5742b3276e50b21a06672dc3a800a2d5da4ecd1b",
-                "sha256:4e7268a0ca14536fecfdf2b00297d4e407da904718658c1ff1961c713f90fd33",
-                "sha256:545a8550782dda68f8cdc75a6e3bf252017aa8f75f19f5a9ca940772fc0cb56e",
-                "sha256:55d0b896631412b6f0c7de56e12eb3e261ac347fbaa5d5e705291a9016e5f8cb",
-                "sha256:5849d59358547bf789ee7e0d7a9036b2d29e9a4ddf1ce5e06bb45634f995c53e",
-                "sha256:59f7d4cfea9ef12eb9b14b83d79b432162a0a24a91ddc15c2c9bf76a68d96f2b",
-                "sha256:6dc59630ecce8c1f558277ceb212c751d6730bd12c80ea96b4ac65637c4f55e7",
-                "sha256:7117319b44ed1842c617d0a452383a5a052ec6aa726dfbaffa8b94c910444297",
-                "sha256:75e8e6684cf0034f6bf2a97095cb95f81537b12b36a8fedf06e73050bb171c2d",
-                "sha256:7b8d9d8d3a9bd240f453342981f765346c87ade811519f98664519696f8e6ab7",
-                "sha256:a035a10686532b0587d58a606004aa20ad895c60c4d029afa245802347fab57b",
-                "sha256:a4e27ed0b2504195f855b52052eadcc9795c59909c9d84314c5408687f933fc7",
-                "sha256:a733671100cd26d816eed39507e585c156e4498293a907029969234e5e634bc4",
-                "sha256:a75f306a16d9f9afebfbedc41c8c2351d8e61e818ba6b4c40815e2b5740bb6b8",
-                "sha256:bd717aa029217b8ef94a7d21632a3bb5a4e7218a4513d2521c2a2fd63011e98b",
-                "sha256:d25cecbac20713a7c3bc544372d42d8eafa89799f492a43b79e1dfd650484851",
-                "sha256:d26a2557d8f9122f9bf445fc7034242f4375bd4e95ecda007667540270965b13",
-                "sha256:d3545829ab42a66b84a9aaabf216a4dce7f16dbc76eb69be5c302ed6b8f4a29b",
-                "sha256:d3d5e10be0cf2a12214ddee45c6bd203dab435e3d83b4560c03066eda600bfe3",
-                "sha256:efe15aca4f64f3a7ea0c09c87826490e50ed166ce67368a68f315ea0807a20df"
-            ],
-            "markers": "python_version >= '2.7' and python_version not in '3.0, 3.1, 3.2, 3.3, 3.4'",
-            "version": "==3.2.1"
-        },
         "dateparser": {
             "hashes": [
                 "sha256:7552c994f893b5cb8fcf103b4cd2ff7f57aab9bfd2619fdf0cf571c0740fd90b",
@@ -215,14 +123,6 @@
             "index": "pypi",
             "version": "==20.0.4"
         },
-        "humanfriendly": {
-            "hashes": [
-                "sha256:bf52ec91244819c780341a3438d5d7b09f431d3f113a475147ac9b7b167a3d12",
-                "sha256:e78960b31198511f45fd455534ae7645a6207d33e512d2e842c766d15d9c8080"
-            ],
-            "markers": "python_version >= '2.7' and python_version not in '3.0, 3.1, 3.2, 3.3, 3.4'",
-            "version": "==8.2"
-        },
         "imap-tools": {
             "hashes": [
                 "sha256:96e9a4ff6483462635737730a1df28e739faa71967b12a84f4363fb386542246",
@@ -230,21 +130,6 @@
             ],
             "index": "pypi",
             "version": "==0.32.0"
-        },
-        "img2pdf": {
-            "hashes": [
-                "sha256:57905015579b1026acf1605aa95859cd79b051fa1c35485573d165526fc9dbb5",
-                "sha256:eaee690ab8403dd1a9cb4db10afee41dd3e6c7ed63bdace02a0121f9feadb0c9"
-            ],
-            "version": "==0.4.0"
-        },
-        "importlib-metadata": {
-            "hashes": [
-                "sha256:590690d61efdd716ff82c39ca9a9d4209252adfe288a4b5721181050acbd4175",
-                "sha256:d9b8a46a0885337627a6430db287176970fff18ad421becec1d64cfc763c2099"
-            ],
-            "markers": "python_version < '3.8'",
-            "version": "==3.1.0"
         },
         "inotify-simple": {
             "hashes": [
@@ -278,51 +163,6 @@
             ],
             "index": "pypi",
             "version": "==1.0.8"
-        },
-        "lxml": {
-            "hashes": [
-                "sha256:098fb713b31050463751dcc694878e1d39f316b86366fb9fe3fbbe5396ac9fab",
-                "sha256:0e89f5d422988c65e6936e4ec0fe54d6f73f3128c80eb7ecc3b87f595523607b",
-                "sha256:189ad47203e846a7a4951c17694d845b6ade7917c47c64b29b86526eefc3adf5",
-                "sha256:1d87936cb5801c557f3e981c9c193861264c01209cb3ad0964a16310ca1b3301",
-                "sha256:211b3bcf5da70c2d4b84d09232534ad1d78320762e2c59dedc73bf01cb1fc45b",
-                "sha256:2358809cc64394617f2719147a58ae26dac9e21bae772b45cfb80baa26bfca5d",
-                "sha256:23c83112b4dada0b75789d73f949dbb4e8f29a0a3511647024a398ebd023347b",
-                "sha256:24e811118aab6abe3ce23ff0d7d38932329c513f9cef849d3ee88b0f848f2aa9",
-                "sha256:288ddf94d9d0488187f578fdcc1868af2a6fe6714444c8259b68a83fa27b76d2",
-                "sha256:2d5896ddf5389560257bbe89317ca7bcb4e54a02b53a3e572e1ce4226512b51b",
-                "sha256:2d6571c48328be4304aee031d2d5046cbc8aed5740c654575613c5a4f5a11311",
-                "sha256:2e311a10f3e85250910a615fe194839a04a0f6bc4e8e5bb5cac221344e3a7891",
-                "sha256:302160eb6e9764168e01d8c9ec6becddeb87776e81d3fcb0d97954dd51d48e0a",
-                "sha256:3a7a380bfecc551cfd67d6e8ad9faa91289173bdf12e9cfafbd2bdec0d7b1ec1",
-                "sha256:3d9b2b72eb0dbbdb0e276403873ecfae870599c83ba22cadff2db58541e72856",
-                "sha256:475325e037fdf068e0c2140b818518cf6bc4aa72435c407a798b2db9f8e90810",
-                "sha256:4b7572145054330c8e324a72d808c8c8fbe12be33368db28c39a255ad5f7fb51",
-                "sha256:4e006fdb434609956a8f710ffffe650afab414dc43728786ebdbdca48e179b14",
-                "sha256:4fff34721b628cce9eb4538cf9a73d02e0f3da4f35a515773cce6f5fe413b360",
-                "sha256:56eff8c6fb7bc4bcca395fdff494c52712b7a57486e4fbde34c31bb9da4c6cc4",
-                "sha256:573b2f5496c7e9f4985de70b9bbb4719ffd293d5565513e04ac20e42e6e5583f",
-                "sha256:7ecaef52fd9b9535ae5f01a1dd2651f6608e4ec9dc136fc4dfe7ebe3c3ddb230",
-                "sha256:803a80d72d1f693aa448566be46ffd70882d1ad8fc689a2e22afe63035eb998a",
-                "sha256:8862d1c2c020cb7a03b421a9a7b4fe046a208db30994fc8ff68c627a7915987f",
-                "sha256:9b06690224258db5cd39a84e993882a6874676f5de582da57f3df3a82ead9174",
-                "sha256:a71400b90b3599eb7bf241f947932e18a066907bf84617d80817998cee81e4bf",
-                "sha256:bb252f802f91f59767dcc559744e91efa9df532240a502befd874b54571417bd",
-                "sha256:be1ebf9cc25ab5399501c9046a7dcdaa9e911802ed0e12b7d620cd4bbf0518b3",
-                "sha256:be7c65e34d1b50ab7093b90427cbc488260e4b3a38ef2435d65b62e9fa3d798a",
-                "sha256:c0dac835c1a22621ffa5e5f999d57359c790c52bbd1c687fe514ae6924f65ef5",
-                "sha256:c152b2e93b639d1f36ec5a8ca24cde4a8eefb2b6b83668fcd8e83a67badcb367",
-                "sha256:d182eada8ea0de61a45a526aa0ae4bcd222f9673424e65315c35820291ff299c",
-                "sha256:d18331ea905a41ae71596502bd4c9a2998902328bbabd29e3d0f5f8569fabad1",
-                "sha256:d20d32cbb31d731def4b1502294ca2ee99f9249b63bc80e03e67e8f8e126dea8",
-                "sha256:d4ad7fd3269281cb471ad6c7bafca372e69789540d16e3755dd717e9e5c9d82f",
-                "sha256:d6f8c23f65a4bfe4300b85f1f40f6c32569822d08901db3b6454ab785d9117cc",
-                "sha256:d84d741c6e35c9f3e7406cb7c4c2e08474c2a6441d59322a00dcae65aac6315d",
-                "sha256:e65c221b2115a91035b55a593b6eb94aa1206fa3ab374f47c6dc10d364583ff9",
-                "sha256:f98b6f256be6cec8dd308a8563976ddaff0bdc18b730720f6f4bee927ffe926f"
-            ],
-            "markers": "python_version >= '2.7' and python_version not in '3.0, 3.1, 3.2, 3.3, 3.4'",
-            "version": "==4.6.1"
         },
         "numpy": {
             "hashes": [
@@ -365,14 +205,6 @@
             "markers": "python_version >= '3.6'",
             "version": "==1.19.4"
         },
-        "ocrmypdf": {
-            "hashes": [
-                "sha256:20722d89d2f0deeb5b3ffa8622ead59d54af46d44f21848ec0f15ef79ce1a4a3",
-                "sha256:c592e1bb37abafd24f067043bbf98d25405521cbe1e992de30d8b870dbe86928"
-            ],
-            "index": "pypi",
-            "version": "==11.3.3"
-        },
         "pathtools": {
             "hashes": [
                 "sha256:7c35c5421a39bb82e58018febd90e3b6e5db34c5443aaaf742b3f33d4655f1c0",
@@ -388,47 +220,12 @@
             "index": "pypi",
             "version": "==2.3.0"
         },
-        "pdfminer.six": {
-            "hashes": [
-                "sha256:b9aac0ebeafb21c08bf65f2039f4b2c5f78a3449d0a41df711d72445649e952a",
-                "sha256:d78877ba8d8bf957f3bb636c4f73f4f6f30f56c461993877ac22c39c20837509"
-            ],
-            "markers": "python_version >= '3.4'",
-            "version": "==20201018"
-        },
         "pdftotext": {
             "hashes": [
                 "sha256:98aeb8b07a4127e1a30223bd933ef080bbd29aa88f801717ca6c5618380b8aa6"
             ],
             "index": "pypi",
             "version": "==2.1.5"
-        },
-        "pikepdf": {
-            "hashes": [
-                "sha256:0dd42f791f29e7e2ab120103605b9ddd65937c773a72d21341a56873a89e76c9",
-                "sha256:12a1d243143cf972ce11def50f0bd1f6e630f5e660cdeddb2c7c49db5adad40a",
-                "sha256:2e1713af11b71e95c2d218c10d68b6f8e813be19c8596c560f3c84617f6d5437",
-                "sha256:2f90acad26d9939193946eb6ca8363fd3cf44b46b5c1409468906618bccb8113",
-                "sha256:3c482fe30fd58ff385795605a9233f37f97fb83427c3e829b1a568a2a3b59f60",
-                "sha256:3ddabfc33a8a7cecba76c1685ce5125fdf239a38d0854d7c2a703490b5783773",
-                "sha256:61dd3f13b7416111d19bf493ce4e7281f63a1dd22c532200cbbcd65813ea43e4",
-                "sha256:6ce42b7780835fb52452ccaff3a3ac1b28ae1f9d80faab59c559045d9fcb211d",
-                "sha256:6dba75782f108ebbf3947fcb29ea0ba7da0482868e53f6602643adc36245201d",
-                "sha256:716427a5c0372f3cc7dc282c4b49d49d8d5182a3e937739a4c3632151e74d6a4",
-                "sha256:730ef4013099da7ea722a9b5659260097af6f47ddfa3c2abab4d4493de2591f3",
-                "sha256:73e14bba4135adfb89ae2f2163369bd788ecf23839acc8d062d832118f07e288",
-                "sha256:84df07acc8968051da33891af55a3ab1aa55453d83df4ce9b84d821eedc34583",
-                "sha256:8f739e9c660d71cd479f11f9aa110857cf0d0d9c2472f40bbcbaf02f980355a1",
-                "sha256:a20ca7adbb9d3da416cf5f6de0ebca53855f9a3b99acdd6ec864c61482894d71",
-                "sha256:bc58d9486c0959619a2584e558a54d36468c6d1165cd9fe0bfb1ecc3e6b33c6a",
-                "sha256:c0627930a17b3a5e1a7c9109099535259afc50fe006a05af9c3634de05abd318",
-                "sha256:de5f445eaaadd7dae56e1043ab8ca5eef49ece302a4e37e1fc6d21b7dcfcfb1b",
-                "sha256:de6aae7782db33f2cc71c9ba63b7e2ec0e0529843c065eac4e71fcbe043426e2",
-                "sha256:e2efd844c09f8ce3103a93bfbd54983542a0a63c88bdc0f0cdbb2997f99a147d",
-                "sha256:fdb481ad1219e8d667625afd2f01b26f98df079e4f66e7e49816ec20c8d8c401"
-            ],
-            "markers": "python_version < '3.9'",
-            "version": "==2.1.2"
         },
         "pillow": {
             "hashes": [
@@ -464,14 +261,6 @@
             ],
             "index": "pypi",
             "version": "==8.0.1"
-        },
-        "pluggy": {
-            "hashes": [
-                "sha256:15b2acde666561e1298d71b523007ed7364de07029219b604cf808bfa1c765b0",
-                "sha256:966c145cd83c96502c3c3868f50408687b38434af77734af1e9ca461a4081d2d"
-            ],
-            "markers": "python_version >= '2.7' and python_version not in '3.0, 3.1, 3.2, 3.3'",
-            "version": "==0.13.1"
         },
         "psycopg2-binary": {
             "hashes": [
@@ -515,14 +304,6 @@
             ],
             "index": "pypi",
             "version": "==2.8.6"
-        },
-        "pycparser": {
-            "hashes": [
-                "sha256:2d475327684562c3a96cc71adf7dc8c4f0565175cf86b6d7a404ff4c771f15f0",
-                "sha256:7582ad22678f0fcd81102833f60ef8d0e57288b6b5fb00323d101be910e35705"
-            ],
-            "markers": "python_version >= '2.7' and python_version not in '3.0, 3.1, 3.2, 3.3'",
-            "version": "==2.20"
         },
         "pyocr": {
             "hashes": [
@@ -638,53 +419,6 @@
             ],
             "version": "==2020.11.13"
         },
-        "reportlab": {
-            "hashes": [
-                "sha256:06be7f04a631f02cd0202f7dee0d3e61dc265223f4ff861525ed7784b5552540",
-                "sha256:0a788a537c48915eda083485b59ac40ac012fa7c43070069bde6eb5ea588313c",
-                "sha256:1a7a38810e79653d0ea8e61db4f0517ac2a0e76edd2497cf6d4969dd3be30030",
-                "sha256:22301773db730545b44d4c77d8f29baf5683ccabec9883d978e8b8eda6d2175f",
-                "sha256:2906321b3d2779faafe47e2c13f9c69e1fb4ddb907f5a49cab3f9b0ea95df1f5",
-                "sha256:2d65f9cc5c0d3f63b5d024e6cf92234f1ab1f267cc9e5a847ab5d3efe1c3cf3e",
-                "sha256:2e012f7b845ef9f1f5bd63461d5201fa624b019a65ff5a93d0002b4f915bbc89",
-                "sha256:31ccfdbf5bb5ec85f0397661085ce4c9e52537ca0d2bf4220259666a4dcc55c2",
-                "sha256:3e10bd20c8ada9f7e1113157aa73b8e0048f2624e74794b73799c3deb13d7a3f",
-                "sha256:440d5f86c2b822abdb7981d691a78bdcf56f4710174830283034235ab2af2969",
-                "sha256:4f307accda32c9f17015ed77c7424f904514e349dff063f78d2462d715963e53",
-                "sha256:59659ee8897950fd1acd41a9cc61f4afdfda52dc2bb69a1924ce68089491849d",
-                "sha256:6216b11313467989ac9d9578ea3756d0af46e97184ee4e11a6b7ef652458f70d",
-                "sha256:6268a9a3d75e714b22beeb7687270956b06b232ccfdf37b1c6462961eab04457",
-                "sha256:6b226830f80df066d5986a3fdb3eb4d1b6320048f3d9ade539a6c03a5bc8b3ec",
-                "sha256:6e10eba6a0e330096f4200b18824b3194c399329b7830e34baee1c04ea07f99f",
-                "sha256:6e224c16c3d6fafdb2fb67b33c4b84d984ec34869834b3a137809f2fe5b84778",
-                "sha256:7da162fa677b90bd14f19b20ff80fec18c24a31ac44e5342ba49e198b13c4f92",
-                "sha256:8406e960a974a65b765c9ff74b269aa64718b4af1e8c511ebdbd9a5b44b0c7e6",
-                "sha256:8999bb075102d1b8ca4aada6ca14653d52bf02e37fd064e477eb180741f75077",
-                "sha256:8ae21aa94e405bf5171718f11ebc702a0edf18c91d88b14c5c5724cabd664673",
-                "sha256:8f6163729612e815b89649aed2e237505362a78014199f819fd92f9e5c96769b",
-                "sha256:9699fa8f0911ad56b46cc60bbaebe1557fd1c9e8da98185a7a1c0c40193eba48",
-                "sha256:9a53d76eec33abda11617aad1c9f5f4a2d906dd2f92a03a3f1ea370efbb52c95",
-                "sha256:9ed4d761b726ff411565eddb10cb37a6bca0ec873d9a18a83cf078f4502a2d94",
-                "sha256:a020d308e7c2de284d5407e3c6c13e3977a62b314f7bfe19bcc69677931da589",
-                "sha256:a2e6c15aecbe631245aab639751a58671312cced7e17de1ed9c45fb37036f6c9",
-                "sha256:b10cb48606d97b70edb094576e3d493d40467395e4fc267655135a2c92defbe8",
-                "sha256:b8d6e9df5181ed07b7ae145258eb69e686133afc97930af51a3c0c9d784d834d",
-                "sha256:bbb297754f5cf25eb8fcb817752984252a7feb0ca83e383718e4eec2fb67ea32",
-                "sha256:be90599e5e78c1ddfcfee8c752108def58b4c672ebcc4d3d9aa7fe65e7d3f16b",
-                "sha256:bfdfad9b8ae00bd0752b77f954c7405327fd99b2cc6d5e4273e65be61429d56a",
-                "sha256:c1e5ef5089e16b249388f65d8c8f8b74989e72eb8332060dc580a2ecb967cfc2",
-                "sha256:c5ed342e29a5fd7eeb0f2ccf7e5b946b5f750f05633b2d6a94b1c02094a77967",
-                "sha256:c7087a26b26aa82a3ba27e13e66f507cc697f9ceb4c046c0f758876b55f040a5",
-                "sha256:cf589e980d92b0bf343fa512b9d3ae9ed0469cbffd99cb270b6c83da143cb437",
-                "sha256:e6fb762e524a4fb118be9f44dbd9456cf80e42253ee8f1bdb0ea5c1f882d4ba8",
-                "sha256:e961d3a84c65ca030963ca934a4faad2ac9fee75af36ba2f98733da7d3f7efab",
-                "sha256:f2fde5abb6f21c1eff5430f380cdbbee7fdeda6af935a83730ddce9f0c4e504e",
-                "sha256:f585b3bf7062c228306acd7f40b2ad915b32603228c19bb225952cc98fd2015a",
-                "sha256:f955a6366cf8e6729776c96e281bede468acd74f6eb49a5bbb048646adaa43d8",
-                "sha256:fe882fd348d8429debbdac4518d6a42888a7f4ad613dc596ce94788169caeb08"
-            ],
-            "version": "==3.5.55"
-        },
         "scikit-learn": {
             "hashes": [
                 "sha256:090bbf144fd5823c1f2efa3e1a9bf180295b24294ca8f478e75b40ed54f8036e",
@@ -748,13 +482,6 @@
             "markers": "python_version >= '2.7' and python_version not in '3.0, 3.1, 3.2, 3.3'",
             "version": "==1.15.0"
         },
-        "sortedcontainers": {
-            "hashes": [
-                "sha256:37257a32add0a3ee490bb170b599e93095eed89a55da91fa9f48753ea12fd73f",
-                "sha256:59cc937650cf60d677c16775597c89a960658a09cf7c1a668f86e1e4464b10a1"
-            ],
-            "version": "==2.3.0"
-        },
         "sqlparse": {
             "hashes": [
                 "sha256:017cde379adbd6a1f15a61873f43e8274179378e95ef3fede90b5aa64d304ed0",
@@ -770,14 +497,6 @@
             ],
             "markers": "python_version >= '3.5'",
             "version": "==2.1.0"
-        },
-        "tqdm": {
-            "hashes": [
-                "sha256:3d3f1470d26642e88bd3f73353cb6ff4c51ef7d5d7efef763238f4bc1f7e4e81",
-                "sha256:5ff3f5232b19fa4c5531641e480b7fad4598819f708a32eb815e6ea41c5fa313"
-            ],
-            "markers": "python_version >= '2.7' and python_version not in '3.0, 3.1, 3.2, 3.3'",
-            "version": "==4.53.0"
         },
         "tzlocal": {
             "hashes": [
@@ -817,14 +536,6 @@
             ],
             "index": "pypi",
             "version": "==2.7.4"
-        },
-        "zipp": {
-            "hashes": [
-                "sha256:102c24ef8f171fd729d46599845e95c7ab894a4cf45f5de11a44cc7444fb1108",
-                "sha256:ed5eee1974372595f9e416cc7bbeeb12335201d8081ca8a0743c954d4446e5cb"
-            ],
-            "markers": "python_version >= '3.6'",
-            "version": "==3.4.0"
         }
     },
     "develop": {
@@ -878,7 +589,6 @@
                 "sha256:84ab92ed1c4d4f16916e05906b6b75a6c0fb5db821cc65e70cbd64a3e2a5eaae",
                 "sha256:fc323ffcaeaed0e0a02bf4d117757b98aed530d9ed4531e3e15460124c106691"
             ],
-            "markers": "python_version >= '3.1'",
             "version": "==3.0.4"
         },
         "coverage": {
@@ -1003,11 +713,11 @@
         },
         "importlib-metadata": {
             "hashes": [
-                "sha256:590690d61efdd716ff82c39ca9a9d4209252adfe288a4b5721181050acbd4175",
-                "sha256:d9b8a46a0885337627a6430db287176970fff18ad421becec1d64cfc763c2099"
+                "sha256:030f3b1bdb823ecbe4a9659e14cc861ce5af403fe99863bae173ec5fe00ab132",
+                "sha256:caeee3603f5dcf567864d1be9b839b0bcfdf1383e3e7be33ce2dead8144ff19c"
             ],
             "markers": "python_version < '3.8'",
-            "version": "==3.1.0"
+            "version": "==2.1.0"
         },
         "importlib-resources": {
             "hashes": [
@@ -1334,7 +1044,7 @@
                 "sha256:102c24ef8f171fd729d46599845e95c7ab894a4cf45f5de11a44cc7444fb1108",
                 "sha256:ed5eee1974372595f9e416cc7bbeeb12335201d8081ca8a0743c954d4446e5cb"
             ],
-            "markers": "python_version >= '3.6'",
+            "markers": "python_version < '3.8'",
             "version": "==3.4.0"
         }
     }
