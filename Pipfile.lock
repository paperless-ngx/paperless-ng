--- conflicted
+++ resolved
@@ -1,11 +1,7 @@
 {
     "_meta": {
         "hash": {
-<<<<<<< HEAD
             "sha256": "584249cbeaf29659c975000b5e02b12e45d768d795e4a8ac36118e73bd7c0b8a"
-=======
-            "sha256": "dccf58aea1ba4c0aa4aa93c1cc13881229889db25bc6e5b2384413a7e7e85182"
->>>>>>> 2e6f85cc
         },
         "pipfile-spec": 6,
         "requires": {},
