--- conflicted
+++ resolved
@@ -88,12 +88,8 @@
 /export/
 
 # this is where the compiled frontend is moved to.
-<<<<<<< HEAD
 /src/documents/static/frontend/
 /docs/.vscode/settings.json
 
 # mac os
-.DS_Store
-=======
-/src/documents/static/frontend/
->>>>>>> c3997c9f
+.DS_Store