--- conflicted
+++ resolved
@@ -69,8 +69,5 @@
 tox = "*"
 black = "*"
 pre-commit = "*"
-<<<<<<< HEAD
 sphinx-autobuild = "*"
-=======
-myst-parser = "*"
->>>>>>> c3997c9f
+myst-parser = "*"