#!/usr/bin/env bash

docker run -p 5432:5432 -e POSTGRES_PASSWORD=password -v paperless_pgdata:/var/lib/postgresql/data -d postgres:13
docker run -d -p 6379:6379 redis:latest
<<<<<<< HEAD
docker run -p 3000:3000 -d gotenberg/gotenberg:7 gotenberg --chromium-disable-web-security
docker run -p 9998:9998 -d apache/tika
=======
docker run -p 3000:3000 -d gotenberg/gotenberg:7.4
docker run -p 9998:9998 -d ghcr.io/paperless-ngx/tika:latest
>>>>>>> 98ebb095
<|MERGE_RESOLUTION|>--- conflicted
+++ resolved
@@ -2,10 +2,5 @@
 
 docker run -p 5432:5432 -e POSTGRES_PASSWORD=password -v paperless_pgdata:/var/lib/postgresql/data -d postgres:13
 docker run -d -p 6379:6379 redis:latest
-<<<<<<< HEAD
-docker run -p 3000:3000 -d gotenberg/gotenberg:7 gotenberg --chromium-disable-web-security
-docker run -p 9998:9998 -d apache/tika
-=======
-docker run -p 3000:3000 -d gotenberg/gotenberg:7.4
-docker run -p 9998:9998 -d ghcr.io/paperless-ngx/tika:latest
->>>>>>> 98ebb095
+docker run -p 3000:3000 -d gotenberg/gotenberg:7.4 gotenberg --chromium-disable-web-security
+docker run -p 9998:9998 -d ghcr.io/paperless-ngx/tika:latest