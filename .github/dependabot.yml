--- conflicted
+++ resolved
@@ -10,14 +10,7 @@
     directory: "/src-ui"
     # Check the npm registry for updates every week
     schedule:
-<<<<<<< HEAD
-      interval: "weekly"
-    labels:
-      - "frontend"
-      - "dependencies"
-=======
       interval: "monthly"
->>>>>>> 1906d054
     # Add reviewers
     reviewers:
       - "paperless-ngx/frontend"
