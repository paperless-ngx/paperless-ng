<?xml version="1.0" encoding="UTF-8" ?>
<xliff version="1.2" xmlns="urn:oasis:names:tc:xliff:document:1.2">
  <file source-language="en-US" datatype="plaintext" original="ng2.template">
    <body>
      <trans-unit id="ngb.alert.close" datatype="html">
        <source>Close</source>
        <context-group purpose="location">
          <context context-type="sourcefile">node_modules/src/ngb-config.ts</context>
          <context context-type="linenumber">13</context>
        </context-group>
      </trans-unit>
      <trans-unit id="ngb.timepicker.HH" datatype="html">
        <source>HH</source>
        <context-group purpose="location">
          <context context-type="sourcefile">node_modules/src/ngb-config.ts</context>
          <context context-type="linenumber">13</context>
        </context-group>
      </trans-unit>
      <trans-unit id="ngb.toast.close-aria" datatype="html">
        <source>Close</source>
        <context-group purpose="location">
          <context context-type="sourcefile">node_modules/src/ngb-config.ts</context>
          <context context-type="linenumber">13</context>
        </context-group>
      </trans-unit>
      <trans-unit id="ngb.pagination.first" datatype="html">
        <source>««</source>
        <context-group purpose="location">
          <context context-type="sourcefile">node_modules/src/ngb-config.ts</context>
          <context context-type="linenumber">13</context>
        </context-group>
      </trans-unit>
      <trans-unit id="ngb.datepicker.select-month" datatype="html">
        <source>Select month</source>
        <context-group purpose="location">
          <context context-type="sourcefile">node_modules/src/ngb-config.ts</context>
          <context context-type="linenumber">13</context>
        </context-group>
        <context-group purpose="location">
          <context context-type="sourcefile">node_modules/src/ngb-config.ts</context>
          <context context-type="linenumber">13</context>
        </context-group>
      </trans-unit>
      <trans-unit id="ngb.datepicker.previous-month" datatype="html">
        <source>Previous month</source>
        <context-group purpose="location">
          <context context-type="sourcefile">node_modules/src/ngb-config.ts</context>
          <context context-type="linenumber">13</context>
        </context-group>
        <context-group purpose="location">
          <context context-type="sourcefile">node_modules/src/ngb-config.ts</context>
          <context context-type="linenumber">13</context>
        </context-group>
      </trans-unit>
      <trans-unit id="ngb.progressbar.value" datatype="html">
        <source><x id="INTERPOLATION"/></source>
        <context-group purpose="location">
          <context context-type="sourcefile">node_modules/src/ngb-config.ts</context>
          <context context-type="linenumber">13</context>
        </context-group>
      </trans-unit>
      <trans-unit id="ngb.carousel.slide-number" datatype="html">
        <source> Slide <x id="INTERPOLATION"/> of <x id="INTERPOLATION_1"/> </source>
        <context-group purpose="location">
          <context context-type="sourcefile">node_modules/src/ngb-config.ts</context>
          <context context-type="linenumber">13</context>
        </context-group>
        <note priority="1" from="description">Currently selected slide number read by screen reader</note>
      </trans-unit>
      <trans-unit id="ngb.timepicker.hours" datatype="html">
        <source>Hours</source>
        <context-group purpose="location">
          <context context-type="sourcefile">node_modules/src/ngb-config.ts</context>
          <context context-type="linenumber">13</context>
        </context-group>
      </trans-unit>
      <trans-unit id="ngb.pagination.previous" datatype="html">
        <source>«</source>
        <context-group purpose="location">
          <context context-type="sourcefile">node_modules/src/ngb-config.ts</context>
          <context context-type="linenumber">13</context>
        </context-group>
      </trans-unit>
      <trans-unit id="ngb.carousel.previous" datatype="html">
        <source>Previous</source>
        <context-group purpose="location">
          <context context-type="sourcefile">node_modules/src/ngb-config.ts</context>
          <context context-type="linenumber">13</context>
        </context-group>
      </trans-unit>
      <trans-unit id="ngb.timepicker.MM" datatype="html">
        <source>MM</source>
        <context-group purpose="location">
          <context context-type="sourcefile">node_modules/src/ngb-config.ts</context>
          <context context-type="linenumber">13</context>
        </context-group>
      </trans-unit>
      <trans-unit id="ngb.pagination.next" datatype="html">
        <source>»</source>
        <context-group purpose="location">
          <context context-type="sourcefile">node_modules/src/ngb-config.ts</context>
          <context context-type="linenumber">13</context>
        </context-group>
      </trans-unit>
      <trans-unit id="ngb.datepicker.select-year" datatype="html">
        <source>Select year</source>
        <context-group purpose="location">
          <context context-type="sourcefile">node_modules/src/ngb-config.ts</context>
          <context context-type="linenumber">13</context>
        </context-group>
        <context-group purpose="location">
          <context context-type="sourcefile">node_modules/src/ngb-config.ts</context>
          <context context-type="linenumber">13</context>
        </context-group>
      </trans-unit>
      <trans-unit id="ngb.datepicker.next-month" datatype="html">
        <source>Next month</source>
        <context-group purpose="location">
          <context context-type="sourcefile">node_modules/src/ngb-config.ts</context>
          <context context-type="linenumber">13</context>
        </context-group>
        <context-group purpose="location">
          <context context-type="sourcefile">node_modules/src/ngb-config.ts</context>
          <context context-type="linenumber">13</context>
        </context-group>
      </trans-unit>
      <trans-unit id="ngb.carousel.next" datatype="html">
        <source>Next</source>
        <context-group purpose="location">
          <context context-type="sourcefile">node_modules/src/ngb-config.ts</context>
          <context context-type="linenumber">13</context>
        </context-group>
      </trans-unit>
      <trans-unit id="ngb.timepicker.minutes" datatype="html">
        <source>Minutes</source>
        <context-group purpose="location">
          <context context-type="sourcefile">node_modules/src/ngb-config.ts</context>
          <context context-type="linenumber">13</context>
        </context-group>
      </trans-unit>
      <trans-unit id="ngb.pagination.last" datatype="html">
        <source>»»</source>
        <context-group purpose="location">
          <context context-type="sourcefile">node_modules/src/ngb-config.ts</context>
          <context context-type="linenumber">13</context>
        </context-group>
      </trans-unit>
      <trans-unit id="ngb.timepicker.increment-hours" datatype="html">
        <source>Increment hours</source>
        <context-group purpose="location">
          <context context-type="sourcefile">node_modules/src/ngb-config.ts</context>
          <context context-type="linenumber">13</context>
        </context-group>
      </trans-unit>
      <trans-unit id="ngb.pagination.first-aria" datatype="html">
        <source>First</source>
        <context-group purpose="location">
          <context context-type="sourcefile">node_modules/src/ngb-config.ts</context>
          <context context-type="linenumber">13</context>
        </context-group>
      </trans-unit>
      <trans-unit id="ngb.pagination.previous-aria" datatype="html">
        <source>Previous</source>
        <context-group purpose="location">
          <context context-type="sourcefile">node_modules/src/ngb-config.ts</context>
          <context context-type="linenumber">13</context>
        </context-group>
      </trans-unit>
      <trans-unit id="ngb.timepicker.decrement-hours" datatype="html">
        <source>Decrement hours</source>
        <context-group purpose="location">
          <context context-type="sourcefile">node_modules/src/ngb-config.ts</context>
          <context context-type="linenumber">13</context>
        </context-group>
      </trans-unit>
      <trans-unit id="ngb.pagination.next-aria" datatype="html">
        <source>Next</source>
        <context-group purpose="location">
          <context context-type="sourcefile">node_modules/src/ngb-config.ts</context>
          <context context-type="linenumber">13</context>
        </context-group>
      </trans-unit>
      <trans-unit id="ngb.timepicker.increment-minutes" datatype="html">
        <source>Increment minutes</source>
        <context-group purpose="location">
          <context context-type="sourcefile">node_modules/src/ngb-config.ts</context>
          <context context-type="linenumber">13</context>
        </context-group>
      </trans-unit>
      <trans-unit id="ngb.pagination.last-aria" datatype="html">
        <source>Last</source>
        <context-group purpose="location">
          <context context-type="sourcefile">node_modules/src/ngb-config.ts</context>
          <context context-type="linenumber">13</context>
        </context-group>
      </trans-unit>
      <trans-unit id="ngb.timepicker.decrement-minutes" datatype="html">
        <source>Decrement minutes</source>
        <context-group purpose="location">
          <context context-type="sourcefile">node_modules/src/ngb-config.ts</context>
          <context context-type="linenumber">13</context>
        </context-group>
      </trans-unit>
      <trans-unit id="ngb.timepicker.SS" datatype="html">
        <source>SS</source>
        <context-group purpose="location">
          <context context-type="sourcefile">node_modules/src/ngb-config.ts</context>
          <context context-type="linenumber">13</context>
        </context-group>
      </trans-unit>
      <trans-unit id="ngb.timepicker.seconds" datatype="html">
        <source>Seconds</source>
        <context-group purpose="location">
          <context context-type="sourcefile">node_modules/src/ngb-config.ts</context>
          <context context-type="linenumber">13</context>
        </context-group>
      </trans-unit>
      <trans-unit id="ngb.timepicker.increment-seconds" datatype="html">
        <source>Increment seconds</source>
        <context-group purpose="location">
          <context context-type="sourcefile">node_modules/src/ngb-config.ts</context>
          <context context-type="linenumber">13</context>
        </context-group>
      </trans-unit>
      <trans-unit id="ngb.timepicker.decrement-seconds" datatype="html">
        <source>Decrement seconds</source>
        <context-group purpose="location">
          <context context-type="sourcefile">node_modules/src/ngb-config.ts</context>
          <context context-type="linenumber">13</context>
        </context-group>
      </trans-unit>
      <trans-unit id="ngb.timepicker.PM" datatype="html">
        <source><x id="INTERPOLATION"/></source>
        <context-group purpose="location">
          <context context-type="sourcefile">node_modules/src/ngb-config.ts</context>
          <context context-type="linenumber">13</context>
        </context-group>
      </trans-unit>
      <trans-unit id="3527354815023530656" datatype="html">
        <source>Document <x id="PH" equiv-text="status.filename"/> was added to Paperless-ngx.</source>
        <context-group purpose="location">
          <context context-type="sourcefile">src/app/app.component.ts</context>
          <context context-type="linenumber">81</context>
        </context-group>
        <context-group purpose="location">
          <context context-type="sourcefile">src/app/app.component.ts</context>
          <context context-type="linenumber">90</context>
        </context-group>
      </trans-unit>
      <trans-unit id="1931214133925051574" datatype="html">
        <source>Open document</source>
        <context-group purpose="location">
          <context context-type="sourcefile">src/app/app.component.ts</context>
          <context context-type="linenumber">83</context>
        </context-group>
        <context-group purpose="location">
          <context context-type="sourcefile">src/app/components/dashboard/widgets/upload-file-widget/upload-file-widget.component.html</context>
          <context context-type="linenumber">66</context>
        </context-group>
      </trans-unit>
      <trans-unit id="8582620835547864448" datatype="html">
        <source>Could not add <x id="PH" equiv-text="status.filename"/>: <x id="PH_1" equiv-text="status.message"/></source>
        <context-group purpose="location">
          <context context-type="sourcefile">src/app/app.component.ts</context>
          <context context-type="linenumber">105</context>
        </context-group>
      </trans-unit>
      <trans-unit id="1218124467712564468" datatype="html">
        <source>Document <x id="PH" equiv-text="status.filename"/> is being processed by Paperless-ngx.</source>
        <context-group purpose="location">
          <context context-type="sourcefile">src/app/app.component.ts</context>
          <context context-type="linenumber">120</context>
        </context-group>
      </trans-unit>
      <trans-unit id="2501522447884928778" datatype="html">
        <source>Prev</source>
        <context-group purpose="location">
          <context context-type="sourcefile">src/app/app.component.ts</context>
          <context context-type="linenumber">126</context>
        </context-group>
      </trans-unit>
      <trans-unit id="3885497195825665706" datatype="html">
        <source>Next</source>
        <context-group purpose="location">
          <context context-type="sourcefile">src/app/app.component.ts</context>
          <context context-type="linenumber">127</context>
        </context-group>
        <context-group purpose="location">
          <context context-type="sourcefile">src/app/components/document-detail/document-detail.component.html</context>
          <context context-type="linenumber">96</context>
        </context-group>
      </trans-unit>
      <trans-unit id="1241348629231510663" datatype="html">
        <source>End</source>
        <context-group purpose="location">
          <context context-type="sourcefile">src/app/app.component.ts</context>
          <context context-type="linenumber">128</context>
        </context-group>
      </trans-unit>
      <trans-unit id="3909462337752654810" datatype="html">
        <source>The dashboard can be used to show saved views, such as an &apos;Inbox&apos;. Those settings are found under Settings &gt; Saved Views once you have created some.</source>
        <context-group purpose="location">
          <context context-type="sourcefile">src/app/app.component.ts</context>
          <context context-type="linenumber">134</context>
        </context-group>
      </trans-unit>
      <trans-unit id="9075755296812854717" datatype="html">
        <source>Drag-and-drop documents here to start uploading or place them in the consume folder. You can also drag-and-drop documents anywhere on all other pages of the web app. Once you do, Paperless-ngx will start training its machine learning algorithms.</source>
        <context-group purpose="location">
          <context context-type="sourcefile">src/app/app.component.ts</context>
          <context context-type="linenumber">141</context>
        </context-group>
      </trans-unit>
      <trans-unit id="7495498057594070122" datatype="html">
        <source>The documents list shows all of your documents and allows for filtering as well as bulk-editing. There are three different view styles: list, small cards and large cards. A list of documents currently opened for editing is shown in the sidebar.</source>
        <context-group purpose="location">
          <context context-type="sourcefile">src/app/app.component.ts</context>
          <context context-type="linenumber">146</context>
        </context-group>
      </trans-unit>
      <trans-unit id="1334220418719920556" datatype="html">
        <source>The filtering tools allow you to quickly find documents using various searches, dates, tags, etc.</source>
        <context-group purpose="location">
          <context context-type="sourcefile">src/app/app.component.ts</context>
          <context context-type="linenumber">153</context>
        </context-group>
      </trans-unit>
      <trans-unit id="5427326625898532358" datatype="html">
        <source>Any combination of filters can be saved as a &apos;view&apos; which can then be displayed on the dashboard and / or sidebar.</source>
        <context-group purpose="location">
          <context context-type="sourcefile">src/app/app.component.ts</context>
          <context context-type="linenumber">159</context>
        </context-group>
      </trans-unit>
      <trans-unit id="2804886236408698479" datatype="html">
        <source>Tags, correspondents, document types and storage paths can all be managed using these pages. They can also be created from the document edit view.</source>
        <context-group purpose="location">
          <context context-type="sourcefile">src/app/app.component.ts</context>
          <context context-type="linenumber">164</context>
        </context-group>
      </trans-unit>
      <trans-unit id="7851939076947092983" datatype="html">
        <source>Manage e-mail accounts and rules for automatically importing documents.</source>
        <context-group purpose="location">
          <context context-type="sourcefile">src/app/app.component.ts</context>
          <context context-type="linenumber">172</context>
        </context-group>
      </trans-unit>
      <trans-unit id="2258659358902319601" datatype="html">
        <source>Workflows give you more control over the document pipeline.</source>
        <context-group purpose="location">
          <context context-type="sourcefile">src/app/app.component.ts</context>
          <context context-type="linenumber">180</context>
        </context-group>
      </trans-unit>
      <trans-unit id="4680387114119209483" datatype="html">
        <source>File Tasks shows you documents that have been consumed, are waiting to be, or may have failed during the process.</source>
        <context-group purpose="location">
          <context context-type="sourcefile">src/app/app.component.ts</context>
          <context context-type="linenumber">188</context>
        </context-group>
      </trans-unit>
      <trans-unit id="1453710303796913192" datatype="html">
        <source>Check out the settings for various tweaks to the web app and toggle settings for saved views.</source>
        <context-group purpose="location">
          <context context-type="sourcefile">src/app/app.component.ts</context>
          <context context-type="linenumber">196</context>
        </context-group>
      </trans-unit>
      <trans-unit id="7172877665285340082" datatype="html">
        <source>Thank you! 🙏</source>
        <context-group purpose="location">
          <context context-type="sourcefile">src/app/app.component.ts</context>
          <context context-type="linenumber">204</context>
        </context-group>
      </trans-unit>
      <trans-unit id="7354947513482088740" datatype="html">
        <source>There are &lt;em&gt;tons&lt;/em&gt; more features and info we didn&apos;t cover here, but this should get you started. Check out the documentation or visit the project on GitHub to learn more or to report issues.</source>
        <context-group purpose="location">
          <context context-type="sourcefile">src/app/app.component.ts</context>
          <context context-type="linenumber">206</context>
        </context-group>
      </trans-unit>
      <trans-unit id="4270528545616947218" datatype="html">
        <source>Lastly, on behalf of every contributor to this community-supported project, thank you for using Paperless-ngx!</source>
        <context-group purpose="location">
          <context context-type="sourcefile">src/app/app.component.ts</context>
          <context context-type="linenumber">208</context>
        </context-group>
      </trans-unit>
      <trans-unit id="9063918187161876141" datatype="html">
        <source>Application Configuration</source>
        <context-group purpose="location">
          <context context-type="sourcefile">src/app/components/admin/config/config.component.html</context>
          <context context-type="linenumber">1</context>
        </context-group>
      </trans-unit>
      <trans-unit id="8833245444477474977" datatype="html">
        <source>Global Paperless-ngx configuration options</source>
        <context-group purpose="location">
          <context context-type="sourcefile">src/app/components/admin/config/config.component.html</context>
          <context context-type="linenumber">1</context>
        </context-group>
      </trans-unit>
      <trans-unit id="187187500641108332" datatype="html">
        <source><x id="INTERPOLATION" equiv-text="ategory}}"/></source>
        <context-group purpose="location">
          <context context-type="sourcefile">src/app/components/admin/config/config.component.html</context>
          <context context-type="linenumber">8,9</context>
        </context-group>
        <context-group purpose="location">
          <context context-type="sourcefile">src/app/components/admin/tasks/tasks.component.html</context>
          <context context-type="linenumber">11</context>
        </context-group>
        <context-group purpose="location">
          <context context-type="sourcefile">src/app/components/common/input/tags/tags.component.html</context>
          <context context-type="linenumber">4</context>
        </context-group>
        <context-group purpose="location">
          <context context-type="sourcefile">src/app/components/common/permissions-select/permissions-select.component.html</context>
          <context context-type="linenumber">22</context>
        </context-group>
      </trans-unit>
      <trans-unit id="7991430199894172363" datatype="html">
        <source>Read the documentation about this setting</source>
        <context-group purpose="location">
          <context context-type="sourcefile">src/app/components/admin/config/config.component.html</context>
          <context context-type="linenumber">19</context>
        </context-group>
      </trans-unit>
      <trans-unit id="2180291763949669799" datatype="html">
        <source>Enable</source>
        <context-group purpose="location">
          <context context-type="sourcefile">src/app/components/admin/config/config.component.html</context>
          <context context-type="linenumber">30</context>
        </context-group>
      </trans-unit>
      <trans-unit id="3823219296477075982" datatype="html">
        <source>Discard</source>
        <context-group purpose="location">
          <context context-type="sourcefile">src/app/components/admin/config/config.component.html</context>
          <context context-type="linenumber">49</context>
        </context-group>
        <context-group purpose="location">
          <context context-type="sourcefile">src/app/components/document-detail/document-detail.component.html</context>
          <context context-type="linenumber">339</context>
        </context-group>
      </trans-unit>
      <trans-unit id="3768927257183755959" datatype="html">
        <source>Save</source>
        <context-group purpose="location">
          <context context-type="sourcefile">src/app/components/admin/config/config.component.html</context>
          <context context-type="linenumber">52</context>
        </context-group>
        <context-group purpose="location">
          <context context-type="sourcefile">src/app/components/admin/settings/settings.component.html</context>
          <context context-type="linenumber">337</context>
        </context-group>
        <context-group purpose="location">
          <context context-type="sourcefile">src/app/components/common/edit-dialog/correspondent-edit-dialog/correspondent-edit-dialog.component.html</context>
          <context context-type="linenumber">25</context>
        </context-group>
        <context-group purpose="location">
          <context context-type="sourcefile">src/app/components/common/edit-dialog/custom-field-edit-dialog/custom-field-edit-dialog.component.html</context>
          <context context-type="linenumber">16</context>
        </context-group>
        <context-group purpose="location">
          <context context-type="sourcefile">src/app/components/common/edit-dialog/document-type-edit-dialog/document-type-edit-dialog.component.html</context>
          <context context-type="linenumber">27</context>
        </context-group>
        <context-group purpose="location">
          <context context-type="sourcefile">src/app/components/common/edit-dialog/group-edit-dialog/group-edit-dialog.component.html</context>
          <context context-type="linenumber">17</context>
        </context-group>
        <context-group purpose="location">
          <context context-type="sourcefile">src/app/components/common/edit-dialog/mail-account-edit-dialog/mail-account-edit-dialog.component.html</context>
          <context context-type="linenumber">37</context>
        </context-group>
        <context-group purpose="location">
          <context context-type="sourcefile">src/app/components/common/edit-dialog/mail-rule-edit-dialog/mail-rule-edit-dialog.component.html</context>
          <context context-type="linenumber">49</context>
        </context-group>
        <context-group purpose="location">
          <context context-type="sourcefile">src/app/components/common/edit-dialog/storage-path-edit-dialog/storage-path-edit-dialog.component.html</context>
          <context context-type="linenumber">26</context>
        </context-group>
        <context-group purpose="location">
          <context context-type="sourcefile">src/app/components/common/edit-dialog/tag-edit-dialog/tag-edit-dialog.component.html</context>
          <context context-type="linenumber">28</context>
        </context-group>
        <context-group purpose="location">
          <context context-type="sourcefile">src/app/components/common/edit-dialog/user-edit-dialog/user-edit-dialog.component.html</context>
          <context context-type="linenumber">36</context>
        </context-group>
        <context-group purpose="location">
          <context context-type="sourcefile">src/app/components/common/edit-dialog/workflow-edit-dialog/workflow-edit-dialog.component.html</context>
          <context context-type="linenumber">171</context>
        </context-group>
        <context-group purpose="location">
          <context context-type="sourcefile">src/app/components/common/profile-edit-dialog/profile-edit-dialog.component.html</context>
          <context context-type="linenumber">58</context>
        </context-group>
        <context-group purpose="location">
          <context context-type="sourcefile">src/app/components/document-detail/document-detail.component.html</context>
          <context context-type="linenumber">331</context>
        </context-group>
        <context-group purpose="location">
          <context context-type="sourcefile">src/app/components/document-list/save-view-config-dialog/save-view-config-dialog.component.html</context>
          <context context-type="linenumber">21</context>
        </context-group>
      </trans-unit>
      <trans-unit id="5079885666748292382" datatype="html">
        <source>Error retrieving config</source>
        <context-group purpose="location">
          <context context-type="sourcefile">src/app/components/admin/config/config.component.ts</context>
          <context context-type="linenumber">81</context>
        </context-group>
      </trans-unit>
      <trans-unit id="1172622527269118932" datatype="html">
        <source>Invalid JSON</source>
        <context-group purpose="location">
          <context context-type="sourcefile">src/app/components/admin/config/config.component.ts</context>
          <context context-type="linenumber">107</context>
        </context-group>
      </trans-unit>
      <trans-unit id="5103146006962696736" datatype="html">
        <source>Configuration updated</source>
        <context-group purpose="location">
          <context context-type="sourcefile">src/app/components/admin/config/config.component.ts</context>
          <context context-type="linenumber">151</context>
        </context-group>
      </trans-unit>
      <trans-unit id="1664963291286452273" datatype="html">
        <source>An error occurred updating configuration</source>
        <context-group purpose="location">
          <context context-type="sourcefile">src/app/components/admin/config/config.component.ts</context>
          <context context-type="linenumber">156</context>
        </context-group>
      </trans-unit>
      <trans-unit id="2653081282186526824" datatype="html">
        <source>File successfully updated</source>
        <context-group purpose="location">
          <context context-type="sourcefile">src/app/components/admin/config/config.component.ts</context>
          <context context-type="linenumber">178</context>
        </context-group>
      </trans-unit>
      <trans-unit id="5902783625859504265" datatype="html">
        <source>An error occurred uploading file</source>
        <context-group purpose="location">
          <context context-type="sourcefile">src/app/components/admin/config/config.component.ts</context>
          <context context-type="linenumber">183</context>
        </context-group>
      </trans-unit>
      <trans-unit id="4804785061014590286" datatype="html">
        <source>Logs</source>
        <context-group purpose="location">
          <context context-type="sourcefile">src/app/components/admin/logs/logs.component.html</context>
          <context context-type="linenumber">1</context>
        </context-group>
        <context-group purpose="location">
          <context context-type="sourcefile">src/app/components/app-frame/app-frame.component.html</context>
          <context context-type="linenumber">319</context>
        </context-group>
        <context-group purpose="location">
          <context context-type="sourcefile">src/app/components/app-frame/app-frame.component.html</context>
          <context context-type="linenumber">324</context>
        </context-group>
      </trans-unit>
      <trans-unit id="8838884664569764142" datatype="html">
        <source>Auto refresh</source>
        <context-group purpose="location">
          <context context-type="sourcefile">src/app/components/admin/logs/logs.component.html</context>
          <context context-type="linenumber">4</context>
        </context-group>
        <context-group purpose="location">
          <context context-type="sourcefile">src/app/components/admin/tasks/tasks.component.html</context>
          <context context-type="linenumber">15</context>
        </context-group>
      </trans-unit>
      <trans-unit id="3894950702316166331" datatype="html">
        <source>Loading...</source>
        <context-group purpose="location">
          <context context-type="sourcefile">src/app/components/admin/logs/logs.component.html</context>
          <context context-type="linenumber">20</context>
        </context-group>
        <context-group purpose="location">
          <context context-type="sourcefile">src/app/components/admin/logs/logs.component.html</context>
          <context context-type="linenumber">32</context>
        </context-group>
        <context-group purpose="location">
          <context context-type="sourcefile">src/app/components/admin/settings/settings.component.html</context>
          <context context-type="linenumber">325</context>
        </context-group>
        <context-group purpose="location">
          <context context-type="sourcefile">src/app/components/admin/tasks/tasks.component.html</context>
          <context context-type="linenumber">22</context>
        </context-group>
        <context-group purpose="location">
          <context context-type="sourcefile">src/app/components/admin/users-groups/users-groups.component.html</context>
          <context context-type="linenumber">102</context>
        </context-group>
        <context-group purpose="location">
          <context context-type="sourcefile">src/app/components/common/edit-dialog/mail-account-edit-dialog/mail-account-edit-dialog.component.html</context>
          <context context-type="linenumber">32</context>
        </context-group>
        <context-group purpose="location">
          <context context-type="sourcefile">src/app/components/common/input/document-link/document-link.component.html</context>
          <context context-type="linenumber">44</context>
        </context-group>
        <context-group purpose="location">
          <context context-type="sourcefile">src/app/components/common/permissions-dialog/permissions-dialog.component.html</context>
          <context context-type="linenumber">20</context>
        </context-group>
        <context-group purpose="location">
          <context context-type="sourcefile">src/app/components/dashboard/dashboard.component.html</context>
          <context context-type="linenumber">15</context>
        </context-group>
        <context-group purpose="location">
          <context context-type="sourcefile">src/app/components/dashboard/widgets/widget-frame/widget-frame.component.html</context>
          <context context-type="linenumber">16</context>
        </context-group>
        <context-group purpose="location">
          <context context-type="sourcefile">src/app/components/document-detail/document-detail.component.html</context>
          <context context-type="linenumber">348</context>
        </context-group>
        <context-group purpose="location">
          <context context-type="sourcefile">src/app/components/document-list/document-list.component.html</context>
          <context context-type="linenumber">105</context>
        </context-group>
        <context-group purpose="location">
          <context context-type="sourcefile">src/app/components/manage/mail/mail.component.html</context>
          <context context-type="linenumber">113</context>
        </context-group>
        <context-group purpose="location">
          <context context-type="sourcefile">src/app/components/manage/management-list/management-list.component.html</context>
          <context context-type="linenumber">55</context>
        </context-group>
        <context-group purpose="location">
          <context context-type="sourcefile">src/app/components/manage/management-list/management-list.component.html</context>
          <context context-type="linenumber">55</context>
        </context-group>
        <context-group purpose="location">
          <context context-type="sourcefile">src/app/components/manage/management-list/management-list.component.html</context>
          <context context-type="linenumber">55</context>
        </context-group>
        <context-group purpose="location">
          <context context-type="sourcefile">src/app/components/manage/management-list/management-list.component.html</context>
          <context context-type="linenumber">55</context>
        </context-group>
      </trans-unit>
      <trans-unit id="4930506384627295710" datatype="html">
        <source>Settings</source>
        <context-group purpose="location">
          <context context-type="sourcefile">src/app/components/admin/settings/settings.component.html</context>
          <context context-type="linenumber">1</context>
        </context-group>
        <context-group purpose="location">
          <context context-type="sourcefile">src/app/components/admin/settings/settings.component.html</context>
          <context context-type="linenumber">284</context>
        </context-group>
        <context-group purpose="location">
          <context context-type="sourcefile">src/app/components/app-frame/app-frame.component.html</context>
          <context context-type="linenumber">69</context>
        </context-group>
        <context-group purpose="location">
          <context context-type="sourcefile">src/app/components/app-frame/app-frame.component.html</context>
          <context context-type="linenumber">277</context>
        </context-group>
        <context-group purpose="location">
          <context context-type="sourcefile">src/app/components/app-frame/app-frame.component.html</context>
          <context context-type="linenumber">281</context>
        </context-group>
      </trans-unit>
      <trans-unit id="1685061484835793745" datatype="html">
        <source>Start tour</source>
        <context-group purpose="location">
          <context context-type="sourcefile">src/app/components/admin/settings/settings.component.html</context>
          <context context-type="linenumber">2</context>
        </context-group>
      </trans-unit>
      <trans-unit id="4798013226763881638" datatype="html">
        <source>Open Django Admin</source>
        <context-group purpose="location">
          <context context-type="sourcefile">src/app/components/admin/settings/settings.component.html</context>
          <context context-type="linenumber">4</context>
        </context-group>
      </trans-unit>
      <trans-unit id="6439365426343089851" datatype="html">
        <source>General</source>
        <context-group purpose="location">
          <context context-type="sourcefile">src/app/components/admin/settings/settings.component.html</context>
          <context context-type="linenumber">15</context>
        </context-group>
      </trans-unit>
      <trans-unit id="8671234314555525900" datatype="html">
        <source>Appearance</source>
        <context-group purpose="location">
          <context context-type="sourcefile">src/app/components/admin/settings/settings.component.html</context>
          <context context-type="linenumber">18</context>
        </context-group>
      </trans-unit>
      <trans-unit id="3777637051272512093" datatype="html">
        <source>Display language</source>
        <context-group purpose="location">
          <context context-type="sourcefile">src/app/components/admin/settings/settings.component.html</context>
          <context context-type="linenumber">22</context>
        </context-group>
      </trans-unit>
      <trans-unit id="53523152145406584" datatype="html">
        <source>You need to reload the page after applying a new language.</source>
        <context-group purpose="location">
          <context context-type="sourcefile">src/app/components/admin/settings/settings.component.html</context>
          <context context-type="linenumber">35</context>
        </context-group>
      </trans-unit>
      <trans-unit id="3766032098416558788" datatype="html">
        <source>Date display</source>
        <context-group purpose="location">
          <context context-type="sourcefile">src/app/components/admin/settings/settings.component.html</context>
          <context context-type="linenumber">43</context>
        </context-group>
      </trans-unit>
      <trans-unit id="3733378544613473393" datatype="html">
        <source>Date format</source>
        <context-group purpose="location">
          <context context-type="sourcefile">src/app/components/admin/settings/settings.component.html</context>
          <context context-type="linenumber">60</context>
        </context-group>
      </trans-unit>
      <trans-unit id="3407788781115661841" datatype="html">
        <source>Short: <x id="INTERPOLATION" equiv-text="{{today | customDate:&apos;shortDate&apos;:null:computedDateLocale}}"/></source>
        <context-group purpose="location">
          <context context-type="sourcefile">src/app/components/admin/settings/settings.component.html</context>
          <context context-type="linenumber">66,67</context>
        </context-group>
      </trans-unit>
      <trans-unit id="6290748171049664628" datatype="html">
        <source>Medium: <x id="INTERPOLATION" equiv-text="{{today | customDate:&apos;mediumDate&apos;:null:computedDateLocale}}"/></source>
        <context-group purpose="location">
          <context context-type="sourcefile">src/app/components/admin/settings/settings.component.html</context>
          <context context-type="linenumber">70,71</context>
        </context-group>
      </trans-unit>
      <trans-unit id="7189855711197998347" datatype="html">
        <source>Long: <x id="INTERPOLATION" equiv-text="{{today | customDate:&apos;longDate&apos;:null:computedDateLocale}}"/></source>
        <context-group purpose="location">
          <context context-type="sourcefile">src/app/components/admin/settings/settings.component.html</context>
          <context context-type="linenumber">74,75</context>
        </context-group>
      </trans-unit>
      <trans-unit id="8939587804990976924" datatype="html">
        <source>Items per page</source>
        <context-group purpose="location">
          <context context-type="sourcefile">src/app/components/admin/settings/settings.component.html</context>
          <context context-type="linenumber">82</context>
        </context-group>
      </trans-unit>
      <trans-unit id="8028535997917730106" datatype="html">
        <source>Document editor</source>
        <context-group purpose="location">
          <context context-type="sourcefile">src/app/components/admin/settings/settings.component.html</context>
          <context context-type="linenumber">98</context>
        </context-group>
      </trans-unit>
      <trans-unit id="6708098108196142028" datatype="html">
        <source>Use PDF viewer provided by the browser</source>
        <context-group purpose="location">
          <context context-type="sourcefile">src/app/components/admin/settings/settings.component.html</context>
          <context context-type="linenumber">102</context>
        </context-group>
      </trans-unit>
      <trans-unit id="9003921625412907981" datatype="html">
        <source>This is usually faster for displaying large PDF documents, but it might not work on some browsers.</source>
        <context-group purpose="location">
          <context context-type="sourcefile">src/app/components/admin/settings/settings.component.html</context>
          <context context-type="linenumber">102</context>
        </context-group>
      </trans-unit>
      <trans-unit id="3982403428275430291" datatype="html">
        <source>Sidebar</source>
        <context-group purpose="location">
          <context context-type="sourcefile">src/app/components/admin/settings/settings.component.html</context>
          <context context-type="linenumber">109</context>
        </context-group>
      </trans-unit>
      <trans-unit id="4608457133854405683" datatype="html">
        <source>Use &apos;slim&apos; sidebar (icons only)</source>
        <context-group purpose="location">
          <context context-type="sourcefile">src/app/components/admin/settings/settings.component.html</context>
          <context context-type="linenumber">113</context>
        </context-group>
      </trans-unit>
      <trans-unit id="1356890996281769972" datatype="html">
        <source>Dark mode</source>
        <context-group purpose="location">
          <context context-type="sourcefile">src/app/components/admin/settings/settings.component.html</context>
          <context context-type="linenumber">120</context>
        </context-group>
      </trans-unit>
      <trans-unit id="4913823100518391922" datatype="html">
        <source>Use system settings</source>
        <context-group purpose="location">
          <context context-type="sourcefile">src/app/components/admin/settings/settings.component.html</context>
          <context context-type="linenumber">123</context>
        </context-group>
      </trans-unit>
      <trans-unit id="5782828784040423650" datatype="html">
        <source>Enable dark mode</source>
        <context-group purpose="location">
          <context context-type="sourcefile">src/app/components/admin/settings/settings.component.html</context>
          <context context-type="linenumber">124</context>
        </context-group>
      </trans-unit>
      <trans-unit id="6336642923114460405" datatype="html">
        <source>Invert thumbnails in dark mode</source>
        <context-group purpose="location">
          <context context-type="sourcefile">src/app/components/admin/settings/settings.component.html</context>
          <context context-type="linenumber">125</context>
        </context-group>
      </trans-unit>
      <trans-unit id="7983234071833154796" datatype="html">
        <source>Theme Color</source>
        <context-group purpose="location">
          <context context-type="sourcefile">src/app/components/admin/settings/settings.component.html</context>
          <context context-type="linenumber">131</context>
        </context-group>
      </trans-unit>
      <trans-unit id="7808756054397155068" datatype="html">
        <source>Reset</source>
        <context-group purpose="location">
          <context context-type="sourcefile">src/app/components/admin/settings/settings.component.html</context>
          <context context-type="linenumber">140</context>
        </context-group>
      </trans-unit>
      <trans-unit id="8901931207592071833" datatype="html">
        <source>Update checking</source>
        <context-group purpose="location">
          <context context-type="sourcefile">src/app/components/admin/settings/settings.component.html</context>
          <context context-type="linenumber">145</context>
        </context-group>
      </trans-unit>
      <trans-unit id="7141691772243630313" datatype="html">
        <source> Update checking works by pinging the public <x id="START_LINK" ctype="x-a" equiv-text="&lt;a href=&quot;https://api.github.com/repos/paperless-ngx/paperless-ngx/releases/latest&quot; target=&quot;_blank&quot; rel=&quot;noopener noreferrer&quot;&gt;"/>GitHub API<x id="CLOSE_LINK" ctype="x-a" equiv-text="&lt;/a&gt;"/> for the latest release to determine whether a new version is available.<x id="LINE_BREAK" ctype="lb" equiv-text="&lt;br/&gt;"/> Actual updating of the app must still be performed manually. </source>
        <context-group purpose="location">
          <context context-type="sourcefile">src/app/components/admin/settings/settings.component.html</context>
          <context context-type="linenumber">149,152</context>
        </context-group>
      </trans-unit>
      <trans-unit id="5489945693955857309" datatype="html">
        <source><x id="START_EMPHASISED_TEXT" ctype="x-em" equiv-text="&gt;"/>No tracking data is collected by the app in any way.<x id="CLOSE_EMPHASISED_TEXT" ctype="x-em" equiv-text="&lt;/em&gt;"/></source>
        <context-group purpose="location">
          <context context-type="sourcefile">src/app/components/admin/settings/settings.component.html</context>
          <context context-type="linenumber">154,156</context>
        </context-group>
      </trans-unit>
      <trans-unit id="5070799004079086984" datatype="html">
        <source>Enable update checking</source>
        <context-group purpose="location">
          <context context-type="sourcefile">src/app/components/admin/settings/settings.component.html</context>
          <context context-type="linenumber">156</context>
        </context-group>
      </trans-unit>
      <trans-unit id="8508424367627989968" datatype="html">
        <source>Bulk editing</source>
        <context-group purpose="location">
          <context context-type="sourcefile">src/app/components/admin/settings/settings.component.html</context>
          <context context-type="linenumber">160</context>
        </context-group>
      </trans-unit>
      <trans-unit id="8158899674926420054" datatype="html">
        <source>Show confirmation dialogs</source>
        <context-group purpose="location">
          <context context-type="sourcefile">src/app/components/admin/settings/settings.component.html</context>
          <context context-type="linenumber">164</context>
        </context-group>
      </trans-unit>
      <trans-unit id="6906812245033969309" datatype="html">
        <source>Deleting documents will always ask for confirmation.</source>
        <context-group purpose="location">
          <context context-type="sourcefile">src/app/components/admin/settings/settings.component.html</context>
          <context context-type="linenumber">164</context>
        </context-group>
      </trans-unit>
      <trans-unit id="290238406234356122" datatype="html">
        <source>Apply on close</source>
        <context-group purpose="location">
          <context context-type="sourcefile">src/app/components/admin/settings/settings.component.html</context>
          <context context-type="linenumber">165</context>
        </context-group>
      </trans-unit>
      <trans-unit id="8104421162933956065" datatype="html">
        <source>Notes</source>
        <context-group purpose="location">
          <context context-type="sourcefile">src/app/components/admin/settings/settings.component.html</context>
          <context context-type="linenumber">169</context>
        </context-group>
        <context-group purpose="location">
          <context context-type="sourcefile">src/app/components/document-list/document-list.component.html</context>
          <context context-type="linenumber">187</context>
        </context-group>
        <context-group purpose="location">
          <context context-type="sourcefile">src/app/services/rest/document.service.ts</context>
          <context context-type="linenumber">25</context>
        </context-group>
      </trans-unit>
      <trans-unit id="293524471897878391" datatype="html">
        <source>Enable notes</source>
        <context-group purpose="location">
          <context context-type="sourcefile">src/app/components/admin/settings/settings.component.html</context>
          <context context-type="linenumber">173</context>
        </context-group>
      </trans-unit>
      <trans-unit id="7314814725704332646" datatype="html">
        <source>Permissions</source>
        <context-group purpose="location">
          <context context-type="sourcefile">src/app/components/admin/settings/settings.component.html</context>
          <context context-type="linenumber">181</context>
        </context-group>
        <context-group purpose="location">
          <context context-type="sourcefile">src/app/components/common/edit-dialog/group-edit-dialog/group-edit-dialog.component.html</context>
          <context context-type="linenumber">11</context>
        </context-group>
        <context-group purpose="location">
          <context context-type="sourcefile">src/app/components/common/edit-dialog/user-edit-dialog/user-edit-dialog.component.html</context>
          <context context-type="linenumber">30</context>
        </context-group>
        <context-group purpose="location">
          <context context-type="sourcefile">src/app/components/common/input/permissions/permissions-form/permissions-form.component.html</context>
          <context context-type="linenumber">2</context>
        </context-group>
        <context-group purpose="location">
          <context context-type="sourcefile">src/app/components/document-detail/document-detail.component.html</context>
          <context context-type="linenumber">297</context>
        </context-group>
        <context-group purpose="location">
          <context context-type="sourcefile">src/app/components/document-list/bulk-editor/bulk-editor.component.html</context>
          <context context-type="linenumber">78</context>
        </context-group>
        <context-group purpose="location">
          <context context-type="sourcefile">src/app/components/document-list/filter-editor/filter-editor.component.html</context>
          <context context-type="linenumber">84</context>
        </context-group>
        <context-group purpose="location">
          <context context-type="sourcefile">src/app/components/manage/mail/mail.component.html</context>
          <context context-type="linenumber">38</context>
        </context-group>
        <context-group purpose="location">
          <context context-type="sourcefile">src/app/components/manage/mail/mail.component.html</context>
          <context context-type="linenumber">91</context>
        </context-group>
        <context-group purpose="location">
          <context context-type="sourcefile">src/app/components/manage/management-list/management-list.component.html</context>
          <context context-type="linenumber">10</context>
        </context-group>
        <context-group purpose="location">
          <context context-type="sourcefile">src/app/components/manage/management-list/management-list.component.html</context>
          <context context-type="linenumber">10</context>
        </context-group>
        <context-group purpose="location">
          <context context-type="sourcefile">src/app/components/manage/management-list/management-list.component.html</context>
          <context context-type="linenumber">10</context>
        </context-group>
        <context-group purpose="location">
          <context context-type="sourcefile">src/app/components/manage/management-list/management-list.component.html</context>
          <context context-type="linenumber">10</context>
        </context-group>
      </trans-unit>
      <trans-unit id="309314153079578337" datatype="html">
        <source>Default Permissions</source>
        <context-group purpose="location">
          <context context-type="sourcefile">src/app/components/admin/settings/settings.component.html</context>
          <context context-type="linenumber">184</context>
        </context-group>
      </trans-unit>
      <trans-unit id="8222269449891326545" datatype="html">
        <source> Settings apply to this user account for objects (Tags, Mail Rules, etc.) created via the web UI </source>
        <context-group purpose="location">
          <context context-type="sourcefile">src/app/components/admin/settings/settings.component.html</context>
          <context context-type="linenumber">188,190</context>
        </context-group>
      </trans-unit>
      <trans-unit id="4292903881380648974" datatype="html">
        <source>Default Owner</source>
        <context-group purpose="location">
          <context context-type="sourcefile">src/app/components/admin/settings/settings.component.html</context>
          <context context-type="linenumber">195</context>
        </context-group>
      </trans-unit>
      <trans-unit id="734147282056744882" datatype="html">
        <source>Objects without an owner can be viewed and edited by all users</source>
        <context-group purpose="location">
          <context context-type="sourcefile">src/app/components/admin/settings/settings.component.html</context>
          <context context-type="linenumber">199</context>
        </context-group>
        <context-group purpose="location">
          <context context-type="sourcefile">src/app/components/common/input/permissions/permissions-form/permissions-form.component.html</context>
          <context context-type="linenumber">32</context>
        </context-group>
      </trans-unit>
      <trans-unit id="1835394624061684099" datatype="html">
        <source>Default View Permissions</source>
        <context-group purpose="location">
          <context context-type="sourcefile">src/app/components/admin/settings/settings.component.html</context>
          <context context-type="linenumber">204</context>
        </context-group>
      </trans-unit>
      <trans-unit id="2191775412581217688" datatype="html">
        <source>Users:</source>
        <context-group purpose="location">
          <context context-type="sourcefile">src/app/components/admin/settings/settings.component.html</context>
          <context context-type="linenumber">209</context>
        </context-group>
        <context-group purpose="location">
          <context context-type="sourcefile">src/app/components/admin/settings/settings.component.html</context>
          <context context-type="linenumber">236</context>
        </context-group>
        <context-group purpose="location">
          <context context-type="sourcefile">src/app/components/common/edit-dialog/workflow-edit-dialog/workflow-edit-dialog.component.html</context>
          <context context-type="linenumber">116</context>
        </context-group>
        <context-group purpose="location">
          <context context-type="sourcefile">src/app/components/common/edit-dialog/workflow-edit-dialog/workflow-edit-dialog.component.html</context>
          <context context-type="linenumber">135</context>
        </context-group>
        <context-group purpose="location">
          <context context-type="sourcefile">src/app/components/common/input/permissions/permissions-form/permissions-form.component.html</context>
          <context context-type="linenumber">38</context>
        </context-group>
        <context-group purpose="location">
          <context context-type="sourcefile">src/app/components/common/input/permissions/permissions-form/permissions-form.component.html</context>
          <context context-type="linenumber">57</context>
        </context-group>
      </trans-unit>
      <trans-unit id="239911470633002624" datatype="html">
        <source>Groups:</source>
        <context-group purpose="location">
          <context context-type="sourcefile">src/app/components/admin/settings/settings.component.html</context>
          <context context-type="linenumber">219</context>
        </context-group>
        <context-group purpose="location">
          <context context-type="sourcefile">src/app/components/admin/settings/settings.component.html</context>
          <context context-type="linenumber">246</context>
        </context-group>
        <context-group purpose="location">
          <context context-type="sourcefile">src/app/components/common/edit-dialog/workflow-edit-dialog/workflow-edit-dialog.component.html</context>
          <context context-type="linenumber">124</context>
        </context-group>
        <context-group purpose="location">
          <context context-type="sourcefile">src/app/components/common/edit-dialog/workflow-edit-dialog/workflow-edit-dialog.component.html</context>
          <context context-type="linenumber">143</context>
        </context-group>
        <context-group purpose="location">
          <context context-type="sourcefile">src/app/components/common/input/permissions/permissions-form/permissions-form.component.html</context>
          <context context-type="linenumber">46</context>
        </context-group>
        <context-group purpose="location">
          <context context-type="sourcefile">src/app/components/common/input/permissions/permissions-form/permissions-form.component.html</context>
          <context context-type="linenumber">65</context>
        </context-group>
      </trans-unit>
      <trans-unit id="3748107313403519340" datatype="html">
        <source>Default Edit Permissions</source>
        <context-group purpose="location">
          <context context-type="sourcefile">src/app/components/admin/settings/settings.component.html</context>
          <context context-type="linenumber">231</context>
        </context-group>
      </trans-unit>
      <trans-unit id="3728984448750213892" datatype="html">
        <source>Edit permissions also grant viewing permissions</source>
        <context-group purpose="location">
          <context context-type="sourcefile">src/app/components/admin/settings/settings.component.html</context>
          <context context-type="linenumber">255</context>
        </context-group>
        <context-group purpose="location">
          <context context-type="sourcefile">src/app/components/common/edit-dialog/workflow-edit-dialog/workflow-edit-dialog.component.html</context>
          <context context-type="linenumber">149</context>
        </context-group>
        <context-group purpose="location">
          <context context-type="sourcefile">src/app/components/common/input/permissions/permissions-form/permissions-form.component.html</context>
          <context context-type="linenumber">71</context>
        </context-group>
      </trans-unit>
      <trans-unit id="5851560788527570644" datatype="html">
        <source>Notifications</source>
        <context-group purpose="location">
          <context context-type="sourcefile">src/app/components/admin/settings/settings.component.html</context>
          <context context-type="linenumber">263</context>
        </context-group>
      </trans-unit>
      <trans-unit id="8545554728558600606" datatype="html">
        <source>Document processing</source>
        <context-group purpose="location">
          <context context-type="sourcefile">src/app/components/admin/settings/settings.component.html</context>
          <context context-type="linenumber">266</context>
        </context-group>
      </trans-unit>
      <trans-unit id="3656786776644872398" datatype="html">
        <source>Show notifications when new documents are detected</source>
        <context-group purpose="location">
          <context context-type="sourcefile">src/app/components/admin/settings/settings.component.html</context>
          <context context-type="linenumber">270</context>
        </context-group>
      </trans-unit>
      <trans-unit id="6057053428592387613" datatype="html">
        <source>Show notifications when document processing completes successfully</source>
        <context-group purpose="location">
          <context context-type="sourcefile">src/app/components/admin/settings/settings.component.html</context>
          <context context-type="linenumber">271</context>
        </context-group>
      </trans-unit>
      <trans-unit id="370315664367425513" datatype="html">
        <source>Show notifications when document processing fails</source>
        <context-group purpose="location">
          <context context-type="sourcefile">src/app/components/admin/settings/settings.component.html</context>
          <context context-type="linenumber">272</context>
        </context-group>
      </trans-unit>
      <trans-unit id="6838309441164918531" datatype="html">
        <source>Suppress notifications on dashboard</source>
        <context-group purpose="location">
          <context context-type="sourcefile">src/app/components/admin/settings/settings.component.html</context>
          <context context-type="linenumber">273</context>
        </context-group>
      </trans-unit>
      <trans-unit id="2741919327232918179" datatype="html">
        <source>This will suppress all messages about document processing status on the dashboard.</source>
        <context-group purpose="location">
          <context context-type="sourcefile">src/app/components/admin/settings/settings.component.html</context>
          <context context-type="linenumber">273</context>
        </context-group>
      </trans-unit>
      <trans-unit id="472206565520537964" datatype="html">
        <source>Saved views</source>
        <context-group purpose="location">
          <context context-type="sourcefile">src/app/components/admin/settings/settings.component.html</context>
          <context context-type="linenumber">281</context>
        </context-group>
        <context-group purpose="location">
          <context context-type="sourcefile">src/app/components/app-frame/app-frame.component.html</context>
          <context context-type="linenumber">126</context>
        </context-group>
      </trans-unit>
      <trans-unit id="1595668988802980095" datatype="html">
        <source>Show warning when closing saved views with unsaved changes</source>
        <context-group purpose="location">
          <context context-type="sourcefile">src/app/components/admin/settings/settings.component.html</context>
          <context context-type="linenumber">287</context>
        </context-group>
      </trans-unit>
      <trans-unit id="2123659921722214537" datatype="html">
        <source>Views</source>
        <context-group purpose="location">
          <context context-type="sourcefile">src/app/components/admin/settings/settings.component.html</context>
          <context context-type="linenumber">291</context>
        </context-group>
        <context-group purpose="location">
          <context context-type="sourcefile">src/app/components/document-list/document-list.component.html</context>
          <context context-type="linenumber">66</context>
        </context-group>
      </trans-unit>
      <trans-unit id="8953033926734869941" datatype="html">
        <source>Name</source>
        <context-group purpose="location">
          <context context-type="sourcefile">src/app/components/admin/settings/settings.component.html</context>
          <context context-type="linenumber">297</context>
        </context-group>
        <context-group purpose="location">
          <context context-type="sourcefile">src/app/components/admin/tasks/tasks.component.html</context>
          <context context-type="linenumber">35</context>
        </context-group>
        <context-group purpose="location">
          <context context-type="sourcefile">src/app/components/admin/users-groups/users-groups.component.html</context>
          <context context-type="linenumber">18</context>
        </context-group>
        <context-group purpose="location">
          <context context-type="sourcefile">src/app/components/admin/users-groups/users-groups.component.html</context>
          <context context-type="linenumber">63</context>
        </context-group>
        <context-group purpose="location">
          <context context-type="sourcefile">src/app/components/common/edit-dialog/correspondent-edit-dialog/correspondent-edit-dialog.component.html</context>
          <context context-type="linenumber">9</context>
        </context-group>
        <context-group purpose="location">
          <context context-type="sourcefile">src/app/components/common/edit-dialog/custom-field-edit-dialog/custom-field-edit-dialog.component.html</context>
          <context context-type="linenumber">8</context>
        </context-group>
        <context-group purpose="location">
          <context context-type="sourcefile">src/app/components/common/edit-dialog/document-type-edit-dialog/document-type-edit-dialog.component.html</context>
          <context context-type="linenumber">10</context>
        </context-group>
        <context-group purpose="location">
          <context context-type="sourcefile">src/app/components/common/edit-dialog/group-edit-dialog/group-edit-dialog.component.html</context>
          <context context-type="linenumber">10</context>
        </context-group>
        <context-group purpose="location">
          <context context-type="sourcefile">src/app/components/common/edit-dialog/mail-account-edit-dialog/mail-account-edit-dialog.component.html</context>
          <context context-type="linenumber">10</context>
        </context-group>
        <context-group purpose="location">
          <context context-type="sourcefile">src/app/components/common/edit-dialog/mail-rule-edit-dialog/mail-rule-edit-dialog.component.html</context>
          <context context-type="linenumber">10</context>
        </context-group>
        <context-group purpose="location">
          <context context-type="sourcefile">src/app/components/common/edit-dialog/storage-path-edit-dialog/storage-path-edit-dialog.component.html</context>
          <context context-type="linenumber">9</context>
        </context-group>
        <context-group purpose="location">
          <context context-type="sourcefile">src/app/components/common/edit-dialog/tag-edit-dialog/tag-edit-dialog.component.html</context>
          <context context-type="linenumber">8</context>
        </context-group>
        <context-group purpose="location">
          <context context-type="sourcefile">src/app/components/common/edit-dialog/workflow-edit-dialog/workflow-edit-dialog.component.html</context>
          <context context-type="linenumber">10</context>
        </context-group>
        <context-group purpose="location">
          <context context-type="sourcefile">src/app/components/document-list/save-view-config-dialog/save-view-config-dialog.component.html</context>
          <context context-type="linenumber">8</context>
        </context-group>
        <context-group purpose="location">
          <context context-type="sourcefile">src/app/components/manage/custom-fields/custom-fields.component.html</context>
          <context context-type="linenumber">14</context>
        </context-group>
        <context-group purpose="location">
          <context context-type="sourcefile">src/app/components/manage/mail/mail.component.html</context>
          <context context-type="linenumber">17</context>
        </context-group>
        <context-group purpose="location">
          <context context-type="sourcefile">src/app/components/manage/mail/mail.component.html</context>
          <context context-type="linenumber">70</context>
        </context-group>
        <context-group purpose="location">
          <context context-type="sourcefile">src/app/components/manage/management-list/management-list.component.html</context>
          <context context-type="linenumber">24</context>
        </context-group>
        <context-group purpose="location">
          <context context-type="sourcefile">src/app/components/manage/management-list/management-list.component.html</context>
          <context context-type="linenumber">24</context>
        </context-group>
        <context-group purpose="location">
          <context context-type="sourcefile">src/app/components/manage/management-list/management-list.component.html</context>
          <context context-type="linenumber">24</context>
        </context-group>
        <context-group purpose="location">
          <context context-type="sourcefile">src/app/components/manage/management-list/management-list.component.html</context>
          <context context-type="linenumber">24</context>
        </context-group>
        <context-group purpose="location">
          <context context-type="sourcefile">src/app/components/manage/management-list/management-list.component.html</context>
          <context context-type="linenumber">41</context>
        </context-group>
        <context-group purpose="location">
          <context context-type="sourcefile">src/app/components/manage/management-list/management-list.component.html</context>
          <context context-type="linenumber">41</context>
        </context-group>
        <context-group purpose="location">
          <context context-type="sourcefile">src/app/components/manage/management-list/management-list.component.html</context>
          <context context-type="linenumber">41</context>
        </context-group>
        <context-group purpose="location">
          <context context-type="sourcefile">src/app/components/manage/management-list/management-list.component.html</context>
          <context context-type="linenumber">41</context>
        </context-group>
        <context-group purpose="location">
          <context context-type="sourcefile">src/app/components/manage/workflows/workflows.component.html</context>
          <context context-type="linenumber">14</context>
        </context-group>
      </trans-unit>
      <trans-unit id="9187755754633397589" datatype="html">
        <source> <x id="START_TAG_SPAN" ctype="x-span" equiv-text="&lt;span class=&quot;visually-hidden&quot;&gt;"/>Appears on<x id="CLOSE_TAG_SPAN" ctype="x-span" equiv-text="&lt;/span&gt;"/></source>
        <context-group purpose="location">
          <context context-type="sourcefile">src/app/components/admin/settings/settings.component.html</context>
          <context context-type="linenumber">301,302</context>
        </context-group>
      </trans-unit>
      <trans-unit id="4104807402967139762" datatype="html">
        <source>Show on dashboard</source>
        <context-group purpose="location">
          <context context-type="sourcefile">src/app/components/admin/settings/settings.component.html</context>
          <context context-type="linenumber">304</context>
        </context-group>
        <context-group purpose="location">
          <context context-type="sourcefile">src/app/components/document-list/save-view-config-dialog/save-view-config-dialog.component.html</context>
          <context context-type="linenumber">10</context>
        </context-group>
      </trans-unit>
      <trans-unit id="8689274715612276035" datatype="html">
        <source>Show in sidebar</source>
        <context-group purpose="location">
          <context context-type="sourcefile">src/app/components/admin/settings/settings.component.html</context>
          <context context-type="linenumber">308</context>
        </context-group>
        <context-group purpose="location">
          <context context-type="sourcefile">src/app/components/document-list/save-view-config-dialog/save-view-config-dialog.component.html</context>
          <context context-type="linenumber">9</context>
        </context-group>
      </trans-unit>
      <trans-unit id="3193976279273491157" datatype="html">
        <source>Actions</source>
        <context-group purpose="location">
          <context context-type="sourcefile">src/app/components/admin/settings/settings.component.html</context>
          <context context-type="linenumber">312</context>
        </context-group>
        <context-group purpose="location">
          <context context-type="sourcefile">src/app/components/admin/tasks/tasks.component.html</context>
          <context context-type="linenumber">41</context>
        </context-group>
        <context-group purpose="location">
          <context context-type="sourcefile">src/app/components/admin/users-groups/users-groups.component.html</context>
          <context context-type="linenumber">20</context>
        </context-group>
        <context-group purpose="location">
          <context context-type="sourcefile">src/app/components/admin/users-groups/users-groups.component.html</context>
          <context context-type="linenumber">66</context>
        </context-group>
        <context-group purpose="location">
          <context context-type="sourcefile">src/app/components/common/edit-dialog/workflow-edit-dialog/workflow-edit-dialog.component.html</context>
          <context context-type="linenumber">66</context>
        </context-group>
        <context-group purpose="location">
          <context context-type="sourcefile">src/app/components/document-detail/document-detail.component.html</context>
          <context context-type="linenumber">49</context>
        </context-group>
        <context-group purpose="location">
          <context context-type="sourcefile">src/app/components/document-list/bulk-editor/bulk-editor.component.html</context>
          <context context-type="linenumber">86</context>
        </context-group>
        <context-group purpose="location">
          <context context-type="sourcefile">src/app/components/manage/custom-fields/custom-fields.component.html</context>
          <context context-type="linenumber">16</context>
        </context-group>
        <context-group purpose="location">
          <context context-type="sourcefile">src/app/components/manage/mail/mail.component.html</context>
          <context context-type="linenumber">19</context>
        </context-group>
        <context-group purpose="location">
          <context context-type="sourcefile">src/app/components/manage/mail/mail.component.html</context>
          <context context-type="linenumber">72</context>
        </context-group>
        <context-group purpose="location">
          <context context-type="sourcefile">src/app/components/manage/management-list/management-list.component.html</context>
          <context context-type="linenumber">47</context>
        </context-group>
        <context-group purpose="location">
          <context context-type="sourcefile">src/app/components/manage/management-list/management-list.component.html</context>
          <context context-type="linenumber">47</context>
        </context-group>
        <context-group purpose="location">
          <context context-type="sourcefile">src/app/components/manage/management-list/management-list.component.html</context>
          <context context-type="linenumber">47</context>
        </context-group>
        <context-group purpose="location">
          <context context-type="sourcefile">src/app/components/manage/management-list/management-list.component.html</context>
          <context context-type="linenumber">47</context>
        </context-group>
        <context-group purpose="location">
          <context context-type="sourcefile">src/app/components/manage/workflows/workflows.component.html</context>
          <context context-type="linenumber">18</context>
        </context-group>
      </trans-unit>
      <trans-unit id="7022070615528435141" datatype="html">
        <source>Delete</source>
        <context-group purpose="location">
          <context context-type="sourcefile">src/app/components/admin/settings/settings.component.html</context>
          <context context-type="linenumber">313</context>
        </context-group>
        <context-group purpose="location">
          <context context-type="sourcefile">src/app/components/admin/users-groups/users-groups.component.html</context>
          <context context-type="linenumber">39</context>
        </context-group>
        <context-group purpose="location">
          <context context-type="sourcefile">src/app/components/admin/users-groups/users-groups.component.html</context>
          <context context-type="linenumber">85</context>
        </context-group>
        <context-group purpose="location">
          <context context-type="sourcefile">src/app/components/common/edit-dialog/mail-rule-edit-dialog/mail-rule-edit-dialog.component.ts</context>
          <context context-type="linenumber">53</context>
        </context-group>
        <context-group purpose="location">
          <context context-type="sourcefile">src/app/components/common/edit-dialog/workflow-edit-dialog/workflow-edit-dialog.component.html</context>
          <context context-type="linenumber">48</context>
        </context-group>
        <context-group purpose="location">
          <context context-type="sourcefile">src/app/components/common/edit-dialog/workflow-edit-dialog/workflow-edit-dialog.component.html</context>
          <context context-type="linenumber">92</context>
        </context-group>
        <context-group purpose="location">
          <context context-type="sourcefile">src/app/components/common/permissions-select/permissions-select.component.html</context>
          <context context-type="linenumber">9</context>
        </context-group>
        <context-group purpose="location">
          <context context-type="sourcefile">src/app/components/common/share-links-dropdown/share-links-dropdown.component.html</context>
          <context context-type="linenumber">44</context>
        </context-group>
        <context-group purpose="location">
          <context context-type="sourcefile">src/app/components/document-detail/document-detail.component.html</context>
          <context context-type="linenumber">24</context>
        </context-group>
        <context-group purpose="location">
          <context context-type="sourcefile">src/app/components/document-list/bulk-editor/bulk-editor.component.html</context>
          <context context-type="linenumber">142</context>
        </context-group>
        <context-group purpose="location">
          <context context-type="sourcefile">src/app/components/manage/custom-fields/custom-fields.component.html</context>
          <context context-type="linenumber">35</context>
        </context-group>
        <context-group purpose="location">
          <context context-type="sourcefile">src/app/components/manage/mail/mail.component.html</context>
          <context context-type="linenumber">43</context>
        </context-group>
        <context-group purpose="location">
          <context context-type="sourcefile">src/app/components/manage/mail/mail.component.html</context>
          <context context-type="linenumber">96</context>
        </context-group>
        <context-group purpose="location">
          <context context-type="sourcefile">src/app/components/manage/management-list/management-list.component.html</context>
          <context context-type="linenumber">90</context>
        </context-group>
        <context-group purpose="location">
          <context context-type="sourcefile">src/app/components/manage/management-list/management-list.component.html</context>
          <context context-type="linenumber">90</context>
        </context-group>
        <context-group purpose="location">
          <context context-type="sourcefile">src/app/components/manage/management-list/management-list.component.html</context>
          <context context-type="linenumber">90</context>
        </context-group>
        <context-group purpose="location">
          <context context-type="sourcefile">src/app/components/manage/management-list/management-list.component.html</context>
          <context context-type="linenumber">90</context>
        </context-group>
        <context-group purpose="location">
          <context context-type="sourcefile">src/app/components/manage/management-list/management-list.component.html</context>
          <context context-type="linenumber">108</context>
        </context-group>
        <context-group purpose="location">
          <context context-type="sourcefile">src/app/components/manage/management-list/management-list.component.html</context>
          <context context-type="linenumber">108</context>
        </context-group>
        <context-group purpose="location">
          <context context-type="sourcefile">src/app/components/manage/management-list/management-list.component.html</context>
          <context context-type="linenumber">108</context>
        </context-group>
        <context-group purpose="location">
          <context context-type="sourcefile">src/app/components/manage/management-list/management-list.component.html</context>
          <context context-type="linenumber">108</context>
        </context-group>
        <context-group purpose="location">
          <context context-type="sourcefile">src/app/components/manage/management-list/management-list.component.ts</context>
          <context context-type="linenumber">205</context>
        </context-group>
        <context-group purpose="location">
          <context context-type="sourcefile">src/app/components/manage/workflows/workflows.component.html</context>
          <context context-type="linenumber">39</context>
        </context-group>
      </trans-unit>
      <trans-unit id="7877440816920439876" datatype="html">
        <source>No saved views defined.</source>
        <context-group purpose="location">
          <context context-type="sourcefile">src/app/components/admin/settings/settings.component.html</context>
          <context context-type="linenumber">319</context>
        </context-group>
      </trans-unit>
      <trans-unit id="6839066544204061364" datatype="html">
        <source>Use system language</source>
        <context-group purpose="location">
          <context context-type="sourcefile">src/app/components/admin/settings/settings.component.ts</context>
          <context context-type="linenumber">51</context>
        </context-group>
      </trans-unit>
      <trans-unit id="7729897675462249787" datatype="html">
        <source>Use date format of display language</source>
        <context-group purpose="location">
          <context context-type="sourcefile">src/app/components/admin/settings/settings.component.ts</context>
          <context context-type="linenumber">54</context>
        </context-group>
      </trans-unit>
      <trans-unit id="1235706724900303689" datatype="html">
        <source>Error retrieving users</source>
        <context-group purpose="location">
          <context context-type="sourcefile">src/app/components/admin/settings/settings.component.ts</context>
          <context context-type="linenumber">158</context>
        </context-group>
        <context-group purpose="location">
          <context context-type="sourcefile">src/app/components/admin/users-groups/users-groups.component.ts</context>
          <context context-type="linenumber">51</context>
        </context-group>
      </trans-unit>
      <trans-unit id="3066660568529853846" datatype="html">
        <source>Error retrieving groups</source>
        <context-group purpose="location">
          <context context-type="sourcefile">src/app/components/admin/settings/settings.component.ts</context>
          <context context-type="linenumber">177</context>
        </context-group>
        <context-group purpose="location">
          <context context-type="sourcefile">src/app/components/admin/users-groups/users-groups.component.ts</context>
          <context context-type="linenumber">63</context>
        </context-group>
      </trans-unit>
      <trans-unit id="5610279464668232148" datatype="html">
        <source>Saved view &quot;<x id="PH" equiv-text="savedView.name"/>&quot; deleted.</source>
        <context-group purpose="location">
          <context context-type="sourcefile">src/app/components/admin/settings/settings.component.ts</context>
          <context context-type="linenumber">376</context>
        </context-group>
      </trans-unit>
      <trans-unit id="7217000812750597833" datatype="html">
        <source>Settings were saved successfully.</source>
        <context-group purpose="location">
          <context context-type="sourcefile">src/app/components/admin/settings/settings.component.ts</context>
          <context context-type="linenumber">498</context>
        </context-group>
      </trans-unit>
      <trans-unit id="525012668859298131" datatype="html">
        <source>Settings were saved successfully. Reload is required to apply some changes.</source>
        <context-group purpose="location">
          <context context-type="sourcefile">src/app/components/admin/settings/settings.component.ts</context>
          <context context-type="linenumber">502</context>
        </context-group>
      </trans-unit>
      <trans-unit id="8491974984518503778" datatype="html">
        <source>Reload now</source>
        <context-group purpose="location">
          <context context-type="sourcefile">src/app/components/admin/settings/settings.component.ts</context>
          <context context-type="linenumber">503</context>
        </context-group>
      </trans-unit>
      <trans-unit id="3011185103048412841" datatype="html">
        <source>An error occurred while saving settings.</source>
        <context-group purpose="location">
          <context context-type="sourcefile">src/app/components/admin/settings/settings.component.ts</context>
          <context context-type="linenumber">513</context>
        </context-group>
        <context-group purpose="location">
          <context context-type="sourcefile">src/app/components/app-frame/app-frame.component.ts</context>
          <context context-type="linenumber">121</context>
        </context-group>
      </trans-unit>
      <trans-unit id="5260584511980773458" datatype="html">
        <source>Error while storing settings on server.</source>
        <context-group purpose="location">
          <context context-type="sourcefile">src/app/components/admin/settings/settings.component.ts</context>
          <context context-type="linenumber">547</context>
        </context-group>
      </trans-unit>
      <trans-unit id="2991443309752293110" datatype="html">
        <source>File Tasks</source>
        <context-group purpose="location">
          <context context-type="sourcefile">src/app/components/admin/tasks/tasks.component.html</context>
          <context context-type="linenumber">1</context>
        </context-group>
        <context-group purpose="location">
          <context context-type="sourcefile">src/app/components/app-frame/app-frame.component.html</context>
          <context context-type="linenumber">306</context>
        </context-group>
      </trans-unit>
      <trans-unit id="103921551219467537" datatype="html">
        <source>Clear selection</source>
        <context-group purpose="location">
          <context context-type="sourcefile">src/app/components/admin/tasks/tasks.component.html</context>
          <context context-type="linenumber">6</context>
        </context-group>
        <context-group purpose="location">
          <context context-type="sourcefile">src/app/components/manage/management-list/management-list.component.html</context>
          <context context-type="linenumber">5</context>
        </context-group>
        <context-group purpose="location">
          <context context-type="sourcefile">src/app/components/manage/management-list/management-list.component.html</context>
          <context context-type="linenumber">5</context>
        </context-group>
        <context-group purpose="location">
          <context context-type="sourcefile">src/app/components/manage/management-list/management-list.component.html</context>
          <context context-type="linenumber">5</context>
        </context-group>
        <context-group purpose="location">
          <context context-type="sourcefile">src/app/components/manage/management-list/management-list.component.html</context>
          <context context-type="linenumber">5</context>
        </context-group>
      </trans-unit>
      <trans-unit id="4207916966377787111" datatype="html">
        <source>Created</source>
        <context-group purpose="location">
          <context context-type="sourcefile">src/app/components/admin/tasks/tasks.component.html</context>
          <context context-type="linenumber">36</context>
        </context-group>
        <context-group purpose="location">
          <context context-type="sourcefile">src/app/components/dashboard/widgets/saved-view-widget/saved-view-widget.component.html</context>
          <context context-type="linenumber">16</context>
        </context-group>
        <context-group purpose="location">
          <context context-type="sourcefile">src/app/components/document-list/document-list.component.html</context>
          <context context-type="linenumber">209</context>
        </context-group>
        <context-group purpose="location">
          <context context-type="sourcefile">src/app/components/document-list/filter-editor/filter-editor.component.html</context>
          <context context-type="linenumber">70</context>
        </context-group>
        <context-group purpose="location">
          <context context-type="sourcefile">src/app/services/rest/document.service.ts</context>
          <context context-type="linenumber">22</context>
        </context-group>
      </trans-unit>
      <trans-unit id="5968132631442328843" datatype="html">
        <source>Results</source>
        <context-group purpose="location">
          <context context-type="sourcefile">src/app/components/admin/tasks/tasks.component.html</context>
          <context context-type="linenumber">38</context>
        </context-group>
      </trans-unit>
      <trans-unit id="314315645942131479" datatype="html">
        <source>Info</source>
        <context-group purpose="location">
          <context context-type="sourcefile">src/app/components/admin/tasks/tasks.component.html</context>
          <context context-type="linenumber">40</context>
        </context-group>
      </trans-unit>
      <trans-unit id="8958063833276423847" datatype="html">
        <source>click for full output</source>
        <context-group purpose="location">
          <context context-type="sourcefile">src/app/components/admin/tasks/tasks.component.html</context>
          <context context-type="linenumber">71</context>
        </context-group>
      </trans-unit>
      <trans-unit id="1536087519743707362" datatype="html">
        <source>Dismiss</source>
        <context-group purpose="location">
          <context context-type="sourcefile">src/app/components/admin/tasks/tasks.component.html</context>
          <context context-type="linenumber">88</context>
        </context-group>
        <context-group purpose="location">
          <context context-type="sourcefile">src/app/components/admin/tasks/tasks.component.ts</context>
          <context context-type="linenumber">67</context>
        </context-group>
      </trans-unit>
      <trans-unit id="2134950584701094962" datatype="html">
        <source>Open Document</source>
        <context-group purpose="location">
          <context context-type="sourcefile">src/app/components/admin/tasks/tasks.component.html</context>
          <context context-type="linenumber">95</context>
        </context-group>
      </trans-unit>
      <trans-unit id="428536141871853903" datatype="html">
        <source>{VAR_PLURAL, plural, =1 {One <x id="INTERPOLATION"/> task} other {<x id="INTERPOLATION_1"/> total <x id="INTERPOLATION"/> tasks}}</source>
        <context-group purpose="location">
          <context context-type="sourcefile">src/app/components/admin/tasks/tasks.component.html</context>
          <context context-type="linenumber">113</context>
        </context-group>
      </trans-unit>
      <trans-unit id="5639839509673911668" datatype="html">
        <source>Failed<x id="START_BLOCK_IF" equiv-text="@if (tasksService.failedFileTasks.length &gt; 0) {"/><x id="START_TAG_SPAN" ctype="x-span" equiv-text="&lt;span class=&quot;badge bg-danger ms-2&quot;&gt;"/><x id="INTERPOLATION" equiv-text="{{tasksService.failedFileTasks.length}}"/><x id="CLOSE_TAG_SPAN" ctype="x-span" equiv-text="&lt;/span&gt;"/><x id="CLOSE_BLOCK_IF" equiv-text="}"/></source>
        <context-group purpose="location">
          <context context-type="sourcefile">src/app/components/admin/tasks/tasks.component.html</context>
          <context context-type="linenumber">123,125</context>
        </context-group>
      </trans-unit>
      <trans-unit id="8210778930307085868" datatype="html">
        <source>Complete<x id="START_BLOCK_IF" equiv-text="@if (tasksService.completedFileTasks.length &gt; 0) {"/><x id="START_TAG_SPAN" ctype="x-span" equiv-text="&lt;span class=&quot;badge bg-secondary ms-2&quot;&gt;"/><x id="INTERPOLATION" equiv-text="{{tasksService.completedFileTasks.length}}"/><x id="CLOSE_TAG_SPAN" ctype="x-span" equiv-text="&lt;/span&gt;"/><x id="CLOSE_BLOCK_IF" equiv-text="}"/></source>
        <context-group purpose="location">
          <context context-type="sourcefile">src/app/components/admin/tasks/tasks.component.html</context>
          <context context-type="linenumber">131,133</context>
        </context-group>
      </trans-unit>
      <trans-unit id="3522801015717851360" datatype="html">
        <source>Started<x id="START_BLOCK_IF" equiv-text="@if (tasksService.startedFileTasks.length &gt; 0) {"/><x id="START_TAG_SPAN" ctype="x-span" equiv-text="&lt;span class=&quot;badge bg-secondary ms-2&quot;&gt;"/><x id="INTERPOLATION" equiv-text="{{tasksService.startedFileTasks.length}}"/><x id="CLOSE_TAG_SPAN" ctype="x-span" equiv-text="&lt;/span&gt;"/><x id="CLOSE_BLOCK_IF" equiv-text="}"/></source>
        <context-group purpose="location">
          <context context-type="sourcefile">src/app/components/admin/tasks/tasks.component.html</context>
          <context context-type="linenumber">139,141</context>
        </context-group>
      </trans-unit>
      <trans-unit id="2341807459308874922" datatype="html">
        <source>Queued<x id="START_BLOCK_IF" equiv-text="@if (tasksService.queuedFileTasks.length &gt; 0) {"/><x id="START_TAG_SPAN" ctype="x-span" equiv-text="&lt;span class=&quot;badge bg-secondary ms-2&quot;&gt;"/><x id="INTERPOLATION" equiv-text="{{tasksService.queuedFileTasks.length}}"/><x id="CLOSE_TAG_SPAN" ctype="x-span" equiv-text="&lt;/span&gt;"/><x id="CLOSE_BLOCK_IF" equiv-text="}"/></source>
        <context-group purpose="location">
          <context context-type="sourcefile">src/app/components/admin/tasks/tasks.component.html</context>
          <context context-type="linenumber">147,149</context>
        </context-group>
      </trans-unit>
      <trans-unit id="5404910960991552159" datatype="html">
        <source>Dismiss selected</source>
        <context-group purpose="location">
          <context context-type="sourcefile">src/app/components/admin/tasks/tasks.component.ts</context>
          <context context-type="linenumber">30</context>
        </context-group>
      </trans-unit>
      <trans-unit id="8829078752502782653" datatype="html">
        <source>Dismiss all</source>
        <context-group purpose="location">
          <context context-type="sourcefile">src/app/components/admin/tasks/tasks.component.ts</context>
          <context context-type="linenumber">31</context>
        </context-group>
      </trans-unit>
      <trans-unit id="1323591410517879795" datatype="html">
        <source>Confirm Dismiss All</source>
        <context-group purpose="location">
          <context context-type="sourcefile">src/app/components/admin/tasks/tasks.component.ts</context>
          <context context-type="linenumber">64</context>
        </context-group>
      </trans-unit>
      <trans-unit id="4157200209636243740" datatype="html">
        <source>Dismiss all <x id="PH" equiv-text="tasks.size"/> tasks?</source>
        <context-group purpose="location">
          <context context-type="sourcefile">src/app/components/admin/tasks/tasks.component.ts</context>
          <context context-type="linenumber">65</context>
        </context-group>
      </trans-unit>
      <trans-unit id="9011556615675272238" datatype="html">
        <source>queued</source>
        <context-group purpose="location">
          <context context-type="sourcefile">src/app/components/admin/tasks/tasks.component.ts</context>
          <context context-type="linenumber">133</context>
        </context-group>
      </trans-unit>
      <trans-unit id="6415892379431855826" datatype="html">
        <source>started</source>
        <context-group purpose="location">
          <context context-type="sourcefile">src/app/components/admin/tasks/tasks.component.ts</context>
          <context context-type="linenumber">135</context>
        </context-group>
      </trans-unit>
      <trans-unit id="7510279840486540181" datatype="html">
        <source>completed</source>
        <context-group purpose="location">
          <context context-type="sourcefile">src/app/components/admin/tasks/tasks.component.ts</context>
          <context context-type="linenumber">137</context>
        </context-group>
      </trans-unit>
      <trans-unit id="4083337005045748464" datatype="html">
        <source>failed</source>
        <context-group purpose="location">
          <context context-type="sourcefile">src/app/components/admin/tasks/tasks.component.ts</context>
          <context context-type="linenumber">139</context>
        </context-group>
      </trans-unit>
      <trans-unit id="8119815638230251386" datatype="html">
        <source>Users &amp; Groups</source>
        <context-group purpose="location">
          <context context-type="sourcefile">src/app/components/admin/users-groups/users-groups.component.html</context>
          <context context-type="linenumber">1</context>
        </context-group>
        <context-group purpose="location">
          <context context-type="sourcefile">src/app/components/app-frame/app-frame.component.html</context>
          <context context-type="linenumber">295</context>
        </context-group>
        <context-group purpose="location">
          <context context-type="sourcefile">src/app/components/app-frame/app-frame.component.html</context>
          <context context-type="linenumber">299</context>
        </context-group>
      </trans-unit>
      <trans-unit id="4555457172864212828" datatype="html">
        <source>Users</source>
        <context-group purpose="location">
          <context context-type="sourcefile">src/app/components/admin/users-groups/users-groups.component.html</context>
          <context context-type="linenumber">6</context>
        </context-group>
        <context-group purpose="location">
          <context context-type="sourcefile">src/app/components/common/permissions-filter-dropdown/permissions-filter-dropdown.component.html</context>
          <context context-type="linenumber">90</context>
        </context-group>
      </trans-unit>
      <trans-unit id="2941198503117307737" datatype="html">
        <source>Add User</source>
        <context-group purpose="location">
          <context context-type="sourcefile">src/app/components/admin/users-groups/users-groups.component.html</context>
          <context context-type="linenumber">11</context>
        </context-group>
      </trans-unit>
      <trans-unit id="5248717555542428023" datatype="html">
        <source>Username</source>
        <context-group purpose="location">
          <context context-type="sourcefile">src/app/components/admin/users-groups/users-groups.component.html</context>
          <context context-type="linenumber">17</context>
        </context-group>
        <context-group purpose="location">
          <context context-type="sourcefile">src/app/components/common/edit-dialog/mail-account-edit-dialog/mail-account-edit-dialog.component.html</context>
          <context context-type="linenumber">16</context>
        </context-group>
        <context-group purpose="location">
          <context context-type="sourcefile">src/app/components/common/edit-dialog/user-edit-dialog/user-edit-dialog.component.html</context>
          <context context-type="linenumber">10</context>
        </context-group>
      </trans-unit>
      <trans-unit id="5944812089887969249" datatype="html">
        <source>Groups</source>
        <context-group purpose="location">
          <context context-type="sourcefile">src/app/components/admin/users-groups/users-groups.component.html</context>
          <context context-type="linenumber">19</context>
        </context-group>
        <context-group purpose="location">
          <context context-type="sourcefile">src/app/components/admin/users-groups/users-groups.component.html</context>
          <context context-type="linenumber">51</context>
        </context-group>
        <context-group purpose="location">
          <context context-type="sourcefile">src/app/components/common/edit-dialog/user-edit-dialog/user-edit-dialog.component.html</context>
          <context context-type="linenumber">27</context>
        </context-group>
      </trans-unit>
      <trans-unit id="7585826646011739428" datatype="html">
        <source>Edit</source>
        <context-group purpose="location">
          <context context-type="sourcefile">src/app/components/admin/users-groups/users-groups.component.html</context>
          <context context-type="linenumber">34</context>
        </context-group>
        <context-group purpose="location">
          <context context-type="sourcefile">src/app/components/admin/users-groups/users-groups.component.html</context>
          <context context-type="linenumber">80</context>
        </context-group>
        <context-group purpose="location">
          <context context-type="sourcefile">src/app/components/common/input/permissions/permissions-form/permissions-form.component.html</context>
          <context context-type="linenumber">53</context>
        </context-group>
        <context-group purpose="location">
          <context context-type="sourcefile">src/app/components/dashboard/widgets/saved-view-widget/saved-view-widget.component.html</context>
          <context context-type="linenumber">27</context>
        </context-group>
        <context-group purpose="location">
          <context context-type="sourcefile">src/app/components/document-list/document-card-large/document-card-large.component.html</context>
          <context context-type="linenumber">61</context>
        </context-group>
        <context-group purpose="location">
          <context context-type="sourcefile">src/app/components/document-list/document-card-small/document-card-small.component.html</context>
          <context context-type="linenumber">105</context>
        </context-group>
        <context-group purpose="location">
          <context context-type="sourcefile">src/app/components/manage/custom-fields/custom-fields.component.html</context>
          <context context-type="linenumber">30</context>
        </context-group>
        <context-group purpose="location">
          <context context-type="sourcefile">src/app/components/manage/mail/mail.component.html</context>
          <context context-type="linenumber">33</context>
        </context-group>
        <context-group purpose="location">
          <context context-type="sourcefile">src/app/components/manage/mail/mail.component.html</context>
          <context context-type="linenumber">86</context>
        </context-group>
        <context-group purpose="location">
          <context context-type="sourcefile">src/app/components/manage/management-list/management-list.component.html</context>
          <context context-type="linenumber">89</context>
        </context-group>
        <context-group purpose="location">
          <context context-type="sourcefile">src/app/components/manage/management-list/management-list.component.html</context>
          <context context-type="linenumber">89</context>
        </context-group>
        <context-group purpose="location">
          <context context-type="sourcefile">src/app/components/manage/management-list/management-list.component.html</context>
          <context context-type="linenumber">89</context>
        </context-group>
        <context-group purpose="location">
          <context context-type="sourcefile">src/app/components/manage/management-list/management-list.component.html</context>
          <context context-type="linenumber">89</context>
        </context-group>
        <context-group purpose="location">
          <context context-type="sourcefile">src/app/components/manage/management-list/management-list.component.html</context>
          <context context-type="linenumber">103</context>
        </context-group>
        <context-group purpose="location">
          <context context-type="sourcefile">src/app/components/manage/management-list/management-list.component.html</context>
          <context context-type="linenumber">103</context>
        </context-group>
        <context-group purpose="location">
          <context context-type="sourcefile">src/app/components/manage/management-list/management-list.component.html</context>
          <context context-type="linenumber">103</context>
        </context-group>
        <context-group purpose="location">
          <context context-type="sourcefile">src/app/components/manage/management-list/management-list.component.html</context>
          <context context-type="linenumber">103</context>
        </context-group>
        <context-group purpose="location">
          <context context-type="sourcefile">src/app/components/manage/workflows/workflows.component.html</context>
          <context context-type="linenumber">34</context>
        </context-group>
      </trans-unit>
      <trans-unit id="9124347207158517893" datatype="html">
        <source>Add Group</source>
        <context-group purpose="location">
          <context context-type="sourcefile">src/app/components/admin/users-groups/users-groups.component.html</context>
          <context context-type="linenumber">56</context>
        </context-group>
      </trans-unit>
      <trans-unit id="4746158651610481283" datatype="html">
        <source>No groups defined</source>
        <context-group purpose="location">
          <context context-type="sourcefile">src/app/components/admin/users-groups/users-groups.component.html</context>
          <context context-type="linenumber">93</context>
        </context-group>
      </trans-unit>
      <trans-unit id="4510369340305901516" datatype="html">
        <source>Password has been changed, you will be logged out momentarily.</source>
        <context-group purpose="location">
          <context context-type="sourcefile">src/app/components/admin/users-groups/users-groups.component.ts</context>
          <context context-type="linenumber">89</context>
        </context-group>
        <context-group purpose="location">
          <context context-type="sourcefile">src/app/components/common/profile-edit-dialog/profile-edit-dialog.component.ts</context>
          <context context-type="linenumber">145</context>
        </context-group>
      </trans-unit>
      <trans-unit id="2753185112875184719" datatype="html">
        <source>Saved user &quot;<x id="PH" equiv-text="newUser.username"/>&quot;.</source>
        <context-group purpose="location">
          <context context-type="sourcefile">src/app/components/admin/users-groups/users-groups.component.ts</context>
          <context context-type="linenumber">96</context>
        </context-group>
      </trans-unit>
      <trans-unit id="3471101514724661554" datatype="html">
        <source>Error saving user.</source>
        <context-group purpose="location">
          <context context-type="sourcefile">src/app/components/admin/users-groups/users-groups.component.ts</context>
          <context context-type="linenumber">106</context>
        </context-group>
      </trans-unit>
      <trans-unit id="5565868288871970148" datatype="html">
        <source>Confirm delete user account</source>
        <context-group purpose="location">
          <context context-type="sourcefile">src/app/components/admin/users-groups/users-groups.component.ts</context>
          <context context-type="linenumber">114</context>
        </context-group>
      </trans-unit>
      <trans-unit id="8133663925694885325" datatype="html">
        <source>This operation will permanently delete this user account.</source>
        <context-group purpose="location">
          <context context-type="sourcefile">src/app/components/admin/users-groups/users-groups.component.ts</context>
          <context context-type="linenumber">115</context>
        </context-group>
      </trans-unit>
      <trans-unit id="5641451190833696892" datatype="html">
        <source>This operation cannot be undone.</source>
        <context-group purpose="location">
          <context context-type="sourcefile">src/app/components/admin/users-groups/users-groups.component.ts</context>
          <context context-type="linenumber">116</context>
        </context-group>
        <context-group purpose="location">
          <context context-type="sourcefile">src/app/components/admin/users-groups/users-groups.component.ts</context>
          <context context-type="linenumber">166</context>
        </context-group>
        <context-group purpose="location">
          <context context-type="sourcefile">src/app/components/document-detail/document-detail.component.ts</context>
<<<<<<< HEAD
          <context context-type="linenumber">704</context>
=======
          <context context-type="linenumber">701</context>
>>>>>>> 53e04e66
        </context-group>
        <context-group purpose="location">
          <context context-type="sourcefile">src/app/components/document-list/bulk-editor/bulk-editor.component.ts</context>
          <context context-type="linenumber">461</context>
        </context-group>
        <context-group purpose="location">
          <context context-type="sourcefile">src/app/components/document-list/bulk-editor/bulk-editor.component.ts</context>
          <context context-type="linenumber">500</context>
        </context-group>
        <context-group purpose="location">
          <context context-type="sourcefile">src/app/components/manage/custom-fields/custom-fields.component.ts</context>
          <context context-type="linenumber">73</context>
        </context-group>
        <context-group purpose="location">
          <context context-type="sourcefile">src/app/components/manage/mail/mail.component.ts</context>
          <context context-type="linenumber">114</context>
        </context-group>
        <context-group purpose="location">
          <context context-type="sourcefile">src/app/components/manage/mail/mail.component.ts</context>
          <context context-type="linenumber">173</context>
        </context-group>
        <context-group purpose="location">
          <context context-type="sourcefile">src/app/components/manage/workflows/workflows.component.ts</context>
          <context context-type="linenumber">97</context>
        </context-group>
      </trans-unit>
      <trans-unit id="1181910457994920507" datatype="html">
        <source>Proceed</source>
        <context-group purpose="location">
          <context context-type="sourcefile">src/app/components/admin/users-groups/users-groups.component.ts</context>
          <context context-type="linenumber">118</context>
        </context-group>
        <context-group purpose="location">
          <context context-type="sourcefile">src/app/components/admin/users-groups/users-groups.component.ts</context>
          <context context-type="linenumber">168</context>
        </context-group>
        <context-group purpose="location">
          <context context-type="sourcefile">src/app/components/document-detail/document-detail.component.ts</context>
<<<<<<< HEAD
          <context context-type="linenumber">706</context>
=======
          <context context-type="linenumber">703</context>
>>>>>>> 53e04e66
        </context-group>
        <context-group purpose="location">
          <context context-type="sourcefile">src/app/components/document-list/bulk-editor/bulk-editor.component.ts</context>
          <context context-type="linenumber">502</context>
        </context-group>
        <context-group purpose="location">
          <context context-type="sourcefile">src/app/components/manage/custom-fields/custom-fields.component.ts</context>
          <context context-type="linenumber">75</context>
        </context-group>
        <context-group purpose="location">
          <context context-type="sourcefile">src/app/components/manage/mail/mail.component.ts</context>
          <context context-type="linenumber">116</context>
        </context-group>
        <context-group purpose="location">
          <context context-type="sourcefile">src/app/components/manage/mail/mail.component.ts</context>
          <context context-type="linenumber">175</context>
        </context-group>
        <context-group purpose="location">
          <context context-type="sourcefile">src/app/components/manage/workflows/workflows.component.ts</context>
          <context context-type="linenumber">99</context>
        </context-group>
      </trans-unit>
      <trans-unit id="857903183180440990" datatype="html">
        <source>Deleted user</source>
        <context-group purpose="location">
          <context context-type="sourcefile">src/app/components/admin/users-groups/users-groups.component.ts</context>
          <context context-type="linenumber">124</context>
        </context-group>
      </trans-unit>
      <trans-unit id="1942566571910298572" datatype="html">
        <source>Error deleting user.</source>
        <context-group purpose="location">
          <context context-type="sourcefile">src/app/components/admin/users-groups/users-groups.component.ts</context>
          <context context-type="linenumber">130</context>
        </context-group>
      </trans-unit>
      <trans-unit id="5766640174051730159" datatype="html">
        <source>Saved group &quot;<x id="PH" equiv-text="newGroup.name"/>&quot;.</source>
        <context-group purpose="location">
          <context context-type="sourcefile">src/app/components/admin/users-groups/users-groups.component.ts</context>
          <context context-type="linenumber">148</context>
        </context-group>
      </trans-unit>
      <trans-unit id="8382042988405122578" datatype="html">
        <source>Error saving group.</source>
        <context-group purpose="location">
          <context context-type="sourcefile">src/app/components/admin/users-groups/users-groups.component.ts</context>
          <context context-type="linenumber">156</context>
        </context-group>
      </trans-unit>
      <trans-unit id="6538873300613683004" datatype="html">
        <source>Confirm delete user group</source>
        <context-group purpose="location">
          <context context-type="sourcefile">src/app/components/admin/users-groups/users-groups.component.ts</context>
          <context context-type="linenumber">164</context>
        </context-group>
      </trans-unit>
      <trans-unit id="7710984639498518244" datatype="html">
        <source>This operation will permanently delete this user group.</source>
        <context-group purpose="location">
          <context context-type="sourcefile">src/app/components/admin/users-groups/users-groups.component.ts</context>
          <context context-type="linenumber">165</context>
        </context-group>
      </trans-unit>
      <trans-unit id="6834066329827670963" datatype="html">
        <source>Deleted group</source>
        <context-group purpose="location">
          <context context-type="sourcefile">src/app/components/admin/users-groups/users-groups.component.ts</context>
          <context context-type="linenumber">174</context>
        </context-group>
      </trans-unit>
      <trans-unit id="8850738980935204840" datatype="html">
        <source>Error deleting group.</source>
        <context-group purpose="location">
          <context context-type="sourcefile">src/app/components/admin/users-groups/users-groups.component.ts</context>
          <context context-type="linenumber">180</context>
        </context-group>
      </trans-unit>
      <trans-unit id="7931334600001636863" datatype="html">
        <source>by Paperless-ngx</source>
        <context-group purpose="location">
          <context context-type="sourcefile">src/app/components/app-frame/app-frame.component.html</context>
          <context context-type="linenumber">20</context>
        </context-group>
      </trans-unit>
      <trans-unit id="7100953725264790651" datatype="html">
        <source>Search documents</source>
        <context-group purpose="location">
          <context context-type="sourcefile">src/app/components/app-frame/app-frame.component.html</context>
          <context context-type="linenumber">33</context>
        </context-group>
      </trans-unit>
      <trans-unit id="2448391510242468907" datatype="html">
        <source>Logged in as <x id="INTERPOLATION" equiv-text="{{this.settingsService.displayName}}"/></source>
        <context-group purpose="location">
          <context context-type="sourcefile">src/app/components/app-frame/app-frame.component.html</context>
          <context context-type="linenumber">57</context>
        </context-group>
      </trans-unit>
      <trans-unit id="2127032578120864096" datatype="html">
        <source>My Profile</source>
        <context-group purpose="location">
          <context context-type="sourcefile">src/app/components/app-frame/app-frame.component.html</context>
          <context context-type="linenumber">63</context>
        </context-group>
      </trans-unit>
      <trans-unit id="3797778920049399855" datatype="html">
        <source>Logout</source>
        <context-group purpose="location">
          <context context-type="sourcefile">src/app/components/app-frame/app-frame.component.html</context>
          <context context-type="linenumber">74</context>
        </context-group>
      </trans-unit>
      <trans-unit id="4895326106573044490" datatype="html">
        <source>Documentation</source>
        <context-group purpose="location">
          <context context-type="sourcefile">src/app/components/app-frame/app-frame.component.html</context>
          <context context-type="linenumber">81</context>
        </context-group>
        <context-group purpose="location">
          <context context-type="sourcefile">src/app/components/app-frame/app-frame.component.html</context>
          <context context-type="linenumber">329</context>
        </context-group>
        <context-group purpose="location">
          <context context-type="sourcefile">src/app/components/app-frame/app-frame.component.html</context>
          <context context-type="linenumber">334</context>
        </context-group>
      </trans-unit>
      <trans-unit id="6570363013146073520" datatype="html">
        <source>Dashboard</source>
        <context-group purpose="location">
          <context context-type="sourcefile">src/app/components/app-frame/app-frame.component.html</context>
          <context context-type="linenumber">106</context>
        </context-group>
        <context-group purpose="location">
          <context context-type="sourcefile">src/app/components/app-frame/app-frame.component.html</context>
          <context context-type="linenumber">110</context>
        </context-group>
        <context-group purpose="location">
          <context context-type="sourcefile">src/app/components/dashboard/dashboard.component.html</context>
          <context context-type="linenumber">1</context>
        </context-group>
      </trans-unit>
      <trans-unit id="4733307402565258070" datatype="html">
        <source>Documents</source>
        <context-group purpose="location">
          <context context-type="sourcefile">src/app/components/app-frame/app-frame.component.html</context>
          <context context-type="linenumber">115</context>
        </context-group>
        <context-group purpose="location">
          <context context-type="sourcefile">src/app/components/app-frame/app-frame.component.html</context>
          <context context-type="linenumber">119</context>
        </context-group>
        <context-group purpose="location">
          <context context-type="sourcefile">src/app/components/document-list/document-list.component.ts</context>
          <context context-type="linenumber">97</context>
        </context-group>
        <context-group purpose="location">
          <context context-type="sourcefile">src/app/components/manage/management-list/management-list.component.html</context>
          <context context-type="linenumber">98</context>
        </context-group>
        <context-group purpose="location">
          <context context-type="sourcefile">src/app/components/manage/management-list/management-list.component.html</context>
          <context context-type="linenumber">98</context>
        </context-group>
        <context-group purpose="location">
          <context context-type="sourcefile">src/app/components/manage/management-list/management-list.component.html</context>
          <context context-type="linenumber">98</context>
        </context-group>
        <context-group purpose="location">
          <context context-type="sourcefile">src/app/components/manage/management-list/management-list.component.html</context>
          <context context-type="linenumber">98</context>
        </context-group>
      </trans-unit>
      <trans-unit id="6988090220128974198" datatype="html">
        <source>Open documents</source>
        <context-group purpose="location">
          <context context-type="sourcefile">src/app/components/app-frame/app-frame.component.html</context>
          <context context-type="linenumber">160</context>
        </context-group>
      </trans-unit>
      <trans-unit id="5687256342387781369" datatype="html">
        <source>Close all</source>
        <context-group purpose="location">
          <context context-type="sourcefile">src/app/components/app-frame/app-frame.component.html</context>
          <context context-type="linenumber">184</context>
        </context-group>
        <context-group purpose="location">
          <context context-type="sourcefile">src/app/components/app-frame/app-frame.component.html</context>
          <context context-type="linenumber">188</context>
        </context-group>
      </trans-unit>
      <trans-unit id="3897348120591552265" datatype="html">
        <source>Manage</source>
        <context-group purpose="location">
          <context context-type="sourcefile">src/app/components/app-frame/app-frame.component.html</context>
          <context context-type="linenumber">196</context>
        </context-group>
      </trans-unit>
      <trans-unit id="7437910965833684826" datatype="html">
        <source>Correspondents</source>
        <context-group purpose="location">
          <context context-type="sourcefile">src/app/components/app-frame/app-frame.component.html</context>
          <context context-type="linenumber">202</context>
        </context-group>
        <context-group purpose="location">
          <context context-type="sourcefile">src/app/components/app-frame/app-frame.component.html</context>
          <context context-type="linenumber">206</context>
        </context-group>
        <context-group purpose="location">
          <context context-type="sourcefile">src/app/components/dashboard/widgets/statistics-widget/statistics-widget.component.html</context>
          <context context-type="linenumber">66</context>
        </context-group>
      </trans-unit>
      <trans-unit id="7886570921510760899" datatype="html">
        <source>Tags</source>
        <context-group purpose="location">
          <context context-type="sourcefile">src/app/components/app-frame/app-frame.component.html</context>
          <context context-type="linenumber">211</context>
        </context-group>
        <context-group purpose="location">
          <context context-type="sourcefile">src/app/components/app-frame/app-frame.component.html</context>
          <context context-type="linenumber">216</context>
        </context-group>
        <context-group purpose="location">
          <context context-type="sourcefile">src/app/components/common/input/tags/tags.component.ts</context>
          <context context-type="linenumber">63</context>
        </context-group>
        <context-group purpose="location">
          <context context-type="sourcefile">src/app/components/dashboard/widgets/saved-view-widget/saved-view-widget.component.html</context>
          <context context-type="linenumber">18</context>
        </context-group>
        <context-group purpose="location">
          <context context-type="sourcefile">src/app/components/dashboard/widgets/statistics-widget/statistics-widget.component.html</context>
          <context context-type="linenumber">58</context>
        </context-group>
        <context-group purpose="location">
          <context context-type="sourcefile">src/app/components/document-list/bulk-editor/bulk-editor.component.html</context>
          <context context-type="linenumber">26</context>
        </context-group>
        <context-group purpose="location">
          <context context-type="sourcefile">src/app/components/document-list/filter-editor/filter-editor.component.html</context>
          <context context-type="linenumber">34</context>
        </context-group>
      </trans-unit>
      <trans-unit id="4369111787961525769" datatype="html">
        <source>Document Types</source>
        <context-group purpose="location">
          <context context-type="sourcefile">src/app/components/app-frame/app-frame.component.html</context>
          <context context-type="linenumber">222</context>
        </context-group>
        <context-group purpose="location">
          <context context-type="sourcefile">src/app/components/app-frame/app-frame.component.html</context>
          <context context-type="linenumber">226</context>
        </context-group>
        <context-group purpose="location">
          <context context-type="sourcefile">src/app/components/dashboard/widgets/statistics-widget/statistics-widget.component.html</context>
          <context context-type="linenumber">74</context>
        </context-group>
      </trans-unit>
      <trans-unit id="5421255270838137624" datatype="html">
        <source>Storage Paths</source>
        <context-group purpose="location">
          <context context-type="sourcefile">src/app/components/app-frame/app-frame.component.html</context>
          <context context-type="linenumber">231</context>
        </context-group>
        <context-group purpose="location">
          <context context-type="sourcefile">src/app/components/app-frame/app-frame.component.html</context>
          <context context-type="linenumber">235</context>
        </context-group>
        <context-group purpose="location">
          <context context-type="sourcefile">src/app/components/dashboard/widgets/statistics-widget/statistics-widget.component.html</context>
          <context context-type="linenumber">82</context>
        </context-group>
      </trans-unit>
      <trans-unit id="3188389494264426470" datatype="html">
        <source>Custom Fields</source>
        <context-group purpose="location">
          <context context-type="sourcefile">src/app/components/app-frame/app-frame.component.html</context>
          <context context-type="linenumber">240</context>
        </context-group>
        <context-group purpose="location">
          <context context-type="sourcefile">src/app/components/app-frame/app-frame.component.html</context>
          <context context-type="linenumber">244</context>
        </context-group>
        <context-group purpose="location">
          <context context-type="sourcefile">src/app/components/common/custom-fields-dropdown/custom-fields-dropdown.component.html</context>
          <context context-type="linenumber">6</context>
        </context-group>
        <context-group purpose="location">
          <context context-type="sourcefile">src/app/components/manage/custom-fields/custom-fields.component.html</context>
          <context context-type="linenumber">1</context>
        </context-group>
      </trans-unit>
      <trans-unit id="2889601918256567804" datatype="html">
        <source>Workflows</source>
        <context-group purpose="location">
          <context context-type="sourcefile">src/app/components/app-frame/app-frame.component.html</context>
          <context context-type="linenumber">251</context>
        </context-group>
        <context-group purpose="location">
          <context context-type="sourcefile">src/app/components/app-frame/app-frame.component.html</context>
          <context context-type="linenumber">255</context>
        </context-group>
        <context-group purpose="location">
          <context context-type="sourcefile">src/app/components/manage/workflows/workflows.component.html</context>
          <context context-type="linenumber">1</context>
        </context-group>
      </trans-unit>
      <trans-unit id="1292737233370901804" datatype="html">
        <source>Mail</source>
        <context-group purpose="location">
          <context context-type="sourcefile">src/app/components/app-frame/app-frame.component.html</context>
          <context context-type="linenumber">260</context>
        </context-group>
        <context-group purpose="location">
          <context context-type="sourcefile">src/app/components/app-frame/app-frame.component.html</context>
          <context context-type="linenumber">265</context>
        </context-group>
      </trans-unit>
      <trans-unit id="7844706011418789951" datatype="html">
        <source>Administration</source>
        <context-group purpose="location">
          <context context-type="sourcefile">src/app/components/app-frame/app-frame.component.html</context>
          <context context-type="linenumber">271</context>
        </context-group>
      </trans-unit>
      <trans-unit id="3008420115644088420" datatype="html">
        <source>Configuration</source>
        <context-group purpose="location">
          <context context-type="sourcefile">src/app/components/app-frame/app-frame.component.html</context>
          <context context-type="linenumber">286</context>
        </context-group>
        <context-group purpose="location">
          <context context-type="sourcefile">src/app/components/app-frame/app-frame.component.html</context>
          <context context-type="linenumber">290</context>
        </context-group>
      </trans-unit>
      <trans-unit id="6626289114556551491" datatype="html">
        <source>File Tasks<x id="START_BLOCK_IF" equiv-text="@if (tasksService.failedFileTasks.length &gt; 0) {"/><x id="START_TAG_SPAN_1" ctype="x-span_1" equiv-text="&lt;span&gt;"/><x id="START_TAG_SPAN" ctype="x-span" equiv-text="&lt;span class=&quot;badge bg-danger ms-2&quot;&gt;"/><x id="INTERPOLATION" equiv-text="{{tasksService.failedFileTasks.length}}"/><x id="CLOSE_TAG_SPAN" ctype="x-span" equiv-text="&lt;/span&gt;"/><x id="CLOSE_TAG_SPAN" ctype="x-span" equiv-text="&lt;/span&gt;"/><x id="CLOSE_BLOCK_IF" equiv-text="}"/></source>
        <context-group purpose="location">
          <context context-type="sourcefile">src/app/components/app-frame/app-frame.component.html</context>
          <context context-type="linenumber">313,315</context>
        </context-group>
      </trans-unit>
      <trans-unit id="1534029177398918729" datatype="html">
        <source>GitHub</source>
        <context-group purpose="location">
          <context context-type="sourcefile">src/app/components/app-frame/app-frame.component.html</context>
          <context context-type="linenumber">341</context>
        </context-group>
      </trans-unit>
      <trans-unit id="4112664765954374539" datatype="html">
        <source>is available.</source>
        <context-group purpose="location">
          <context context-type="sourcefile">src/app/components/app-frame/app-frame.component.html</context>
          <context context-type="linenumber">350,351</context>
        </context-group>
      </trans-unit>
      <trans-unit id="1175891574282637937" datatype="html">
        <source>Click to view.</source>
        <context-group purpose="location">
          <context context-type="sourcefile">src/app/components/app-frame/app-frame.component.html</context>
          <context context-type="linenumber">351</context>
        </context-group>
      </trans-unit>
      <trans-unit id="9811291095862612" datatype="html">
        <source>Paperless-ngx can automatically check for updates</source>
        <context-group purpose="location">
          <context context-type="sourcefile">src/app/components/app-frame/app-frame.component.html</context>
          <context context-type="linenumber">355</context>
        </context-group>
      </trans-unit>
      <trans-unit id="894819944961861800" datatype="html">
        <source> How does this work? </source>
        <context-group purpose="location">
          <context context-type="sourcefile">src/app/components/app-frame/app-frame.component.html</context>
          <context context-type="linenumber">362,364</context>
        </context-group>
      </trans-unit>
      <trans-unit id="509090351011426949" datatype="html">
        <source>Update available</source>
        <context-group purpose="location">
          <context context-type="sourcefile">src/app/components/app-frame/app-frame.component.html</context>
          <context context-type="linenumber">378</context>
        </context-group>
      </trans-unit>
      <trans-unit id="1542489069631984294" datatype="html">
        <source>Sidebar views updated</source>
        <context-group purpose="location">
          <context context-type="sourcefile">src/app/components/app-frame/app-frame.component.ts</context>
          <context context-type="linenumber">263</context>
        </context-group>
      </trans-unit>
      <trans-unit id="3547923076537026828" datatype="html">
        <source>Error updating sidebar views</source>
        <context-group purpose="location">
          <context context-type="sourcefile">src/app/components/app-frame/app-frame.component.ts</context>
          <context context-type="linenumber">266</context>
        </context-group>
      </trans-unit>
      <trans-unit id="2526035785704676448" datatype="html">
        <source>An error occurred while saving update checking settings.</source>
        <context-group purpose="location">
          <context context-type="sourcefile">src/app/components/app-frame/app-frame.component.ts</context>
          <context context-type="linenumber">287</context>
        </context-group>
      </trans-unit>
      <trans-unit id="8700121026680200191" datatype="html">
        <source>Clear</source>
        <context-group purpose="location">
          <context context-type="sourcefile">src/app/components/common/clearable-badge/clearable-badge.component.html</context>
          <context context-type="linenumber">2</context>
        </context-group>
        <context-group purpose="location">
          <context context-type="sourcefile">src/app/components/common/date-dropdown/date-dropdown.component.html</context>
          <context context-type="linenumber">38</context>
        </context-group>
        <context-group purpose="location">
          <context context-type="sourcefile">src/app/components/common/date-dropdown/date-dropdown.component.html</context>
          <context context-type="linenumber">63</context>
        </context-group>
      </trans-unit>
      <trans-unit id="1234709746630139322" datatype="html">
        <source>Confirmation</source>
        <context-group purpose="location">
          <context context-type="sourcefile">src/app/components/common/confirm-dialog/confirm-dialog.component.ts</context>
          <context context-type="linenumber">20</context>
        </context-group>
      </trans-unit>
      <trans-unit id="9178182467454450952" datatype="html">
        <source>Confirm</source>
        <context-group purpose="location">
          <context context-type="sourcefile">src/app/components/common/confirm-dialog/confirm-dialog.component.ts</context>
          <context context-type="linenumber">32</context>
        </context-group>
        <context-group purpose="location">
          <context context-type="sourcefile">src/app/components/common/permissions-dialog/permissions-dialog.component.html</context>
          <context context-type="linenumber">23</context>
        </context-group>
        <context-group purpose="location">
          <context context-type="sourcefile">src/app/components/document-list/bulk-editor/bulk-editor.component.ts</context>
          <context context-type="linenumber">323</context>
        </context-group>
        <context-group purpose="location">
          <context context-type="sourcefile">src/app/components/document-list/bulk-editor/bulk-editor.component.ts</context>
          <context context-type="linenumber">363</context>
        </context-group>
        <context-group purpose="location">
          <context context-type="sourcefile">src/app/components/document-list/bulk-editor/bulk-editor.component.ts</context>
          <context context-type="linenumber">401</context>
        </context-group>
        <context-group purpose="location">
          <context context-type="sourcefile">src/app/components/document-list/bulk-editor/bulk-editor.component.ts</context>
          <context context-type="linenumber">439</context>
        </context-group>
      </trans-unit>
      <trans-unit id="2159130950882492111" datatype="html">
        <source>Cancel</source>
        <context-group purpose="location">
          <context context-type="sourcefile">src/app/components/common/confirm-dialog/confirm-dialog.component.ts</context>
          <context context-type="linenumber">44</context>
        </context-group>
        <context-group purpose="location">
          <context context-type="sourcefile">src/app/components/common/edit-dialog/correspondent-edit-dialog/correspondent-edit-dialog.component.html</context>
          <context context-type="linenumber">24</context>
        </context-group>
        <context-group purpose="location">
          <context context-type="sourcefile">src/app/components/common/edit-dialog/custom-field-edit-dialog/custom-field-edit-dialog.component.html</context>
          <context context-type="linenumber">15</context>
        </context-group>
        <context-group purpose="location">
          <context context-type="sourcefile">src/app/components/common/edit-dialog/document-type-edit-dialog/document-type-edit-dialog.component.html</context>
          <context context-type="linenumber">26</context>
        </context-group>
        <context-group purpose="location">
          <context context-type="sourcefile">src/app/components/common/edit-dialog/group-edit-dialog/group-edit-dialog.component.html</context>
          <context context-type="linenumber">16</context>
        </context-group>
        <context-group purpose="location">
          <context context-type="sourcefile">src/app/components/common/edit-dialog/mail-account-edit-dialog/mail-account-edit-dialog.component.html</context>
          <context context-type="linenumber">36</context>
        </context-group>
        <context-group purpose="location">
          <context context-type="sourcefile">src/app/components/common/edit-dialog/mail-rule-edit-dialog/mail-rule-edit-dialog.component.html</context>
          <context context-type="linenumber">48</context>
        </context-group>
        <context-group purpose="location">
          <context context-type="sourcefile">src/app/components/common/edit-dialog/storage-path-edit-dialog/storage-path-edit-dialog.component.html</context>
          <context context-type="linenumber">25</context>
        </context-group>
        <context-group purpose="location">
          <context context-type="sourcefile">src/app/components/common/edit-dialog/tag-edit-dialog/tag-edit-dialog.component.html</context>
          <context context-type="linenumber">27</context>
        </context-group>
        <context-group purpose="location">
          <context context-type="sourcefile">src/app/components/common/edit-dialog/user-edit-dialog/user-edit-dialog.component.html</context>
          <context context-type="linenumber">35</context>
        </context-group>
        <context-group purpose="location">
          <context context-type="sourcefile">src/app/components/common/edit-dialog/workflow-edit-dialog/workflow-edit-dialog.component.html</context>
          <context context-type="linenumber">170</context>
        </context-group>
        <context-group purpose="location">
          <context context-type="sourcefile">src/app/components/common/permissions-dialog/permissions-dialog.component.html</context>
          <context context-type="linenumber">22</context>
        </context-group>
        <context-group purpose="location">
          <context context-type="sourcefile">src/app/components/common/profile-edit-dialog/profile-edit-dialog.component.html</context>
          <context context-type="linenumber">57</context>
        </context-group>
        <context-group purpose="location">
          <context context-type="sourcefile">src/app/components/common/select-dialog/select-dialog.component.html</context>
          <context context-type="linenumber">12</context>
        </context-group>
        <context-group purpose="location">
          <context context-type="sourcefile">src/app/components/document-list/bulk-editor/bulk-editor.component.html</context>
          <context context-type="linenumber">6</context>
        </context-group>
        <context-group purpose="location">
          <context context-type="sourcefile">src/app/components/document-list/save-view-config-dialog/save-view-config-dialog.component.html</context>
          <context context-type="linenumber">20</context>
        </context-group>
      </trans-unit>
      <trans-unit id="3972154626835212608" datatype="html">
        <source>Create New Field</source>
        <context-group purpose="location">
          <context context-type="sourcefile">src/app/components/common/custom-fields-dropdown/custom-fields-dropdown.component.html</context>
          <context context-type="linenumber">25</context>
        </context-group>
      </trans-unit>
      <trans-unit id="3249513483374643425" datatype="html">
        <source>Add</source>
        <context-group purpose="location">
          <context context-type="sourcefile">src/app/components/common/custom-fields-dropdown/custom-fields-dropdown.component.html</context>
          <context context-type="linenumber">30</context>
        </context-group>
        <context-group purpose="location">
          <context context-type="sourcefile">src/app/components/common/permissions-select/permissions-select.component.html</context>
          <context context-type="linenumber">7</context>
        </context-group>
      </trans-unit>
      <trans-unit id="7827616268749044116" datatype="html">
        <source>Choose field</source>
        <context-group purpose="location">
          <context context-type="sourcefile">src/app/components/common/custom-fields-dropdown/custom-fields-dropdown.component.ts</context>
          <context context-type="linenumber">52</context>
        </context-group>
      </trans-unit>
      <trans-unit id="7284517513296281043" datatype="html">
        <source>No unused fields found</source>
        <context-group purpose="location">
          <context context-type="sourcefile">src/app/components/common/custom-fields-dropdown/custom-fields-dropdown.component.ts</context>
          <context context-type="linenumber">56</context>
        </context-group>
      </trans-unit>
      <trans-unit id="6973528734330066202" datatype="html">
        <source>Saved field &quot;<x id="PH" equiv-text="newField.name"/>&quot;.</source>
        <context-group purpose="location">
          <context context-type="sourcefile">src/app/components/common/custom-fields-dropdown/custom-fields-dropdown.component.ts</context>
          <context context-type="linenumber">120</context>
        </context-group>
        <context-group purpose="location">
          <context context-type="sourcefile">src/app/components/manage/custom-fields/custom-fields.component.ts</context>
          <context context-type="linenumber">56</context>
        </context-group>
      </trans-unit>
      <trans-unit id="1841172489943868696" datatype="html">
        <source>Error saving field.</source>
        <context-group purpose="location">
          <context context-type="sourcefile">src/app/components/common/custom-fields-dropdown/custom-fields-dropdown.component.ts</context>
          <context context-type="linenumber">128</context>
        </context-group>
        <context-group purpose="location">
          <context context-type="sourcefile">src/app/components/manage/custom-fields/custom-fields.component.ts</context>
          <context context-type="linenumber">63</context>
        </context-group>
      </trans-unit>
      <trans-unit id="6052766076365105714" datatype="html">
        <source>now</source>
        <context-group purpose="location">
          <context context-type="sourcefile">src/app/components/common/date-dropdown/date-dropdown.component.html</context>
          <context context-type="linenumber">23</context>
        </context-group>
      </trans-unit>
      <trans-unit id="6371576811194810854" datatype="html">
        <source>After</source>
        <context-group purpose="location">
          <context context-type="sourcefile">src/app/components/common/date-dropdown/date-dropdown.component.html</context>
          <context context-type="linenumber">32</context>
        </context-group>
      </trans-unit>
      <trans-unit id="1218334388194408974" datatype="html">
        <source>Before</source>
        <context-group purpose="location">
          <context context-type="sourcefile">src/app/components/common/date-dropdown/date-dropdown.component.html</context>
          <context context-type="linenumber">57</context>
        </context-group>
      </trans-unit>
      <trans-unit id="4873149362496451858" datatype="html">
        <source>Last 7 days</source>
        <context-group purpose="location">
          <context context-type="sourcefile">src/app/components/common/date-dropdown/date-dropdown.component.ts</context>
          <context context-type="linenumber">42</context>
        </context-group>
      </trans-unit>
      <trans-unit id="4463380307954693363" datatype="html">
        <source>Last month</source>
        <context-group purpose="location">
          <context context-type="sourcefile">src/app/components/common/date-dropdown/date-dropdown.component.ts</context>
          <context context-type="linenumber">47</context>
        </context-group>
      </trans-unit>
      <trans-unit id="8697368973702409683" datatype="html">
        <source>Last 3 months</source>
        <context-group purpose="location">
          <context context-type="sourcefile">src/app/components/common/date-dropdown/date-dropdown.component.ts</context>
          <context context-type="linenumber">52</context>
        </context-group>
      </trans-unit>
      <trans-unit id="3566342898065860218" datatype="html">
        <source>Last year</source>
        <context-group purpose="location">
          <context context-type="sourcefile">src/app/components/common/date-dropdown/date-dropdown.component.ts</context>
          <context context-type="linenumber">57</context>
        </context-group>
      </trans-unit>
      <trans-unit id="8743659855412792665" datatype="html">
        <source>Matching algorithm</source>
        <context-group purpose="location">
          <context context-type="sourcefile">src/app/components/common/edit-dialog/correspondent-edit-dialog/correspondent-edit-dialog.component.html</context>
          <context context-type="linenumber">10</context>
        </context-group>
        <context-group purpose="location">
          <context context-type="sourcefile">src/app/components/common/edit-dialog/document-type-edit-dialog/document-type-edit-dialog.component.html</context>
          <context context-type="linenumber">11</context>
        </context-group>
        <context-group purpose="location">
          <context context-type="sourcefile">src/app/components/common/edit-dialog/storage-path-edit-dialog/storage-path-edit-dialog.component.html</context>
          <context context-type="linenumber">11</context>
        </context-group>
        <context-group purpose="location">
          <context context-type="sourcefile">src/app/components/common/edit-dialog/tag-edit-dialog/tag-edit-dialog.component.html</context>
          <context context-type="linenumber">13</context>
        </context-group>
      </trans-unit>
      <trans-unit id="2656329676292524585" datatype="html">
        <source>Matching pattern</source>
        <context-group purpose="location">
          <context context-type="sourcefile">src/app/components/common/edit-dialog/correspondent-edit-dialog/correspondent-edit-dialog.component.html</context>
          <context context-type="linenumber">12</context>
        </context-group>
        <context-group purpose="location">
          <context context-type="sourcefile">src/app/components/common/edit-dialog/document-type-edit-dialog/document-type-edit-dialog.component.html</context>
          <context context-type="linenumber">13</context>
        </context-group>
        <context-group purpose="location">
          <context context-type="sourcefile">src/app/components/common/edit-dialog/storage-path-edit-dialog/storage-path-edit-dialog.component.html</context>
          <context context-type="linenumber">13</context>
        </context-group>
        <context-group purpose="location">
          <context context-type="sourcefile">src/app/components/common/edit-dialog/tag-edit-dialog/tag-edit-dialog.component.html</context>
          <context context-type="linenumber">15</context>
        </context-group>
      </trans-unit>
      <trans-unit id="6063936469630366525" datatype="html">
        <source>Case insensitive</source>
        <context-group purpose="location">
          <context context-type="sourcefile">src/app/components/common/edit-dialog/correspondent-edit-dialog/correspondent-edit-dialog.component.html</context>
          <context context-type="linenumber">15</context>
        </context-group>
        <context-group purpose="location">
          <context context-type="sourcefile">src/app/components/common/edit-dialog/document-type-edit-dialog/document-type-edit-dialog.component.html</context>
          <context context-type="linenumber">16</context>
        </context-group>
        <context-group purpose="location">
          <context context-type="sourcefile">src/app/components/common/edit-dialog/storage-path-edit-dialog/storage-path-edit-dialog.component.html</context>
          <context context-type="linenumber">16</context>
        </context-group>
        <context-group purpose="location">
          <context context-type="sourcefile">src/app/components/common/edit-dialog/tag-edit-dialog/tag-edit-dialog.component.html</context>
          <context context-type="linenumber">18</context>
        </context-group>
        <context-group purpose="location">
          <context context-type="sourcefile">src/app/components/common/edit-dialog/workflow-edit-dialog/workflow-edit-dialog.component.html</context>
          <context context-type="linenumber">194</context>
        </context-group>
      </trans-unit>
      <trans-unit id="6457471243969293847" datatype="html">
        <source>Create new correspondent</source>
        <context-group purpose="location">
          <context context-type="sourcefile">src/app/components/common/edit-dialog/correspondent-edit-dialog/correspondent-edit-dialog.component.ts</context>
          <context context-type="linenumber">27</context>
        </context-group>
      </trans-unit>
      <trans-unit id="2059822531169388684" datatype="html">
        <source>Edit correspondent</source>
        <context-group purpose="location">
          <context context-type="sourcefile">src/app/components/common/edit-dialog/correspondent-edit-dialog/correspondent-edit-dialog.component.ts</context>
          <context context-type="linenumber">31</context>
        </context-group>
      </trans-unit>
      <trans-unit id="4894226280476434291" datatype="html">
        <source>Data type</source>
        <context-group purpose="location">
          <context context-type="sourcefile">src/app/components/common/edit-dialog/custom-field-edit-dialog/custom-field-edit-dialog.component.html</context>
          <context context-type="linenumber">9</context>
        </context-group>
      </trans-unit>
      <trans-unit id="5933665691581884232" datatype="html">
        <source>Data type cannot be changed after a field is created</source>
        <context-group purpose="location">
          <context context-type="sourcefile">src/app/components/common/edit-dialog/custom-field-edit-dialog/custom-field-edit-dialog.component.html</context>
          <context context-type="linenumber">11</context>
        </context-group>
      </trans-unit>
      <trans-unit id="528950215505228201" datatype="html">
        <source>Create new custom field</source>
        <context-group purpose="location">
          <context context-type="sourcefile">src/app/components/common/edit-dialog/custom-field-edit-dialog/custom-field-edit-dialog.component.ts</context>
          <context context-type="linenumber">36</context>
        </context-group>
      </trans-unit>
      <trans-unit id="8751213029607178010" datatype="html">
        <source>Edit custom field</source>
        <context-group purpose="location">
          <context context-type="sourcefile">src/app/components/common/edit-dialog/custom-field-edit-dialog/custom-field-edit-dialog.component.ts</context>
          <context context-type="linenumber">40</context>
        </context-group>
      </trans-unit>
      <trans-unit id="6672809941092516947" datatype="html">
        <source>Create new document type</source>
        <context-group purpose="location">
          <context context-type="sourcefile">src/app/components/common/edit-dialog/document-type-edit-dialog/document-type-edit-dialog.component.ts</context>
          <context context-type="linenumber">27</context>
        </context-group>
      </trans-unit>
      <trans-unit id="36335016091244220" datatype="html">
        <source>Edit document type</source>
        <context-group purpose="location">
          <context context-type="sourcefile">src/app/components/common/edit-dialog/document-type-edit-dialog/document-type-edit-dialog.component.ts</context>
          <context context-type="linenumber">31</context>
        </context-group>
      </trans-unit>
      <trans-unit id="4561076822163447092" datatype="html">
        <source>Create new item</source>
        <context-group purpose="location">
          <context context-type="sourcefile">src/app/components/common/edit-dialog/edit-dialog.component.ts</context>
          <context context-type="linenumber">111</context>
        </context-group>
      </trans-unit>
      <trans-unit id="5324147361912094446" datatype="html">
        <source>Edit item</source>
        <context-group purpose="location">
          <context context-type="sourcefile">src/app/components/common/edit-dialog/edit-dialog.component.ts</context>
          <context context-type="linenumber">115</context>
        </context-group>
      </trans-unit>
      <trans-unit id="7878445132438733225" datatype="html">
        <source>Create new user group</source>
        <context-group purpose="location">
          <context context-type="sourcefile">src/app/components/common/edit-dialog/group-edit-dialog/group-edit-dialog.component.ts</context>
          <context context-type="linenumber">26</context>
        </context-group>
      </trans-unit>
      <trans-unit id="200893957904793797" datatype="html">
        <source>Edit user group</source>
        <context-group purpose="location">
          <context context-type="sourcefile">src/app/components/common/edit-dialog/group-edit-dialog/group-edit-dialog.component.ts</context>
          <context context-type="linenumber">30</context>
        </context-group>
      </trans-unit>
      <trans-unit id="1505107477868159986" datatype="html">
        <source>IMAP Server</source>
        <context-group purpose="location">
          <context context-type="sourcefile">src/app/components/common/edit-dialog/mail-account-edit-dialog/mail-account-edit-dialog.component.html</context>
          <context context-type="linenumber">11</context>
        </context-group>
      </trans-unit>
      <trans-unit id="6575044156016560168" datatype="html">
        <source>IMAP Port</source>
        <context-group purpose="location">
          <context context-type="sourcefile">src/app/components/common/edit-dialog/mail-account-edit-dialog/mail-account-edit-dialog.component.html</context>
          <context context-type="linenumber">12</context>
        </context-group>
      </trans-unit>
      <trans-unit id="5418425343712813426" datatype="html">
        <source>IMAP Security</source>
        <context-group purpose="location">
          <context context-type="sourcefile">src/app/components/common/edit-dialog/mail-account-edit-dialog/mail-account-edit-dialog.component.html</context>
          <context context-type="linenumber">13</context>
        </context-group>
      </trans-unit>
      <trans-unit id="1431416938026210429" datatype="html">
        <source>Password</source>
        <context-group purpose="location">
          <context context-type="sourcefile">src/app/components/common/edit-dialog/mail-account-edit-dialog/mail-account-edit-dialog.component.html</context>
          <context context-type="linenumber">17</context>
        </context-group>
        <context-group purpose="location">
          <context context-type="sourcefile">src/app/components/common/edit-dialog/user-edit-dialog/user-edit-dialog.component.html</context>
          <context context-type="linenumber">12</context>
        </context-group>
        <context-group purpose="location">
          <context context-type="sourcefile">src/app/components/common/profile-edit-dialog/profile-edit-dialog.component.html</context>
          <context context-type="linenumber">18</context>
        </context-group>
      </trans-unit>
      <trans-unit id="4249303448466017578" datatype="html">
        <source>Password is token</source>
        <context-group purpose="location">
          <context context-type="sourcefile">src/app/components/common/edit-dialog/mail-account-edit-dialog/mail-account-edit-dialog.component.html</context>
          <context context-type="linenumber">18</context>
        </context-group>
      </trans-unit>
      <trans-unit id="8313198211675984619" datatype="html">
        <source>Check if the password above is a token used for authentication</source>
        <context-group purpose="location">
          <context context-type="sourcefile">src/app/components/common/edit-dialog/mail-account-edit-dialog/mail-account-edit-dialog.component.html</context>
          <context context-type="linenumber">18</context>
        </context-group>
      </trans-unit>
      <trans-unit id="6124167940736826613" datatype="html">
        <source>Character Set</source>
        <context-group purpose="location">
          <context context-type="sourcefile">src/app/components/common/edit-dialog/mail-account-edit-dialog/mail-account-edit-dialog.component.html</context>
          <context context-type="linenumber">19</context>
        </context-group>
      </trans-unit>
      <trans-unit id="6563391987554512024" datatype="html">
        <source>Test</source>
        <context-group purpose="location">
          <context context-type="sourcefile">src/app/components/common/edit-dialog/mail-account-edit-dialog/mail-account-edit-dialog.component.html</context>
          <context context-type="linenumber">34</context>
        </context-group>
      </trans-unit>
      <trans-unit id="451418349275958054" datatype="html">
        <source>No encryption</source>
        <context-group purpose="location">
          <context context-type="sourcefile">src/app/components/common/edit-dialog/mail-account-edit-dialog/mail-account-edit-dialog.component.ts</context>
          <context context-type="linenumber">11</context>
        </context-group>
      </trans-unit>
      <trans-unit id="3719080555538542367" datatype="html">
        <source>SSL</source>
        <context-group purpose="location">
          <context context-type="sourcefile">src/app/components/common/edit-dialog/mail-account-edit-dialog/mail-account-edit-dialog.component.ts</context>
          <context context-type="linenumber">12</context>
        </context-group>
      </trans-unit>
      <trans-unit id="2620794666957669114" datatype="html">
        <source>STARTTLS</source>
        <context-group purpose="location">
          <context context-type="sourcefile">src/app/components/common/edit-dialog/mail-account-edit-dialog/mail-account-edit-dialog.component.ts</context>
          <context context-type="linenumber">13</context>
        </context-group>
      </trans-unit>
      <trans-unit id="8758081884575368561" datatype="html">
        <source>Create new mail account</source>
        <context-group purpose="location">
          <context context-type="sourcefile">src/app/components/common/edit-dialog/mail-account-edit-dialog/mail-account-edit-dialog.component.ts</context>
          <context context-type="linenumber">38</context>
        </context-group>
      </trans-unit>
      <trans-unit id="5559445021532852612" datatype="html">
        <source>Edit mail account</source>
        <context-group purpose="location">
          <context context-type="sourcefile">src/app/components/common/edit-dialog/mail-account-edit-dialog/mail-account-edit-dialog.component.ts</context>
          <context context-type="linenumber">42</context>
        </context-group>
      </trans-unit>
      <trans-unit id="7726734777863565313" datatype="html">
        <source>Successfully connected to the mail server</source>
        <context-group purpose="location">
          <context context-type="sourcefile">src/app/components/common/edit-dialog/mail-account-edit-dialog/mail-account-edit-dialog.component.ts</context>
          <context context-type="linenumber">87</context>
        </context-group>
      </trans-unit>
      <trans-unit id="6533084895896956145" datatype="html">
        <source>Unable to connect to the mail server</source>
        <context-group purpose="location">
          <context context-type="sourcefile">src/app/components/common/edit-dialog/mail-account-edit-dialog/mail-account-edit-dialog.component.ts</context>
          <context context-type="linenumber">88</context>
        </context-group>
      </trans-unit>
      <trans-unit id="4086606389696938932" datatype="html">
        <source>Account</source>
        <context-group purpose="location">
          <context context-type="sourcefile">src/app/components/common/edit-dialog/mail-rule-edit-dialog/mail-rule-edit-dialog.component.html</context>
          <context context-type="linenumber">11</context>
        </context-group>
        <context-group purpose="location">
          <context context-type="sourcefile">src/app/components/manage/mail/mail.component.html</context>
          <context context-type="linenumber">71</context>
        </context-group>
      </trans-unit>
      <trans-unit id="7046259383943324039" datatype="html">
        <source>Folder</source>
        <context-group purpose="location">
          <context context-type="sourcefile">src/app/components/common/edit-dialog/mail-rule-edit-dialog/mail-rule-edit-dialog.component.html</context>
          <context context-type="linenumber">12</context>
        </context-group>
      </trans-unit>
      <trans-unit id="1391527525114848695" datatype="html">
        <source>Subfolders must be separated by a delimiter, often a dot (&apos;.&apos;) or slash (&apos;/&apos;), but it varies by mail server.</source>
        <context-group purpose="location">
          <context context-type="sourcefile">src/app/components/common/edit-dialog/mail-rule-edit-dialog/mail-rule-edit-dialog.component.html</context>
          <context context-type="linenumber">12</context>
        </context-group>
      </trans-unit>
      <trans-unit id="101686279614365671" datatype="html">
        <source>Maximum age (days)</source>
        <context-group purpose="location">
          <context context-type="sourcefile">src/app/components/common/edit-dialog/mail-rule-edit-dialog/mail-rule-edit-dialog.component.html</context>
          <context context-type="linenumber">13</context>
        </context-group>
      </trans-unit>
      <trans-unit id="7093509971705471817" datatype="html">
        <source>Attachment type</source>
        <context-group purpose="location">
          <context context-type="sourcefile">src/app/components/common/edit-dialog/mail-rule-edit-dialog/mail-rule-edit-dialog.component.html</context>
          <context context-type="linenumber">14</context>
        </context-group>
      </trans-unit>
      <trans-unit id="559099472394646919" datatype="html">
        <source>Consumption scope</source>
        <context-group purpose="location">
          <context context-type="sourcefile">src/app/components/common/edit-dialog/mail-rule-edit-dialog/mail-rule-edit-dialog.component.html</context>
          <context context-type="linenumber">15</context>
        </context-group>
      </trans-unit>
      <trans-unit id="56643687972548912" datatype="html">
        <source>See docs for .eml processing requirements</source>
        <context-group purpose="location">
          <context context-type="sourcefile">src/app/components/common/edit-dialog/mail-rule-edit-dialog/mail-rule-edit-dialog.component.html</context>
          <context context-type="linenumber">15</context>
        </context-group>
      </trans-unit>
      <trans-unit id="5163375362523428079" datatype="html">
        <source>Rule order</source>
        <context-group purpose="location">
          <context context-type="sourcefile">src/app/components/common/edit-dialog/mail-rule-edit-dialog/mail-rule-edit-dialog.component.html</context>
          <context context-type="linenumber">16</context>
        </context-group>
      </trans-unit>
      <trans-unit id="5488632521862493221" datatype="html">
        <source>Paperless will only process mails that match <x id="START_EMPHASISED_TEXT" ctype="x-em" equiv-text="&lt;em&gt;"/>all<x id="CLOSE_EMPHASISED_TEXT" ctype="x-em" equiv-text="&lt;/em&gt;"/> of the filters specified below.</source>
        <context-group purpose="location">
          <context context-type="sourcefile">src/app/components/common/edit-dialog/mail-rule-edit-dialog/mail-rule-edit-dialog.component.html</context>
          <context context-type="linenumber">19</context>
        </context-group>
      </trans-unit>
      <trans-unit id="6925928412364847639" datatype="html">
        <source>Filter from</source>
        <context-group purpose="location">
          <context context-type="sourcefile">src/app/components/common/edit-dialog/mail-rule-edit-dialog/mail-rule-edit-dialog.component.html</context>
          <context context-type="linenumber">20</context>
        </context-group>
      </trans-unit>
      <trans-unit id="8977094263269822022" datatype="html">
        <source>Filter to</source>
        <context-group purpose="location">
          <context context-type="sourcefile">src/app/components/common/edit-dialog/mail-rule-edit-dialog/mail-rule-edit-dialog.component.html</context>
          <context context-type="linenumber">21</context>
        </context-group>
      </trans-unit>
      <trans-unit id="8497813481090627874" datatype="html">
        <source>Filter subject</source>
        <context-group purpose="location">
          <context context-type="sourcefile">src/app/components/common/edit-dialog/mail-rule-edit-dialog/mail-rule-edit-dialog.component.html</context>
          <context context-type="linenumber">22</context>
        </context-group>
      </trans-unit>
      <trans-unit id="7314357616097563149" datatype="html">
        <source>Filter body</source>
        <context-group purpose="location">
          <context context-type="sourcefile">src/app/components/common/edit-dialog/mail-rule-edit-dialog/mail-rule-edit-dialog.component.html</context>
          <context context-type="linenumber">23</context>
        </context-group>
      </trans-unit>
      <trans-unit id="4603548543464136402" datatype="html">
        <source>Filter attachment filename includes</source>
        <context-group purpose="location">
          <context context-type="sourcefile">src/app/components/common/edit-dialog/mail-rule-edit-dialog/mail-rule-edit-dialog.component.html</context>
          <context context-type="linenumber">24</context>
        </context-group>
      </trans-unit>
      <trans-unit id="4245210767172267486" datatype="html">
        <source>Only consume documents which entirely match this filename if specified. Wildcards such as *.pdf or *invoice* are allowed. Case insensitive.</source>
        <context-group purpose="location">
          <context context-type="sourcefile">src/app/components/common/edit-dialog/mail-rule-edit-dialog/mail-rule-edit-dialog.component.html</context>
          <context context-type="linenumber">24</context>
        </context-group>
      </trans-unit>
      <trans-unit id="6869675473865305593" datatype="html">
        <source>Filter attachment filename excluding</source>
        <context-group purpose="location">
          <context context-type="sourcefile">src/app/components/common/edit-dialog/mail-rule-edit-dialog/mail-rule-edit-dialog.component.html</context>
          <context context-type="linenumber">25</context>
        </context-group>
      </trans-unit>
      <trans-unit id="6774472763442688477" datatype="html">
        <source>Do not consume documents which entirely match this filename if specified. Wildcards such as *.pdf or *invoice* are allowed. Case insensitive.</source>
        <context-group purpose="location">
          <context context-type="sourcefile">src/app/components/common/edit-dialog/mail-rule-edit-dialog/mail-rule-edit-dialog.component.html</context>
          <context context-type="linenumber">25</context>
        </context-group>
      </trans-unit>
      <trans-unit id="9216117865911519658" datatype="html">
        <source>Action</source>
        <context-group purpose="location">
          <context context-type="sourcefile">src/app/components/common/edit-dialog/mail-rule-edit-dialog/mail-rule-edit-dialog.component.html</context>
          <context context-type="linenumber">28</context>
        </context-group>
      </trans-unit>
      <trans-unit id="4274038999388817994" datatype="html">
        <source>Action is only performed when documents are consumed from the mail. Mails without attachments remain entirely untouched.</source>
        <context-group purpose="location">
          <context context-type="sourcefile">src/app/components/common/edit-dialog/mail-rule-edit-dialog/mail-rule-edit-dialog.component.html</context>
          <context context-type="linenumber">28</context>
        </context-group>
      </trans-unit>
      <trans-unit id="1261794314435932203" datatype="html">
        <source>Action parameter</source>
        <context-group purpose="location">
          <context context-type="sourcefile">src/app/components/common/edit-dialog/mail-rule-edit-dialog/mail-rule-edit-dialog.component.html</context>
          <context context-type="linenumber">30</context>
        </context-group>
      </trans-unit>
      <trans-unit id="5512171567357420308" datatype="html">
        <source>Assignments specified here will supersede any consumption templates.</source>
        <context-group purpose="location">
          <context context-type="sourcefile">src/app/components/common/edit-dialog/mail-rule-edit-dialog/mail-rule-edit-dialog.component.html</context>
          <context context-type="linenumber">32</context>
        </context-group>
      </trans-unit>
      <trans-unit id="6093797930511670257" datatype="html">
        <source>Assign title from</source>
        <context-group purpose="location">
          <context context-type="sourcefile">src/app/components/common/edit-dialog/mail-rule-edit-dialog/mail-rule-edit-dialog.component.html</context>
          <context context-type="linenumber">33</context>
        </context-group>
      </trans-unit>
      <trans-unit id="6695990587380209737" datatype="html">
        <source>Assign document type</source>
        <context-group purpose="location">
          <context context-type="sourcefile">src/app/components/common/edit-dialog/mail-rule-edit-dialog/mail-rule-edit-dialog.component.html</context>
          <context context-type="linenumber">35</context>
        </context-group>
        <context-group purpose="location">
          <context context-type="sourcefile">src/app/components/common/edit-dialog/workflow-edit-dialog/workflow-edit-dialog.component.html</context>
          <context context-type="linenumber">104</context>
        </context-group>
      </trans-unit>
      <trans-unit id="4754802869258527587" datatype="html">
        <source>Assign correspondent from</source>
        <context-group purpose="location">
          <context context-type="sourcefile">src/app/components/common/edit-dialog/mail-rule-edit-dialog/mail-rule-edit-dialog.component.html</context>
          <context context-type="linenumber">36</context>
        </context-group>
      </trans-unit>
      <trans-unit id="4875491778188965469" datatype="html">
        <source>Assign correspondent</source>
        <context-group purpose="location">
          <context context-type="sourcefile">src/app/components/common/edit-dialog/mail-rule-edit-dialog/mail-rule-edit-dialog.component.html</context>
          <context context-type="linenumber">38</context>
        </context-group>
        <context-group purpose="location">
          <context context-type="sourcefile">src/app/components/common/edit-dialog/workflow-edit-dialog/workflow-edit-dialog.component.html</context>
          <context context-type="linenumber">105</context>
        </context-group>
      </trans-unit>
      <trans-unit id="5232720756589450549" datatype="html">
        <source>Assign owner from rule</source>
        <context-group purpose="location">
          <context context-type="sourcefile">src/app/components/common/edit-dialog/mail-rule-edit-dialog/mail-rule-edit-dialog.component.html</context>
          <context context-type="linenumber">40</context>
        </context-group>
      </trans-unit>
      <trans-unit id="1519954996184640001" datatype="html">
        <source>Error</source>
        <context-group purpose="location">
          <context context-type="sourcefile">src/app/components/common/edit-dialog/mail-rule-edit-dialog/mail-rule-edit-dialog.component.html</context>
          <context context-type="linenumber">46</context>
        </context-group>
        <context-group purpose="location">
          <context context-type="sourcefile">src/app/components/common/edit-dialog/workflow-edit-dialog/workflow-edit-dialog.component.html</context>
          <context context-type="linenumber">168</context>
        </context-group>
        <context-group purpose="location">
          <context context-type="sourcefile">src/app/components/common/toasts/toasts.component.html</context>
          <context context-type="linenumber">30</context>
        </context-group>
      </trans-unit>
      <trans-unit id="6886003843406464884" datatype="html">
        <source>Only process attachments</source>
        <context-group purpose="location">
          <context context-type="sourcefile">src/app/components/common/edit-dialog/mail-rule-edit-dialog/mail-rule-edit-dialog.component.ts</context>
          <context context-type="linenumber">27</context>
        </context-group>
        <context-group purpose="location">
          <context context-type="sourcefile">src/app/components/common/edit-dialog/mail-rule-edit-dialog/mail-rule-edit-dialog.component.ts</context>
          <context context-type="linenumber">38</context>
        </context-group>
      </trans-unit>
      <trans-unit id="936923743212522897" datatype="html">
        <source>Process all files, including &apos;inline&apos; attachments</source>
        <context-group purpose="location">
          <context context-type="sourcefile">src/app/components/common/edit-dialog/mail-rule-edit-dialog/mail-rule-edit-dialog.component.ts</context>
          <context context-type="linenumber">31</context>
        </context-group>
      </trans-unit>
      <trans-unit id="9025522236384167767" datatype="html">
        <source>Process message as .eml</source>
        <context-group purpose="location">
          <context context-type="sourcefile">src/app/components/common/edit-dialog/mail-rule-edit-dialog/mail-rule-edit-dialog.component.ts</context>
          <context context-type="linenumber">42</context>
        </context-group>
      </trans-unit>
      <trans-unit id="7411485377918318115" datatype="html">
        <source>Process message as .eml and attachments separately</source>
        <context-group purpose="location">
          <context context-type="sourcefile">src/app/components/common/edit-dialog/mail-rule-edit-dialog/mail-rule-edit-dialog.component.ts</context>
          <context context-type="linenumber">46</context>
        </context-group>
      </trans-unit>
      <trans-unit id="2784260611081866636" datatype="html">
        <source>Move to specified folder</source>
        <context-group purpose="location">
          <context context-type="sourcefile">src/app/components/common/edit-dialog/mail-rule-edit-dialog/mail-rule-edit-dialog.component.ts</context>
          <context context-type="linenumber">57</context>
        </context-group>
      </trans-unit>
      <trans-unit id="4593278936733161020" datatype="html">
        <source>Mark as read, don&apos;t process read mails</source>
        <context-group purpose="location">
          <context context-type="sourcefile">src/app/components/common/edit-dialog/mail-rule-edit-dialog/mail-rule-edit-dialog.component.ts</context>
          <context context-type="linenumber">61</context>
        </context-group>
      </trans-unit>
      <trans-unit id="2378921144019636516" datatype="html">
        <source>Flag the mail, don&apos;t process flagged mails</source>
        <context-group purpose="location">
          <context context-type="sourcefile">src/app/components/common/edit-dialog/mail-rule-edit-dialog/mail-rule-edit-dialog.component.ts</context>
          <context context-type="linenumber">65</context>
        </context-group>
      </trans-unit>
      <trans-unit id="6457024618858980302" datatype="html">
        <source>Tag the mail with specified tag, don&apos;t process tagged mails</source>
        <context-group purpose="location">
          <context context-type="sourcefile">src/app/components/common/edit-dialog/mail-rule-edit-dialog/mail-rule-edit-dialog.component.ts</context>
          <context context-type="linenumber">69</context>
        </context-group>
      </trans-unit>
      <trans-unit id="4673329664686432878" datatype="html">
        <source>Use subject as title</source>
        <context-group purpose="location">
          <context context-type="sourcefile">src/app/components/common/edit-dialog/mail-rule-edit-dialog/mail-rule-edit-dialog.component.ts</context>
          <context context-type="linenumber">76</context>
        </context-group>
      </trans-unit>
      <trans-unit id="8645471396972938185" datatype="html">
        <source>Use attachment filename as title</source>
        <context-group purpose="location">
          <context context-type="sourcefile">src/app/components/common/edit-dialog/mail-rule-edit-dialog/mail-rule-edit-dialog.component.ts</context>
          <context context-type="linenumber">80</context>
        </context-group>
      </trans-unit>
      <trans-unit id="2881879110886196973" datatype="html">
        <source>Do not assign title from this rule</source>
        <context-group purpose="location">
          <context context-type="sourcefile">src/app/components/common/edit-dialog/mail-rule-edit-dialog/mail-rule-edit-dialog.component.ts</context>
          <context context-type="linenumber">84</context>
        </context-group>
      </trans-unit>
      <trans-unit id="1568902914205618549" datatype="html">
        <source>Do not assign a correspondent</source>
        <context-group purpose="location">
          <context context-type="sourcefile">src/app/components/common/edit-dialog/mail-rule-edit-dialog/mail-rule-edit-dialog.component.ts</context>
          <context context-type="linenumber">91</context>
        </context-group>
      </trans-unit>
      <trans-unit id="3567746385454588269" datatype="html">
        <source>Use mail address</source>
        <context-group purpose="location">
          <context context-type="sourcefile">src/app/components/common/edit-dialog/mail-rule-edit-dialog/mail-rule-edit-dialog.component.ts</context>
          <context context-type="linenumber">95</context>
        </context-group>
      </trans-unit>
      <trans-unit id="445154175758965852" datatype="html">
        <source>Use name (or mail address if not available)</source>
        <context-group purpose="location">
          <context context-type="sourcefile">src/app/components/common/edit-dialog/mail-rule-edit-dialog/mail-rule-edit-dialog.component.ts</context>
          <context context-type="linenumber">99</context>
        </context-group>
      </trans-unit>
      <trans-unit id="1258862217749148424" datatype="html">
        <source>Use correspondent selected below</source>
        <context-group purpose="location">
          <context context-type="sourcefile">src/app/components/common/edit-dialog/mail-rule-edit-dialog/mail-rule-edit-dialog.component.ts</context>
          <context context-type="linenumber">103</context>
        </context-group>
      </trans-unit>
      <trans-unit id="3147349817770432927" datatype="html">
        <source>Create new mail rule</source>
        <context-group purpose="location">
          <context context-type="sourcefile">src/app/components/common/edit-dialog/mail-rule-edit-dialog/mail-rule-edit-dialog.component.ts</context>
          <context context-type="linenumber">145</context>
        </context-group>
      </trans-unit>
      <trans-unit id="3374331029704382439" datatype="html">
        <source>Edit mail rule</source>
        <context-group purpose="location">
          <context context-type="sourcefile">src/app/components/common/edit-dialog/mail-rule-edit-dialog/mail-rule-edit-dialog.component.ts</context>
          <context context-type="linenumber">149</context>
        </context-group>
      </trans-unit>
      <trans-unit id="8911059720204770105" datatype="html">
        <source>Path</source>
        <context-group purpose="location">
          <context context-type="sourcefile">src/app/components/common/edit-dialog/storage-path-edit-dialog/storage-path-edit-dialog.component.html</context>
          <context context-type="linenumber">10</context>
        </context-group>
        <context-group purpose="location">
          <context context-type="sourcefile">src/app/components/manage/storage-path-list/storage-path-list.component.ts</context>
          <context context-type="linenumber">42</context>
        </context-group>
      </trans-unit>
      <trans-unit id="6625768491622252297" datatype="html">
        <source>e.g.</source>
        <context-group purpose="location">
          <context context-type="sourcefile">src/app/components/common/edit-dialog/storage-path-edit-dialog/storage-path-edit-dialog.component.ts</context>
          <context context-type="linenumber">28</context>
        </context-group>
      </trans-unit>
      <trans-unit id="1918584360573970155" datatype="html">
        <source>or use slashes to add directories e.g.</source>
        <context-group purpose="location">
          <context context-type="sourcefile">src/app/components/common/edit-dialog/storage-path-edit-dialog/storage-path-edit-dialog.component.ts</context>
          <context context-type="linenumber">30</context>
        </context-group>
      </trans-unit>
      <trans-unit id="7871464228487558644" datatype="html">
        <source>See &lt;a target=&quot;_blank&quot; href=&quot;https://docs.paperless-ngx.com/advanced_usage/#file-name-handling&quot;&gt;documentation&lt;/a&gt; for full list.</source>
        <context-group purpose="location">
          <context context-type="sourcefile">src/app/components/common/edit-dialog/storage-path-edit-dialog/storage-path-edit-dialog.component.ts</context>
          <context context-type="linenumber">32</context>
        </context-group>
      </trans-unit>
      <trans-unit id="6898961890896270754" datatype="html">
        <source>Create new storage path</source>
        <context-group purpose="location">
          <context context-type="sourcefile">src/app/components/common/edit-dialog/storage-path-edit-dialog/storage-path-edit-dialog.component.ts</context>
          <context context-type="linenumber">37</context>
        </context-group>
      </trans-unit>
      <trans-unit id="3754859110054016570" datatype="html">
        <source>Edit storage path</source>
        <context-group purpose="location">
          <context context-type="sourcefile">src/app/components/common/edit-dialog/storage-path-edit-dialog/storage-path-edit-dialog.component.ts</context>
          <context context-type="linenumber">41</context>
        </context-group>
      </trans-unit>
      <trans-unit id="9011959596901584887" datatype="html">
        <source>Color</source>
        <context-group purpose="location">
          <context context-type="sourcefile">src/app/components/common/edit-dialog/tag-edit-dialog/tag-edit-dialog.component.html</context>
          <context context-type="linenumber">10</context>
        </context-group>
        <context-group purpose="location">
          <context context-type="sourcefile">src/app/components/manage/tag-list/tag-list.component.ts</context>
          <context context-type="linenumber">42</context>
        </context-group>
      </trans-unit>
      <trans-unit id="1426037806946650347" datatype="html">
        <source>Inbox tag</source>
        <context-group purpose="location">
          <context context-type="sourcefile">src/app/components/common/edit-dialog/tag-edit-dialog/tag-edit-dialog.component.html</context>
          <context context-type="linenumber">12</context>
        </context-group>
      </trans-unit>
      <trans-unit id="8566220514470905459" datatype="html">
        <source>Inbox tags are automatically assigned to all consumed documents.</source>
        <context-group purpose="location">
          <context context-type="sourcefile">src/app/components/common/edit-dialog/tag-edit-dialog/tag-edit-dialog.component.html</context>
          <context context-type="linenumber">12</context>
        </context-group>
      </trans-unit>
      <trans-unit id="9153094873118985366" datatype="html">
        <source>Create new tag</source>
        <context-group purpose="location">
          <context context-type="sourcefile">src/app/components/common/edit-dialog/tag-edit-dialog/tag-edit-dialog.component.ts</context>
          <context context-type="linenumber">28</context>
        </context-group>
      </trans-unit>
      <trans-unit id="5872175735754226507" datatype="html">
        <source>Edit tag</source>
        <context-group purpose="location">
          <context context-type="sourcefile">src/app/components/common/edit-dialog/tag-edit-dialog/tag-edit-dialog.component.ts</context>
          <context context-type="linenumber">32</context>
        </context-group>
      </trans-unit>
      <trans-unit id="4768749765465246664" datatype="html">
        <source>Email</source>
        <context-group purpose="location">
          <context context-type="sourcefile">src/app/components/common/edit-dialog/user-edit-dialog/user-edit-dialog.component.html</context>
          <context context-type="linenumber">11</context>
        </context-group>
        <context-group purpose="location">
          <context context-type="sourcefile">src/app/components/common/profile-edit-dialog/profile-edit-dialog.component.html</context>
          <context context-type="linenumber">8</context>
        </context-group>
      </trans-unit>
      <trans-unit id="5342432350421167093" datatype="html">
        <source>First name</source>
        <context-group purpose="location">
          <context context-type="sourcefile">src/app/components/common/edit-dialog/user-edit-dialog/user-edit-dialog.component.html</context>
          <context context-type="linenumber">13</context>
        </context-group>
        <context-group purpose="location">
          <context context-type="sourcefile">src/app/components/common/profile-edit-dialog/profile-edit-dialog.component.html</context>
          <context context-type="linenumber">28</context>
        </context-group>
      </trans-unit>
      <trans-unit id="3586674587150281199" datatype="html">
        <source>Last name</source>
        <context-group purpose="location">
          <context context-type="sourcefile">src/app/components/common/edit-dialog/user-edit-dialog/user-edit-dialog.component.html</context>
          <context context-type="linenumber">14</context>
        </context-group>
        <context-group purpose="location">
          <context context-type="sourcefile">src/app/components/common/profile-edit-dialog/profile-edit-dialog.component.html</context>
          <context context-type="linenumber">29</context>
        </context-group>
      </trans-unit>
      <trans-unit id="8204176479746810612" datatype="html">
        <source>Active</source>
        <context-group purpose="location">
          <context context-type="sourcefile">src/app/components/common/edit-dialog/user-edit-dialog/user-edit-dialog.component.html</context>
          <context context-type="linenumber">19</context>
        </context-group>
      </trans-unit>
      <trans-unit id="1808271538028523977" datatype="html">
        <source>Superuser</source>
        <context-group purpose="location">
          <context context-type="sourcefile">src/app/components/common/edit-dialog/user-edit-dialog/user-edit-dialog.component.html</context>
          <context context-type="linenumber">23</context>
        </context-group>
      </trans-unit>
      <trans-unit id="1403759966357927756" datatype="html">
        <source>(Grants all permissions and can view objects)</source>
        <context-group purpose="location">
          <context context-type="sourcefile">src/app/components/common/edit-dialog/user-edit-dialog/user-edit-dialog.component.html</context>
          <context context-type="linenumber">23</context>
        </context-group>
      </trans-unit>
      <trans-unit id="1436831433675346331" datatype="html">
        <source>Create new user account</source>
        <context-group purpose="location">
          <context context-type="sourcefile">src/app/components/common/edit-dialog/user-edit-dialog/user-edit-dialog.component.ts</context>
          <context context-type="linenumber">44</context>
        </context-group>
      </trans-unit>
      <trans-unit id="2887331217965896363" datatype="html">
        <source>Edit user account</source>
        <context-group purpose="location">
          <context context-type="sourcefile">src/app/components/common/edit-dialog/user-edit-dialog/user-edit-dialog.component.ts</context>
          <context context-type="linenumber">48</context>
        </context-group>
      </trans-unit>
      <trans-unit id="8419515490539218007" datatype="html">
        <source>Sort order</source>
        <context-group purpose="location">
          <context context-type="sourcefile">src/app/components/common/edit-dialog/workflow-edit-dialog/workflow-edit-dialog.component.html</context>
          <context context-type="linenumber">13</context>
        </context-group>
        <context-group purpose="location">
          <context context-type="sourcefile">src/app/components/manage/workflows/workflows.component.html</context>
          <context context-type="linenumber">15</context>
        </context-group>
      </trans-unit>
      <trans-unit id="4816216590591222133" datatype="html">
        <source>Enabled</source>
        <context-group purpose="location">
          <context context-type="sourcefile">src/app/components/common/edit-dialog/workflow-edit-dialog/workflow-edit-dialog.component.html</context>
          <context context-type="linenumber">16</context>
        </context-group>
        <context-group purpose="location">
          <context context-type="sourcefile">src/app/components/manage/workflows/workflows.component.html</context>
          <context context-type="linenumber">27</context>
        </context-group>
      </trans-unit>
      <trans-unit id="1586840222182376783" datatype="html">
        <source>Triggers</source>
        <context-group purpose="location">
          <context context-type="sourcefile">src/app/components/common/edit-dialog/workflow-edit-dialog/workflow-edit-dialog.component.html</context>
          <context context-type="linenumber">22</context>
        </context-group>
        <context-group purpose="location">
          <context context-type="sourcefile">src/app/components/manage/workflows/workflows.component.html</context>
          <context context-type="linenumber">17</context>
        </context-group>
      </trans-unit>
      <trans-unit id="2033923486957762916" datatype="html">
        <source>Trigger Workflow On:</source>
        <context-group purpose="location">
          <context context-type="sourcefile">src/app/components/common/edit-dialog/workflow-edit-dialog/workflow-edit-dialog.component.html</context>
          <context context-type="linenumber">28</context>
        </context-group>
      </trans-unit>
      <trans-unit id="3901427285052969410" datatype="html">
        <source>Add Trigger</source>
        <context-group purpose="location">
          <context context-type="sourcefile">src/app/components/common/edit-dialog/workflow-edit-dialog/workflow-edit-dialog.component.html</context>
          <context context-type="linenumber">33</context>
        </context-group>
      </trans-unit>
      <trans-unit id="6882912390704300247" datatype="html">
        <source>Apply Actions:</source>
        <context-group purpose="location">
          <context context-type="sourcefile">src/app/components/common/edit-dialog/workflow-edit-dialog/workflow-edit-dialog.component.html</context>
          <context context-type="linenumber">72</context>
        </context-group>
      </trans-unit>
      <trans-unit id="51883444329775670" datatype="html">
        <source>Add Action</source>
        <context-group purpose="location">
          <context context-type="sourcefile">src/app/components/common/edit-dialog/workflow-edit-dialog/workflow-edit-dialog.component.html</context>
          <context context-type="linenumber">77</context>
        </context-group>
      </trans-unit>
      <trans-unit id="6417103744331194518" datatype="html">
        <source>Action type</source>
        <context-group purpose="location">
          <context context-type="sourcefile">src/app/components/common/edit-dialog/workflow-edit-dialog/workflow-edit-dialog.component.html</context>
          <context context-type="linenumber">98</context>
        </context-group>
      </trans-unit>
      <trans-unit id="6019822389883736115" datatype="html">
        <source>Assign title</source>
        <context-group purpose="location">
          <context context-type="sourcefile">src/app/components/common/edit-dialog/workflow-edit-dialog/workflow-edit-dialog.component.html</context>
          <context context-type="linenumber">102</context>
        </context-group>
      </trans-unit>
      <trans-unit id="1098196422099517191" datatype="html">
        <source>Can include some placeholders, see &lt;a target=&apos;_blank&apos; href=&apos;https://docs.paperless-ngx.com/usage/#workflows&apos;&gt;documentation&lt;/a&gt;.</source>
        <context-group purpose="location">
          <context context-type="sourcefile">src/app/components/common/edit-dialog/workflow-edit-dialog/workflow-edit-dialog.component.html</context>
          <context context-type="linenumber">102</context>
        </context-group>
      </trans-unit>
      <trans-unit id="6528897010417701530" datatype="html">
        <source>Assign tags</source>
        <context-group purpose="location">
          <context context-type="sourcefile">src/app/components/common/edit-dialog/workflow-edit-dialog/workflow-edit-dialog.component.html</context>
          <context context-type="linenumber">103</context>
        </context-group>
      </trans-unit>
      <trans-unit id="7198346314713788799" datatype="html">
        <source>Assign storage path</source>
        <context-group purpose="location">
          <context context-type="sourcefile">src/app/components/common/edit-dialog/workflow-edit-dialog/workflow-edit-dialog.component.html</context>
          <context context-type="linenumber">106</context>
        </context-group>
      </trans-unit>
      <trans-unit id="475685412372379925" datatype="html">
        <source>Assign custom fields</source>
        <context-group purpose="location">
          <context context-type="sourcefile">src/app/components/common/edit-dialog/workflow-edit-dialog/workflow-edit-dialog.component.html</context>
          <context context-type="linenumber">107</context>
        </context-group>
      </trans-unit>
      <trans-unit id="5057200219587080996" datatype="html">
        <source>Assign owner</source>
        <context-group purpose="location">
          <context context-type="sourcefile">src/app/components/common/edit-dialog/workflow-edit-dialog/workflow-edit-dialog.component.html</context>
          <context context-type="linenumber">110</context>
        </context-group>
      </trans-unit>
      <trans-unit id="1749184201773078639" datatype="html">
        <source>Assign view permissions</source>
        <context-group purpose="location">
          <context context-type="sourcefile">src/app/components/common/edit-dialog/workflow-edit-dialog/workflow-edit-dialog.component.html</context>
          <context context-type="linenumber">112</context>
        </context-group>
      </trans-unit>
      <trans-unit id="1744964187586405039" datatype="html">
        <source>Assign edit permissions</source>
        <context-group purpose="location">
          <context context-type="sourcefile">src/app/components/common/edit-dialog/workflow-edit-dialog/workflow-edit-dialog.component.html</context>
          <context context-type="linenumber">131</context>
        </context-group>
      </trans-unit>
      <trans-unit id="3288318211116868972" datatype="html">
        <source>Trigger type</source>
        <context-group purpose="location">
          <context context-type="sourcefile">src/app/components/common/edit-dialog/workflow-edit-dialog/workflow-edit-dialog.component.html</context>
          <context context-type="linenumber">178</context>
        </context-group>
      </trans-unit>
      <trans-unit id="8727727835543352574" datatype="html">
        <source>Trigger for documents that match <x id="START_EMPHASISED_TEXT" ctype="x-em" equiv-text="&lt;em&gt;"/>all<x id="CLOSE_EMPHASISED_TEXT" ctype="x-em" equiv-text="&lt;/em&gt;"/> filters specified below.</source>
        <context-group purpose="location">
          <context context-type="sourcefile">src/app/components/common/edit-dialog/workflow-edit-dialog/workflow-edit-dialog.component.html</context>
          <context context-type="linenumber">179</context>
        </context-group>
      </trans-unit>
      <trans-unit id="7467799586957602479" datatype="html">
        <source>Filter filename</source>
        <context-group purpose="location">
          <context context-type="sourcefile">src/app/components/common/edit-dialog/workflow-edit-dialog/workflow-edit-dialog.component.html</context>
          <context context-type="linenumber">182</context>
        </context-group>
      </trans-unit>
      <trans-unit id="3694878959415278689" datatype="html">
        <source>Apply to documents that match this filename. Wildcards such as *.pdf or *invoice* are allowed. Case insensitive.</source>
        <context-group purpose="location">
          <context context-type="sourcefile">src/app/components/common/edit-dialog/workflow-edit-dialog/workflow-edit-dialog.component.html</context>
          <context context-type="linenumber">182</context>
        </context-group>
      </trans-unit>
      <trans-unit id="1473412958770421458" datatype="html">
        <source>Filter sources</source>
        <context-group purpose="location">
          <context context-type="sourcefile">src/app/components/common/edit-dialog/workflow-edit-dialog/workflow-edit-dialog.component.html</context>
          <context context-type="linenumber">184</context>
        </context-group>
      </trans-unit>
      <trans-unit id="6540860478788535250" datatype="html">
        <source>Filter path</source>
        <context-group purpose="location">
          <context context-type="sourcefile">src/app/components/common/edit-dialog/workflow-edit-dialog/workflow-edit-dialog.component.html</context>
          <context context-type="linenumber">185</context>
        </context-group>
      </trans-unit>
      <trans-unit id="5491897741674893121" datatype="html">
        <source>Apply to documents that match this path. Wildcards specified as * are allowed. Case-normalized.&lt;/a&gt;</source>
        <context-group purpose="location">
          <context context-type="sourcefile">src/app/components/common/edit-dialog/workflow-edit-dialog/workflow-edit-dialog.component.html</context>
          <context context-type="linenumber">185</context>
        </context-group>
      </trans-unit>
      <trans-unit id="7468453896129193641" datatype="html">
        <source>Filter mail rule</source>
        <context-group purpose="location">
          <context context-type="sourcefile">src/app/components/common/edit-dialog/workflow-edit-dialog/workflow-edit-dialog.component.html</context>
          <context context-type="linenumber">186</context>
        </context-group>
      </trans-unit>
      <trans-unit id="8663702115863339485" datatype="html">
        <source>Apply to documents consumed via this mail rule.</source>
        <context-group purpose="location">
          <context context-type="sourcefile">src/app/components/common/edit-dialog/workflow-edit-dialog/workflow-edit-dialog.component.html</context>
          <context context-type="linenumber">186</context>
        </context-group>
      </trans-unit>
      <trans-unit id="6840369584127435743" datatype="html">
        <source>Content matching algorithm</source>
        <context-group purpose="location">
          <context context-type="sourcefile">src/app/components/common/edit-dialog/workflow-edit-dialog/workflow-edit-dialog.component.html</context>
          <context context-type="linenumber">189</context>
        </context-group>
      </trans-unit>
      <trans-unit id="510635115034690805" datatype="html">
        <source>Content matching pattern</source>
        <context-group purpose="location">
          <context context-type="sourcefile">src/app/components/common/edit-dialog/workflow-edit-dialog/workflow-edit-dialog.component.html</context>
          <context context-type="linenumber">191</context>
        </context-group>
      </trans-unit>
      <trans-unit id="1333789258712064056" datatype="html">
        <source>Has tags</source>
        <context-group purpose="location">
          <context context-type="sourcefile">src/app/components/common/edit-dialog/workflow-edit-dialog/workflow-edit-dialog.component.html</context>
          <context context-type="linenumber">200</context>
        </context-group>
      </trans-unit>
      <trans-unit id="5281365940563983618" datatype="html">
        <source>Has correspondent</source>
        <context-group purpose="location">
          <context context-type="sourcefile">src/app/components/common/edit-dialog/workflow-edit-dialog/workflow-edit-dialog.component.html</context>
          <context context-type="linenumber">201</context>
        </context-group>
      </trans-unit>
      <trans-unit id="4806713133917046341" datatype="html">
        <source>Has document type</source>
        <context-group purpose="location">
          <context context-type="sourcefile">src/app/components/common/edit-dialog/workflow-edit-dialog/workflow-edit-dialog.component.html</context>
          <context context-type="linenumber">202</context>
        </context-group>
      </trans-unit>
      <trans-unit id="4626030417479279989" datatype="html">
        <source>Consume Folder</source>
        <context-group purpose="location">
          <context context-type="sourcefile">src/app/components/common/edit-dialog/workflow-edit-dialog/workflow-edit-dialog.component.ts</context>
          <context context-type="linenumber">39</context>
        </context-group>
      </trans-unit>
      <trans-unit id="526966086395145275" datatype="html">
        <source>API Upload</source>
        <context-group purpose="location">
          <context context-type="sourcefile">src/app/components/common/edit-dialog/workflow-edit-dialog/workflow-edit-dialog.component.ts</context>
          <context context-type="linenumber">43</context>
        </context-group>
      </trans-unit>
      <trans-unit id="7502272564743467653" datatype="html">
        <source>Mail Fetch</source>
        <context-group purpose="location">
          <context context-type="sourcefile">src/app/components/common/edit-dialog/workflow-edit-dialog/workflow-edit-dialog.component.ts</context>
          <context context-type="linenumber">47</context>
        </context-group>
      </trans-unit>
      <trans-unit id="8696908693776094667" datatype="html">
        <source>Consumption Started</source>
        <context-group purpose="location">
          <context context-type="sourcefile">src/app/components/common/edit-dialog/workflow-edit-dialog/workflow-edit-dialog.component.ts</context>
          <context context-type="linenumber">54</context>
        </context-group>
      </trans-unit>
      <trans-unit id="7858311467093621703" datatype="html">
        <source>Document Added</source>
        <context-group purpose="location">
          <context context-type="sourcefile">src/app/components/common/edit-dialog/workflow-edit-dialog/workflow-edit-dialog.component.ts</context>
          <context context-type="linenumber">58</context>
        </context-group>
      </trans-unit>
      <trans-unit id="7955486237346046731" datatype="html">
        <source>Document Updated</source>
        <context-group purpose="location">
          <context context-type="sourcefile">src/app/components/common/edit-dialog/workflow-edit-dialog/workflow-edit-dialog.component.ts</context>
          <context context-type="linenumber">62</context>
        </context-group>
      </trans-unit>
      <trans-unit id="5502398334173581061" datatype="html">
        <source>Assignment</source>
        <context-group purpose="location">
          <context context-type="sourcefile">src/app/components/common/edit-dialog/workflow-edit-dialog/workflow-edit-dialog.component.ts</context>
          <context context-type="linenumber">69</context>
        </context-group>
      </trans-unit>
      <trans-unit id="3138206142174978019" datatype="html">
        <source>Create new workflow</source>
        <context-group purpose="location">
          <context context-type="sourcefile">src/app/components/common/edit-dialog/workflow-edit-dialog/workflow-edit-dialog.component.ts</context>
          <context context-type="linenumber">137</context>
        </context-group>
      </trans-unit>
      <trans-unit id="5996779210524133604" datatype="html">
        <source>Edit workflow</source>
        <context-group purpose="location">
          <context context-type="sourcefile">src/app/components/common/edit-dialog/workflow-edit-dialog/workflow-edit-dialog.component.ts</context>
          <context context-type="linenumber">141</context>
        </context-group>
      </trans-unit>
      <trans-unit id="1616102757855967475" datatype="html">
        <source>All</source>
        <context-group purpose="location">
          <context context-type="sourcefile">src/app/components/common/filterable-dropdown/filterable-dropdown.component.html</context>
          <context context-type="linenumber">17</context>
        </context-group>
        <context-group purpose="location">
          <context context-type="sourcefile">src/app/components/common/permissions-filter-dropdown/permissions-filter-dropdown.component.html</context>
          <context context-type="linenumber">20</context>
        </context-group>
        <context-group purpose="location">
          <context context-type="sourcefile">src/app/components/common/permissions-select/permissions-select.component.html</context>
          <context context-type="linenumber">6</context>
        </context-group>
        <context-group purpose="location">
          <context context-type="sourcefile">src/app/components/common/permissions-select/permissions-select.component.html</context>
          <context context-type="linenumber">17</context>
        </context-group>
        <context-group purpose="location">
          <context context-type="sourcefile">src/app/components/document-list/bulk-editor/bulk-editor.component.html</context>
          <context context-type="linenumber">20</context>
        </context-group>
      </trans-unit>
      <trans-unit id="3184700926171002527" datatype="html">
        <source>Any</source>
        <context-group purpose="location">
          <context context-type="sourcefile">src/app/components/common/filterable-dropdown/filterable-dropdown.component.html</context>
          <context context-type="linenumber">19</context>
        </context-group>
      </trans-unit>
      <trans-unit id="6381578200008167206" datatype="html">
        <source>Include</source>
        <context-group purpose="location">
          <context context-type="sourcefile">src/app/components/common/filterable-dropdown/filterable-dropdown.component.html</context>
          <context context-type="linenumber">27</context>
        </context-group>
      </trans-unit>
      <trans-unit id="5668077948386857930" datatype="html">
        <source>Exclude</source>
        <context-group purpose="location">
          <context context-type="sourcefile">src/app/components/common/filterable-dropdown/filterable-dropdown.component.html</context>
          <context context-type="linenumber">29</context>
        </context-group>
      </trans-unit>
      <trans-unit id="4391289919356861627" datatype="html">
        <source>Apply</source>
        <context-group purpose="location">
          <context context-type="sourcefile">src/app/components/common/filterable-dropdown/filterable-dropdown.component.html</context>
          <context context-type="linenumber">51</context>
        </context-group>
      </trans-unit>
      <trans-unit id="7780041345210191160" datatype="html">
        <source>Click again to exclude items.</source>
        <context-group purpose="location">
          <context context-type="sourcefile">src/app/components/common/filterable-dropdown/filterable-dropdown.component.html</context>
          <context context-type="linenumber">59</context>
        </context-group>
      </trans-unit>
      <trans-unit id="7593728289020204896" datatype="html">
        <source>Not assigned</source>
        <context-group purpose="location">
          <context context-type="sourcefile">src/app/components/common/filterable-dropdown/filterable-dropdown.component.ts</context>
          <context context-type="linenumber">337</context>
        </context-group>
        <note priority="1" from="description">Filter drop down element to filter for documents with no correspondent/type/tag assigned</note>
      </trans-unit>
      <trans-unit id="4814285799071780083" datatype="html">
        <source>Remove</source>
        <context-group purpose="location">
          <context context-type="sourcefile">src/app/components/common/input/check/check.component.html</context>
          <context context-type="linenumber">10</context>
        </context-group>
        <context-group purpose="location">
          <context context-type="sourcefile">src/app/components/common/input/date/date.component.html</context>
          <context context-type="linenumber">9</context>
        </context-group>
        <context-group purpose="location">
          <context context-type="sourcefile">src/app/components/common/input/document-link/document-link.component.html</context>
          <context context-type="linenumber">11</context>
        </context-group>
        <context-group purpose="location">
          <context context-type="sourcefile">src/app/components/common/input/file/file.component.html</context>
          <context context-type="linenumber">11</context>
        </context-group>
        <context-group purpose="location">
          <context context-type="sourcefile">src/app/components/common/input/file/file.component.html</context>
          <context context-type="linenumber">25</context>
        </context-group>
        <context-group purpose="location">
          <context context-type="sourcefile">src/app/components/common/input/number/number.component.html</context>
          <context context-type="linenumber">11</context>
        </context-group>
        <context-group purpose="location">
          <context context-type="sourcefile">src/app/components/common/input/select/select.component.html</context>
          <context context-type="linenumber">11</context>
        </context-group>
        <context-group purpose="location">
          <context context-type="sourcefile">src/app/components/common/input/switch/switch.component.html</context>
          <context context-type="linenumber">17</context>
        </context-group>
        <context-group purpose="location">
          <context context-type="sourcefile">src/app/components/common/input/text/text.component.html</context>
          <context context-type="linenumber">11</context>
        </context-group>
        <context-group purpose="location">
          <context context-type="sourcefile">src/app/components/common/input/url/url.component.html</context>
          <context context-type="linenumber">9</context>
        </context-group>
      </trans-unit>
      <trans-unit id="445302259125375799" datatype="html">
        <source>Invalid date.</source>
        <context-group purpose="location">
          <context context-type="sourcefile">src/app/components/common/input/date/date.component.html</context>
          <context context-type="linenumber">31</context>
        </context-group>
      </trans-unit>
      <trans-unit id="524422427194414813" datatype="html">
        <source>Suggestions:</source>
        <context-group purpose="location">
          <context context-type="sourcefile">src/app/components/common/input/date/date.component.html</context>
          <context context-type="linenumber">37</context>
        </context-group>
        <context-group purpose="location">
          <context context-type="sourcefile">src/app/components/common/input/select/select.component.html</context>
          <context context-type="linenumber">64</context>
        </context-group>
        <context-group purpose="location">
          <context context-type="sourcefile">src/app/components/common/input/tags/tags.component.html</context>
          <context context-type="linenumber">57</context>
        </context-group>
      </trans-unit>
      <trans-unit id="6344437738844463465" datatype="html">
        <source>Filter documents with this <x id="PH" equiv-text="this.title"/></source>
        <context-group purpose="location">
          <context context-type="sourcefile">src/app/components/common/input/date/date.component.ts</context>
          <context context-type="linenumber">107</context>
        </context-group>
        <context-group purpose="location">
          <context context-type="sourcefile">src/app/components/common/input/select/select.component.ts</context>
          <context context-type="linenumber">155</context>
        </context-group>
      </trans-unit>
      <trans-unit id="6423278459497515329" datatype="html">
        <source>No documents found</source>
        <context-group purpose="location">
          <context context-type="sourcefile">src/app/components/common/input/document-link/document-link.component.ts</context>
          <context context-type="linenumber">44</context>
        </context-group>
      </trans-unit>
      <trans-unit id="6932865105766151309" datatype="html">
        <source>Upload</source>
        <context-group purpose="location">
          <context context-type="sourcefile">src/app/components/common/input/file/file.component.html</context>
          <context context-type="linenumber">17</context>
        </context-group>
      </trans-unit>
      <trans-unit id="5554528553553249088" datatype="html">
        <source>Show password</source>
        <context-group purpose="location">
          <context context-type="sourcefile">src/app/components/common/input/password/password.component.html</context>
          <context context-type="linenumber">6</context>
        </context-group>
      </trans-unit>
      <trans-unit id="594042705136125260" datatype="html">
        <source>Edit Permissions</source>
        <context-group purpose="location">
          <context context-type="sourcefile">src/app/components/common/input/permissions/permissions-form/permissions-form.component.html</context>
          <context context-type="linenumber">9</context>
        </context-group>
      </trans-unit>
      <trans-unit id="6035283612400841811" datatype="html">
        <source>Owner:</source>
        <context-group purpose="location">
          <context context-type="sourcefile">src/app/components/common/input/permissions/permissions-form/permissions-form.component.html</context>
          <context context-type="linenumber">26</context>
        </context-group>
      </trans-unit>
      <trans-unit id="2509141182388535183" datatype="html">
        <source>View</source>
        <context-group purpose="location">
          <context context-type="sourcefile">src/app/components/common/input/permissions/permissions-form/permissions-form.component.html</context>
          <context context-type="linenumber">34</context>
        </context-group>
        <context-group purpose="location">
          <context context-type="sourcefile">src/app/components/common/permissions-select/permissions-select.component.html</context>
          <context context-type="linenumber">10</context>
        </context-group>
        <context-group purpose="location">
          <context context-type="sourcefile">src/app/components/document-list/document-card-large/document-card-large.component.html</context>
          <context context-type="linenumber">68</context>
        </context-group>
      </trans-unit>
      <trans-unit id="2722549756198502062" datatype="html">
        <source>Add item</source>
        <context-group purpose="location">
          <context context-type="sourcefile">src/app/components/common/input/select/select.component.html</context>
          <context context-type="linenumber">25</context>
        </context-group>
        <note priority="1" from="description">Used for both types, correspondents, storage paths</note>
      </trans-unit>
      <trans-unit id="3686284950598311784" datatype="html">
        <source>Private</source>
        <context-group purpose="location">
          <context context-type="sourcefile">src/app/components/common/input/select/select.component.ts</context>
          <context context-type="linenumber">57</context>
        </context-group>
        <context-group purpose="location">
          <context context-type="sourcefile">src/app/components/common/tag/tag.component.html</context>
          <context context-type="linenumber">10</context>
        </context-group>
        <context-group purpose="location">
          <context context-type="sourcefile">src/app/components/common/tag/tag.component.html</context>
          <context context-type="linenumber">13</context>
        </context-group>
        <context-group purpose="location">
          <context context-type="sourcefile">src/app/components/document-list/document-card-small/document-card-small.component.ts</context>
          <context context-type="linenumber">77</context>
        </context-group>
      </trans-unit>
      <trans-unit id="2504502765849142619" datatype="html">
        <source>No items found</source>
        <context-group purpose="location">
          <context context-type="sourcefile">src/app/components/common/input/select/select.component.ts</context>
          <context context-type="linenumber">92</context>
        </context-group>
      </trans-unit>
      <trans-unit id="6541407358060244620" datatype="html">
        <source>Note: value has not yet been set and will not apply until explicitly changed</source>
        <context-group purpose="location">
          <context context-type="sourcefile">src/app/components/common/input/switch/switch.component.html</context>
          <context context-type="linenumber">45</context>
        </context-group>
      </trans-unit>
      <trans-unit id="6560126119609945418" datatype="html">
        <source>Add tag</source>
        <context-group purpose="location">
          <context context-type="sourcefile">src/app/components/common/input/tags/tags.component.html</context>
          <context context-type="linenumber">15</context>
        </context-group>
      </trans-unit>
      <trans-unit id="2561408369057364131" datatype="html">
        <source>Filter documents with these Tags</source>
        <context-group purpose="location">
          <context context-type="sourcefile">src/app/components/common/input/tags/tags.component.html</context>
          <context context-type="linenumber">45</context>
        </context-group>
      </trans-unit>
      <trans-unit id="1388712764439031120" datatype="html">
        <source>Open link</source>
        <context-group purpose="location">
          <context context-type="sourcefile">src/app/components/common/input/url/url.component.html</context>
          <context context-type="linenumber">16</context>
        </context-group>
      </trans-unit>
      <trans-unit id="7062872617520618723" datatype="html">
        <source>Set permissions</source>
        <context-group purpose="location">
          <context context-type="sourcefile">src/app/components/common/permissions-dialog/permissions-dialog.component.ts</context>
          <context context-type="linenumber">28</context>
        </context-group>
      </trans-unit>
      <trans-unit id="1678966148862835666" datatype="html">
        <source>Edit permissions for </source>
        <context-group purpose="location">
          <context context-type="sourcefile">src/app/components/common/permissions-dialog/permissions-dialog.component.ts</context>
          <context context-type="linenumber">33</context>
        </context-group>
      </trans-unit>
      <trans-unit id="8283439432608484491" datatype="html">
        <source>Note that permissions set here will override any existing permissions</source>
        <context-group purpose="location">
          <context context-type="sourcefile">src/app/components/common/permissions-dialog/permissions-dialog.component.ts</context>
          <context context-type="linenumber">71</context>
        </context-group>
      </trans-unit>
      <trans-unit id="5947558132119506443" datatype="html">
        <source>My documents</source>
        <context-group purpose="location">
          <context context-type="sourcefile">src/app/components/common/permissions-filter-dropdown/permissions-filter-dropdown.component.html</context>
          <context context-type="linenumber">32</context>
        </context-group>
      </trans-unit>
      <trans-unit id="231920238966427751" datatype="html">
        <source>Shared with me</source>
        <context-group purpose="location">
          <context context-type="sourcefile">src/app/components/common/permissions-filter-dropdown/permissions-filter-dropdown.component.html</context>
          <context context-type="linenumber">44</context>
        </context-group>
      </trans-unit>
      <trans-unit id="175385209536581523" datatype="html">
        <source>Shared by me</source>
        <context-group purpose="location">
          <context context-type="sourcefile">src/app/components/common/permissions-filter-dropdown/permissions-filter-dropdown.component.html</context>
          <context context-type="linenumber">56</context>
        </context-group>
      </trans-unit>
      <trans-unit id="5151074932731293042" datatype="html">
        <source>Unowned</source>
        <context-group purpose="location">
          <context context-type="sourcefile">src/app/components/common/permissions-filter-dropdown/permissions-filter-dropdown.component.html</context>
          <context context-type="linenumber">68</context>
        </context-group>
      </trans-unit>
      <trans-unit id="8999708063434507268" datatype="html">
        <source>Hide unowned</source>
        <context-group purpose="location">
          <context context-type="sourcefile">src/app/components/common/permissions-filter-dropdown/permissions-filter-dropdown.component.html</context>
          <context context-type="linenumber">100</context>
        </context-group>
      </trans-unit>
      <trans-unit id="8650499415827640724" datatype="html">
        <source>Type</source>
        <context-group purpose="location">
          <context context-type="sourcefile">src/app/components/common/permissions-select/permissions-select.component.html</context>
          <context context-type="linenumber">5</context>
        </context-group>
      </trans-unit>
      <trans-unit id="1230154438678955604" datatype="html">
        <source>Change</source>
        <context-group purpose="location">
          <context context-type="sourcefile">src/app/components/common/permissions-select/permissions-select.component.html</context>
          <context context-type="linenumber">8</context>
        </context-group>
      </trans-unit>
      <trans-unit id="6895273602775249942" datatype="html">
        <source>Inherited from group</source>
        <context-group purpose="location">
          <context context-type="sourcefile">src/app/components/common/permissions-select/permissions-select.component.ts</context>
          <context context-type="linenumber">61</context>
        </context-group>
      </trans-unit>
      <trans-unit id="6418218602775540217" datatype="html">
        <source>Error loading preview</source>
        <context-group purpose="location">
          <context context-type="sourcefile">src/app/components/common/preview-popup/preview-popup.component.html</context>
          <context context-type="linenumber">4</context>
        </context-group>
      </trans-unit>
      <trans-unit id="2984628903434675339" datatype="html">
        <source>Edit Profile</source>
        <context-group purpose="location">
          <context context-type="sourcefile">src/app/components/common/profile-edit-dialog/profile-edit-dialog.component.html</context>
          <context context-type="linenumber">3</context>
        </context-group>
      </trans-unit>
      <trans-unit id="8214169742072920158" datatype="html">
        <source>Confirm Email</source>
        <context-group purpose="location">
          <context context-type="sourcefile">src/app/components/common/profile-edit-dialog/profile-edit-dialog.component.html</context>
          <context context-type="linenumber">13</context>
        </context-group>
      </trans-unit>
      <trans-unit id="3241357959735682038" datatype="html">
        <source>Confirm Password</source>
        <context-group purpose="location">
          <context context-type="sourcefile">src/app/components/common/profile-edit-dialog/profile-edit-dialog.component.html</context>
          <context context-type="linenumber">23</context>
        </context-group>
      </trans-unit>
      <trans-unit id="7554924397178347823" datatype="html">
        <source>API Auth Token</source>
        <context-group purpose="location">
          <context context-type="sourcefile">src/app/components/common/profile-edit-dialog/profile-edit-dialog.component.html</context>
          <context context-type="linenumber">31</context>
        </context-group>
      </trans-unit>
      <trans-unit id="4323470180912194028" datatype="html">
        <source>Copy</source>
        <context-group purpose="location">
          <context context-type="sourcefile">src/app/components/common/profile-edit-dialog/profile-edit-dialog.component.html</context>
          <context context-type="linenumber">35</context>
        </context-group>
        <context-group purpose="location">
          <context context-type="sourcefile">src/app/components/common/profile-edit-dialog/profile-edit-dialog.component.html</context>
          <context context-type="linenumber">43</context>
        </context-group>
        <context-group purpose="location">
          <context context-type="sourcefile">src/app/components/common/share-links-dropdown/share-links-dropdown.component.html</context>
          <context context-type="linenumber">32</context>
        </context-group>
      </trans-unit>
      <trans-unit id="595732867213154214" datatype="html">
        <source>Regenerate auth token</source>
        <context-group purpose="location">
          <context context-type="sourcefile">src/app/components/common/profile-edit-dialog/profile-edit-dialog.component.html</context>
          <context context-type="linenumber">45</context>
        </context-group>
      </trans-unit>
      <trans-unit id="5392341774767336507" datatype="html">
        <source>Copied!</source>
        <context-group purpose="location">
          <context context-type="sourcefile">src/app/components/common/profile-edit-dialog/profile-edit-dialog.component.html</context>
          <context context-type="linenumber">51</context>
        </context-group>
        <context-group purpose="location">
          <context context-type="sourcefile">src/app/components/common/share-links-dropdown/share-links-dropdown.component.html</context>
          <context context-type="linenumber">47</context>
        </context-group>
      </trans-unit>
      <trans-unit id="4369881772624105142" datatype="html">
        <source>Warning: changing the token cannot be undone</source>
        <context-group purpose="location">
          <context context-type="sourcefile">src/app/components/common/profile-edit-dialog/profile-edit-dialog.component.html</context>
          <context context-type="linenumber">53</context>
        </context-group>
      </trans-unit>
      <trans-unit id="6141884091799403188" datatype="html">
        <source>Emails must match</source>
        <context-group purpose="location">
          <context context-type="sourcefile">src/app/components/common/profile-edit-dialog/profile-edit-dialog.component.ts</context>
          <context context-type="linenumber">94</context>
        </context-group>
      </trans-unit>
      <trans-unit id="5281933990298241826" datatype="html">
        <source>Passwords must match</source>
        <context-group purpose="location">
          <context context-type="sourcefile">src/app/components/common/profile-edit-dialog/profile-edit-dialog.component.ts</context>
          <context context-type="linenumber">122</context>
        </context-group>
      </trans-unit>
      <trans-unit id="4219429959475101385" datatype="html">
        <source>Profile updated successfully</source>
        <context-group purpose="location">
          <context context-type="sourcefile">src/app/components/common/profile-edit-dialog/profile-edit-dialog.component.ts</context>
          <context context-type="linenumber">142</context>
        </context-group>
      </trans-unit>
      <trans-unit id="3417726855410304962" datatype="html">
        <source>Error saving profile</source>
        <context-group purpose="location">
          <context context-type="sourcefile">src/app/components/common/profile-edit-dialog/profile-edit-dialog.component.ts</context>
          <context context-type="linenumber">154</context>
        </context-group>
      </trans-unit>
      <trans-unit id="154249228726292516" datatype="html">
        <source>Error generating auth token</source>
        <context-group purpose="location">
          <context context-type="sourcefile">src/app/components/common/profile-edit-dialog/profile-edit-dialog.component.ts</context>
          <context context-type="linenumber">171</context>
        </context-group>
      </trans-unit>
      <trans-unit id="3797570084942068182" datatype="html">
        <source>Select</source>
        <context-group purpose="location">
          <context context-type="sourcefile">src/app/components/common/select-dialog/select-dialog.component.html</context>
          <context context-type="linenumber">13</context>
        </context-group>
        <context-group purpose="location">
          <context context-type="sourcefile">src/app/components/common/select-dialog/select-dialog.component.ts</context>
          <context context-type="linenumber">17</context>
        </context-group>
        <context-group purpose="location">
          <context context-type="sourcefile">src/app/components/document-list/document-list.component.html</context>
          <context context-type="linenumber">8</context>
        </context-group>
      </trans-unit>
      <trans-unit id="7103181924469214926" datatype="html">
        <source>Please select an object</source>
        <context-group purpose="location">
          <context context-type="sourcefile">src/app/components/common/select-dialog/select-dialog.component.ts</context>
          <context context-type="linenumber">20</context>
        </context-group>
      </trans-unit>
      <trans-unit id="686374493515618129" datatype="html">
        <source>Share Links</source>
        <context-group purpose="location">
          <context context-type="sourcefile">src/app/components/common/share-links-dropdown/share-links-dropdown.component.html</context>
          <context context-type="linenumber">6</context>
        </context-group>
        <context-group purpose="location">
          <context context-type="sourcefile">src/app/components/common/share-links-dropdown/share-links-dropdown.component.ts</context>
          <context context-type="linenumber">23</context>
        </context-group>
      </trans-unit>
      <trans-unit id="6617773613987957957" datatype="html">
        <source> No existing links </source>
        <context-group purpose="location">
          <context context-type="sourcefile">src/app/components/common/share-links-dropdown/share-links-dropdown.component.html</context>
          <context context-type="linenumber">11,13</context>
        </context-group>
      </trans-unit>
      <trans-unit id="7419704019640008953" datatype="html">
        <source>Share</source>
        <context-group purpose="location">
          <context context-type="sourcefile">src/app/components/common/share-links-dropdown/share-links-dropdown.component.html</context>
          <context context-type="linenumber">38</context>
        </context-group>
      </trans-unit>
      <trans-unit id="6811921365829755679" datatype="html">
        <source>Share archive version</source>
        <context-group purpose="location">
          <context context-type="sourcefile">src/app/components/common/share-links-dropdown/share-links-dropdown.component.html</context>
          <context context-type="linenumber">54</context>
        </context-group>
      </trans-unit>
      <trans-unit id="8037476586059399916" datatype="html">
        <source>Expires</source>
        <context-group purpose="location">
          <context context-type="sourcefile">src/app/components/common/share-links-dropdown/share-links-dropdown.component.html</context>
          <context context-type="linenumber">58</context>
        </context-group>
      </trans-unit>
      <trans-unit id="5674286808255988565" datatype="html">
        <source>Create</source>
        <context-group purpose="location">
          <context context-type="sourcefile">src/app/components/common/share-links-dropdown/share-links-dropdown.component.html</context>
          <context context-type="linenumber">73</context>
        </context-group>
      </trans-unit>
      <trans-unit id="4776429682428363094" datatype="html">
        <source>1 day</source>
        <context-group purpose="location">
          <context context-type="sourcefile">src/app/components/common/share-links-dropdown/share-links-dropdown.component.ts</context>
          <context context-type="linenumber">16</context>
        </context-group>
        <context-group purpose="location">
          <context context-type="sourcefile">src/app/components/common/share-links-dropdown/share-links-dropdown.component.ts</context>
          <context context-type="linenumber">94</context>
        </context-group>
      </trans-unit>
      <trans-unit id="8542568275115626925" datatype="html">
        <source>7 days</source>
        <context-group purpose="location">
          <context context-type="sourcefile">src/app/components/common/share-links-dropdown/share-links-dropdown.component.ts</context>
          <context context-type="linenumber">17</context>
        </context-group>
      </trans-unit>
      <trans-unit id="7152095234138763013" datatype="html">
        <source>30 days</source>
        <context-group purpose="location">
          <context context-type="sourcefile">src/app/components/common/share-links-dropdown/share-links-dropdown.component.ts</context>
          <context context-type="linenumber">18</context>
        </context-group>
      </trans-unit>
      <trans-unit id="8372007266188249803" datatype="html">
        <source>Never</source>
        <context-group purpose="location">
          <context context-type="sourcefile">src/app/components/common/share-links-dropdown/share-links-dropdown.component.ts</context>
          <context context-type="linenumber">19</context>
        </context-group>
      </trans-unit>
      <trans-unit id="3429210839568770054" datatype="html">
        <source>Error retrieving links</source>
        <context-group purpose="location">
          <context context-type="sourcefile">src/app/components/common/share-links-dropdown/share-links-dropdown.component.ts</context>
          <context context-type="linenumber">75</context>
        </context-group>
      </trans-unit>
      <trans-unit id="3242255798983858463" datatype="html">
        <source><x id="PH" equiv-text="days"/> days</source>
        <context-group purpose="location">
          <context context-type="sourcefile">src/app/components/common/share-links-dropdown/share-links-dropdown.component.ts</context>
          <context context-type="linenumber">94</context>
        </context-group>
      </trans-unit>
      <trans-unit id="2897042887615940599" datatype="html">
        <source>Error deleting link</source>
        <context-group purpose="location">
          <context context-type="sourcefile">src/app/components/common/share-links-dropdown/share-links-dropdown.component.ts</context>
          <context context-type="linenumber">123</context>
        </context-group>
      </trans-unit>
      <trans-unit id="8400747326190565173" datatype="html">
        <source>Error creating link</source>
        <context-group purpose="location">
          <context context-type="sourcefile">src/app/components/common/share-links-dropdown/share-links-dropdown.component.ts</context>
          <context context-type="linenumber">151</context>
        </context-group>
      </trans-unit>
      <trans-unit id="5611592591303869712" datatype="html">
        <source>Status</source>
        <context-group purpose="location">
          <context context-type="sourcefile">src/app/components/common/toasts/toasts.component.html</context>
          <context context-type="linenumber">28</context>
        </context-group>
        <context-group purpose="location">
          <context context-type="sourcefile">src/app/components/manage/workflows/workflows.component.html</context>
          <context context-type="linenumber">16</context>
        </context-group>
      </trans-unit>
      <trans-unit id="6732151329960766506" datatype="html">
        <source>Copy Raw Error</source>
        <context-group purpose="location">
          <context context-type="sourcefile">src/app/components/common/toasts/toasts.component.html</context>
          <context context-type="linenumber">44</context>
        </context-group>
      </trans-unit>
      <trans-unit id="6581372518205328477" datatype="html">
        <source>Hello <x id="PH" equiv-text="this.settingsService.displayName"/>, welcome to <x id="PH_1" equiv-text="appTitle"/></source>
        <context-group purpose="location">
          <context context-type="sourcefile">src/app/components/dashboard/dashboard.component.ts</context>
          <context context-type="linenumber">41</context>
        </context-group>
      </trans-unit>
      <trans-unit id="2901300640157872718" datatype="html">
        <source>Welcome to <x id="PH" equiv-text="appTitle"/></source>
        <context-group purpose="location">
          <context context-type="sourcefile">src/app/components/dashboard/dashboard.component.ts</context>
          <context context-type="linenumber">43</context>
        </context-group>
      </trans-unit>
      <trans-unit id="1325877348738783391" datatype="html">
        <source>Dashboard updated</source>
        <context-group purpose="location">
          <context context-type="sourcefile">src/app/components/dashboard/dashboard.component.ts</context>
          <context context-type="linenumber">74</context>
        </context-group>
      </trans-unit>
      <trans-unit id="3214475953924351473" datatype="html">
        <source>Error updating dashboard</source>
        <context-group purpose="location">
          <context context-type="sourcefile">src/app/components/dashboard/dashboard.component.ts</context>
          <context context-type="linenumber">77</context>
        </context-group>
      </trans-unit>
      <trans-unit id="2946624699882754313" datatype="html">
        <source>Show all</source>
        <context-group purpose="location">
          <context context-type="sourcefile">src/app/components/dashboard/widgets/saved-view-widget/saved-view-widget.component.html</context>
          <context context-type="linenumber">9</context>
        </context-group>
        <context-group purpose="location">
          <context context-type="sourcefile">src/app/components/dashboard/widgets/upload-file-widget/upload-file-widget.component.html</context>
          <context context-type="linenumber">37</context>
        </context-group>
      </trans-unit>
      <trans-unit id="5701618810648052610" datatype="html">
        <source>Title</source>
        <context-group purpose="location">
          <context context-type="sourcefile">src/app/components/dashboard/widgets/saved-view-widget/saved-view-widget.component.html</context>
          <context context-type="linenumber">17</context>
        </context-group>
        <context-group purpose="location">
          <context context-type="sourcefile">src/app/components/document-detail/document-detail.component.html</context>
          <context context-type="linenumber">111</context>
        </context-group>
        <context-group purpose="location">
          <context context-type="sourcefile">src/app/components/document-list/document-list.component.html</context>
          <context context-type="linenumber">172</context>
        </context-group>
        <context-group purpose="location">
          <context context-type="sourcefile">src/app/components/document-list/filter-editor/filter-editor.component.ts</context>
          <context context-type="linenumber">109</context>
        </context-group>
        <context-group purpose="location">
          <context context-type="sourcefile">src/app/services/rest/document.service.ts</context>
          <context context-type="linenumber">20</context>
        </context-group>
      </trans-unit>
      <trans-unit id="2691296884221415710" datatype="html">
        <source>Correspondent</source>
        <context-group purpose="location">
          <context context-type="sourcefile">src/app/components/dashboard/widgets/saved-view-widget/saved-view-widget.component.html</context>
          <context context-type="linenumber">19</context>
        </context-group>
        <context-group purpose="location">
          <context context-type="sourcefile">src/app/components/document-detail/document-detail.component.html</context>
          <context context-type="linenumber">115</context>
        </context-group>
        <context-group purpose="location">
          <context context-type="sourcefile">src/app/components/document-list/bulk-editor/bulk-editor.component.html</context>
          <context context-type="linenumber">38</context>
        </context-group>
        <context-group purpose="location">
          <context context-type="sourcefile">src/app/components/document-list/document-list.component.html</context>
          <context context-type="linenumber">164</context>
        </context-group>
        <context-group purpose="location">
          <context context-type="sourcefile">src/app/components/document-list/filter-editor/filter-editor.component.html</context>
          <context context-type="linenumber">43</context>
        </context-group>
        <context-group purpose="location">
          <context context-type="sourcefile">src/app/services/rest/document.service.ts</context>
          <context context-type="linenumber">19</context>
        </context-group>
      </trans-unit>
      <trans-unit id="8911158217491828773" datatype="html">
        <source>View Preview</source>
        <context-group purpose="location">
          <context context-type="sourcefile">src/app/components/dashboard/widgets/saved-view-widget/saved-view-widget.component.html</context>
          <context context-type="linenumber">39</context>
        </context-group>
      </trans-unit>
      <trans-unit id="3099741642167775297" datatype="html">
        <source>Download</source>
        <context-group purpose="location">
          <context context-type="sourcefile">src/app/components/dashboard/widgets/saved-view-widget/saved-view-widget.component.html</context>
          <context context-type="linenumber">49</context>
        </context-group>
        <context-group purpose="location">
          <context context-type="sourcefile">src/app/components/document-detail/document-detail.component.html</context>
          <context context-type="linenumber">31</context>
        </context-group>
        <context-group purpose="location">
          <context context-type="sourcefile">src/app/components/document-list/bulk-editor/bulk-editor.component.html</context>
          <context context-type="linenumber">106</context>
        </context-group>
        <context-group purpose="location">
          <context context-type="sourcefile">src/app/components/document-list/document-card-large/document-card-large.component.html</context>
          <context context-type="linenumber">76</context>
        </context-group>
        <context-group purpose="location">
          <context context-type="sourcefile">src/app/components/document-list/document-card-small/document-card-small.component.html</context>
          <context context-type="linenumber">121</context>
        </context-group>
      </trans-unit>
      <trans-unit id="872092479747931526" datatype="html">
        <source>No documents</source>
        <context-group purpose="location">
          <context context-type="sourcefile">src/app/components/dashboard/widgets/saved-view-widget/saved-view-widget.component.html</context>
          <context context-type="linenumber">61</context>
        </context-group>
      </trans-unit>
      <trans-unit id="1069523139277190436" datatype="html">
        <source>Statistics</source>
        <context-group purpose="location">
          <context context-type="sourcefile">src/app/components/dashboard/widgets/statistics-widget/statistics-widget.component.html</context>
          <context context-type="linenumber">1</context>
        </context-group>
      </trans-unit>
      <trans-unit id="2028517964701399614" datatype="html">
        <source>Go to inbox</source>
        <context-group purpose="location">
          <context context-type="sourcefile">src/app/components/dashboard/widgets/statistics-widget/statistics-widget.component.html</context>
          <context context-type="linenumber">5</context>
        </context-group>
      </trans-unit>
      <trans-unit id="3497361602348932709" datatype="html">
        <source>Documents in inbox</source>
        <context-group purpose="location">
          <context context-type="sourcefile">src/app/components/dashboard/widgets/statistics-widget/statistics-widget.component.html</context>
          <context context-type="linenumber">6</context>
        </context-group>
      </trans-unit>
      <trans-unit id="8809281703097241399" datatype="html">
        <source>Go to documents</source>
        <context-group purpose="location">
          <context context-type="sourcefile">src/app/components/dashboard/widgets/statistics-widget/statistics-widget.component.html</context>
          <context context-type="linenumber">10</context>
        </context-group>
      </trans-unit>
      <trans-unit id="3823413855067727192" datatype="html">
        <source>Total documents</source>
        <context-group purpose="location">
          <context context-type="sourcefile">src/app/components/dashboard/widgets/statistics-widget/statistics-widget.component.html</context>
          <context context-type="linenumber">11</context>
        </context-group>
      </trans-unit>
      <trans-unit id="6503529145162789855" datatype="html">
        <source>Total characters</source>
        <context-group purpose="location">
          <context context-type="sourcefile">src/app/components/dashboard/widgets/statistics-widget/statistics-widget.component.html</context>
          <context context-type="linenumber">15</context>
        </context-group>
      </trans-unit>
      <trans-unit id="8693603235657020323" datatype="html">
        <source>Other</source>
        <context-group purpose="location">
          <context context-type="sourcefile">src/app/components/dashboard/widgets/statistics-widget/statistics-widget.component.ts</context>
          <context context-type="linenumber">65</context>
        </context-group>
      </trans-unit>
      <trans-unit id="8187573012244728580" datatype="html">
        <source>Upload new documents</source>
        <context-group purpose="location">
          <context context-type="sourcefile">src/app/components/dashboard/widgets/upload-file-widget/upload-file-widget.component.html</context>
          <context context-type="linenumber">1</context>
        </context-group>
      </trans-unit>
      <trans-unit id="8161815301131859114" datatype="html">
        <source>Drop documents anywhere or</source>
        <context-group purpose="location">
          <context context-type="sourcefile">src/app/components/dashboard/widgets/upload-file-widget/upload-file-widget.component.html</context>
          <context context-type="linenumber">4</context>
        </context-group>
      </trans-unit>
      <trans-unit id="8133800334834354642" datatype="html">
        <source>Browse files</source>
        <context-group purpose="location">
          <context context-type="sourcefile">src/app/components/dashboard/widgets/upload-file-widget/upload-file-widget.component.html</context>
          <context context-type="linenumber">5</context>
        </context-group>
      </trans-unit>
      <trans-unit id="1749180330008942007" datatype="html">
        <source>Dismiss completed</source>
        <context-group purpose="location">
          <context context-type="sourcefile">src/app/components/dashboard/widgets/upload-file-widget/upload-file-widget.component.html</context>
          <context context-type="linenumber">16</context>
        </context-group>
        <note priority="1" from="description">This button dismisses all status messages about processed documents on the dashboard (failed and successful)</note>
      </trans-unit>
      <trans-unit id="2330646618997399019" datatype="html">
        <source>{VAR_PLURAL, plural, =1 {One more document} other {<x id="INTERPOLATION"/> more documents}}</source>
        <context-group purpose="location">
          <context context-type="sourcefile">src/app/components/dashboard/widgets/upload-file-widget/upload-file-widget.component.html</context>
          <context context-type="linenumber">35</context>
        </context-group>
        <note priority="1" from="description">This is shown as a summary line when there are more than 5 document in the processing pipeline.</note>
      </trans-unit>
      <trans-unit id="6443586946875325554" datatype="html">
        <source>Processing: <x id="PH" equiv-text="countUploadingAndProcessing"/></source>
        <context-group purpose="location">
          <context context-type="sourcefile">src/app/components/dashboard/widgets/upload-file-widget/upload-file-widget.component.ts</context>
          <context context-type="linenumber">44</context>
        </context-group>
      </trans-unit>
      <trans-unit id="9182918211699394982" datatype="html">
        <source>Failed: <x id="PH" equiv-text="countFailed"/></source>
        <context-group purpose="location">
          <context context-type="sourcefile">src/app/components/dashboard/widgets/upload-file-widget/upload-file-widget.component.ts</context>
          <context context-type="linenumber">47</context>
        </context-group>
      </trans-unit>
      <trans-unit id="534116346205124059" datatype="html">
        <source>Added: <x id="PH" equiv-text="countSuccess"/></source>
        <context-group purpose="location">
          <context context-type="sourcefile">src/app/components/dashboard/widgets/upload-file-widget/upload-file-widget.component.ts</context>
          <context context-type="linenumber">50</context>
        </context-group>
      </trans-unit>
      <trans-unit id="760986369763309193" datatype="html">
        <source>, </source>
        <context-group purpose="location">
          <context context-type="sourcefile">src/app/components/dashboard/widgets/upload-file-widget/upload-file-widget.component.ts</context>
          <context context-type="linenumber">53</context>
        </context-group>
        <context-group purpose="location">
          <context context-type="sourcefile">src/app/components/document-list/bulk-editor/bulk-editor.component.ts</context>
          <context context-type="linenumber">268</context>
        </context-group>
        <note priority="1" from="description">this string is used to separate processing, failed and added on the file upload widget</note>
      </trans-unit>
      <trans-unit id="7915903586014997661" datatype="html">
        <source>Paperless-ngx is running!</source>
        <context-group purpose="location">
          <context context-type="sourcefile">src/app/components/dashboard/widgets/welcome-widget/welcome-widget.component.html</context>
          <context context-type="linenumber">2</context>
        </context-group>
      </trans-unit>
      <trans-unit id="3326049540711826572" datatype="html">
        <source>You&apos;re ready to start uploading documents! Explore the various features of this web app on your own, or start a quick tour using the button below.</source>
        <context-group purpose="location">
          <context context-type="sourcefile">src/app/components/dashboard/widgets/welcome-widget/welcome-widget.component.html</context>
          <context context-type="linenumber">3</context>
        </context-group>
      </trans-unit>
      <trans-unit id="4474647174688421179" datatype="html">
        <source>More detail on how to use and configure Paperless-ngx is always available in the <x id="START_LINK" ctype="x-a" equiv-text="&lt;a href=&quot;https://docs.paperless-ngx.com&quot; target=&quot;_blank&quot;&gt;"/>documentation<x id="CLOSE_LINK" ctype="x-a" equiv-text="&lt;/a&gt;"/>.</source>
        <context-group purpose="location">
          <context context-type="sourcefile">src/app/components/dashboard/widgets/welcome-widget/welcome-widget.component.html</context>
          <context context-type="linenumber">4</context>
        </context-group>
      </trans-unit>
      <trans-unit id="4294899532887357745" datatype="html">
        <source>Thanks for being a part of the Paperless-ngx community!</source>
        <context-group purpose="location">
          <context context-type="sourcefile">src/app/components/dashboard/widgets/welcome-widget/welcome-widget.component.html</context>
          <context context-type="linenumber">7</context>
        </context-group>
      </trans-unit>
      <trans-unit id="1415832194529539652" datatype="html">
        <source>Start the tour</source>
        <context-group purpose="location">
          <context context-type="sourcefile">src/app/components/dashboard/widgets/welcome-widget/welcome-widget.component.html</context>
          <context context-type="linenumber">8</context>
        </context-group>
      </trans-unit>
      <trans-unit id="7822640317427130239" datatype="html">
        <source>Searching document with asn <x id="INTERPOLATION" equiv-text="{{asn}}"/></source>
        <context-group purpose="location">
          <context context-type="sourcefile">src/app/components/document-asn/document-asn.component.html</context>
          <context context-type="linenumber">1</context>
        </context-group>
      </trans-unit>
      <trans-unit id="1407560924967345762" datatype="html">
        <source>Page</source>
        <context-group purpose="location">
          <context context-type="sourcefile">src/app/components/document-detail/document-detail.component.html</context>
          <context context-type="linenumber">4</context>
        </context-group>
        <context-group purpose="location">
          <context context-type="sourcefile">src/app/components/document-list/bulk-editor/bulk-editor.component.html</context>
          <context context-type="linenumber">15</context>
        </context-group>
      </trans-unit>
      <trans-unit id="2266163016683537825" datatype="html">
        <source>of <x id="INTERPOLATION" equiv-text="{{previewNumPages}}"/></source>
        <context-group purpose="location">
          <context context-type="sourcefile">src/app/components/document-detail/document-detail.component.html</context>
          <context context-type="linenumber">6,7</context>
        </context-group>
      </trans-unit>
      <trans-unit id="8590109102084543521" datatype="html">
        <source>-</source>
        <context-group purpose="location">
          <context context-type="sourcefile">src/app/components/document-detail/document-detail.component.html</context>
          <context context-type="linenumber">9</context>
        </context-group>
      </trans-unit>
      <trans-unit id="8479257185772414452" datatype="html">
        <source>+</source>
        <context-group purpose="location">
          <context context-type="sourcefile">src/app/components/document-detail/document-detail.component.html</context>
          <context context-type="linenumber">17</context>
        </context-group>
      </trans-unit>
      <trans-unit id="8659635229098859487" datatype="html">
        <source>Download original</source>
        <context-group purpose="location">
          <context context-type="sourcefile">src/app/components/document-detail/document-detail.component.html</context>
          <context context-type="linenumber">38</context>
        </context-group>
      </trans-unit>
      <trans-unit id="8312409092917397847" datatype="html">
        <source>Redo OCR</source>
        <context-group purpose="location">
          <context context-type="sourcefile">src/app/components/document-detail/document-detail.component.html</context>
          <context context-type="linenumber">55</context>
        </context-group>
        <context-group purpose="location">
          <context context-type="sourcefile">src/app/components/document-list/bulk-editor/bulk-editor.component.html</context>
          <context context-type="linenumber">89</context>
        </context-group>
      </trans-unit>
      <trans-unit id="1418444397960583910" datatype="html">
        <source>More like this</source>
        <context-group purpose="location">
          <context context-type="sourcefile">src/app/components/document-detail/document-detail.component.html</context>
          <context context-type="linenumber">61</context>
        </context-group>
        <context-group purpose="location">
          <context context-type="sourcefile">src/app/components/document-list/document-card-large/document-card-large.component.html</context>
          <context context-type="linenumber">56</context>
        </context-group>
      </trans-unit>
      <trans-unit id="7819314041543176992" datatype="html">
        <source>Close</source>
        <context-group purpose="location">
          <context context-type="sourcefile">src/app/components/document-detail/document-detail.component.html</context>
          <context context-type="linenumber">86</context>
        </context-group>
        <context-group purpose="location">
          <context context-type="sourcefile">src/app/guards/dirty-saved-view.guard.ts</context>
          <context context-type="linenumber">37</context>
        </context-group>
      </trans-unit>
      <trans-unit id="4452427314943113135" datatype="html">
        <source>Previous</source>
        <context-group purpose="location">
          <context context-type="sourcefile">src/app/components/document-detail/document-detail.component.html</context>
          <context context-type="linenumber">91</context>
        </context-group>
      </trans-unit>
      <trans-unit id="5028777105388019087" datatype="html">
        <source>Details</source>
        <context-group purpose="location">
          <context context-type="sourcefile">src/app/components/document-detail/document-detail.component.html</context>
          <context context-type="linenumber">108</context>
        </context-group>
      </trans-unit>
      <trans-unit id="1379170675585571971" datatype="html">
        <source>Archive serial number</source>
        <context-group purpose="location">
          <context context-type="sourcefile">src/app/components/document-detail/document-detail.component.html</context>
          <context context-type="linenumber">112</context>
        </context-group>
      </trans-unit>
      <trans-unit id="5114742157723900905" datatype="html">
        <source>Date created</source>
        <context-group purpose="location">
          <context context-type="sourcefile">src/app/components/document-detail/document-detail.component.html</context>
          <context context-type="linenumber">113</context>
        </context-group>
      </trans-unit>
      <trans-unit id="5066119607229701477" datatype="html">
        <source>Document type</source>
        <context-group purpose="location">
          <context context-type="sourcefile">src/app/components/document-detail/document-detail.component.html</context>
          <context context-type="linenumber">117</context>
        </context-group>
        <context-group purpose="location">
          <context context-type="sourcefile">src/app/components/document-list/bulk-editor/bulk-editor.component.html</context>
          <context context-type="linenumber">49</context>
        </context-group>
        <context-group purpose="location">
          <context context-type="sourcefile">src/app/components/document-list/document-list.component.html</context>
          <context context-type="linenumber">195</context>
        </context-group>
        <context-group purpose="location">
          <context context-type="sourcefile">src/app/components/document-list/filter-editor/filter-editor.component.html</context>
          <context context-type="linenumber">51</context>
        </context-group>
        <context-group purpose="location">
          <context context-type="sourcefile">src/app/services/rest/document.service.ts</context>
          <context context-type="linenumber">21</context>
        </context-group>
      </trans-unit>
      <trans-unit id="2091353339965748767" datatype="html">
        <source>Storage path</source>
        <context-group purpose="location">
          <context context-type="sourcefile">src/app/components/document-detail/document-detail.component.html</context>
          <context context-type="linenumber">119</context>
        </context-group>
        <context-group purpose="location">
          <context context-type="sourcefile">src/app/components/document-list/bulk-editor/bulk-editor.component.html</context>
          <context context-type="linenumber">60</context>
        </context-group>
        <context-group purpose="location">
          <context context-type="sourcefile">src/app/components/document-list/document-list.component.html</context>
          <context context-type="linenumber">202</context>
        </context-group>
        <context-group purpose="location">
          <context context-type="sourcefile">src/app/components/document-list/filter-editor/filter-editor.component.html</context>
          <context context-type="linenumber">59</context>
        </context-group>
      </trans-unit>
      <trans-unit id="5607669932062416162" datatype="html">
        <source>Default</source>
        <context-group purpose="location">
          <context context-type="sourcefile">src/app/components/document-detail/document-detail.component.html</context>
          <context context-type="linenumber">120</context>
        </context-group>
      </trans-unit>
      <trans-unit id="6205355627445317276" datatype="html">
        <source>Content</source>
        <context-group purpose="location">
          <context context-type="sourcefile">src/app/components/document-detail/document-detail.component.html</context>
          <context context-type="linenumber">206</context>
        </context-group>
      </trans-unit>
      <trans-unit id="218403386307979629" datatype="html">
        <source>Metadata</source>
        <context-group purpose="location">
          <context context-type="sourcefile">src/app/components/document-detail/document-detail.component.html</context>
          <context context-type="linenumber">215</context>
        </context-group>
        <context-group purpose="location">
          <context context-type="sourcefile">src/app/components/document-detail/metadata-collapse/metadata-collapse.component.ts</context>
          <context context-type="linenumber">17</context>
        </context-group>
      </trans-unit>
      <trans-unit id="1826652001816486190" datatype="html">
        <source>Date modified</source>
        <context-group purpose="location">
          <context context-type="sourcefile">src/app/components/document-detail/document-detail.component.html</context>
          <context context-type="linenumber">222</context>
        </context-group>
      </trans-unit>
      <trans-unit id="6392918669949841614" datatype="html">
        <source>Date added</source>
        <context-group purpose="location">
          <context context-type="sourcefile">src/app/components/document-detail/document-detail.component.html</context>
          <context context-type="linenumber">226</context>
        </context-group>
      </trans-unit>
      <trans-unit id="146828917013192897" datatype="html">
        <source>Media filename</source>
        <context-group purpose="location">
          <context context-type="sourcefile">src/app/components/document-detail/document-detail.component.html</context>
          <context context-type="linenumber">230</context>
        </context-group>
      </trans-unit>
      <trans-unit id="4500855521601039868" datatype="html">
        <source>Original filename</source>
        <context-group purpose="location">
          <context context-type="sourcefile">src/app/components/document-detail/document-detail.component.html</context>
          <context context-type="linenumber">234</context>
        </context-group>
      </trans-unit>
      <trans-unit id="7985558498848210210" datatype="html">
        <source>Original MD5 checksum</source>
        <context-group purpose="location">
          <context context-type="sourcefile">src/app/components/document-detail/document-detail.component.html</context>
          <context context-type="linenumber">238</context>
        </context-group>
      </trans-unit>
      <trans-unit id="5888243105821763422" datatype="html">
        <source>Original file size</source>
        <context-group purpose="location">
          <context context-type="sourcefile">src/app/components/document-detail/document-detail.component.html</context>
          <context context-type="linenumber">242</context>
        </context-group>
      </trans-unit>
      <trans-unit id="2696647325713149563" datatype="html">
        <source>Original mime type</source>
        <context-group purpose="location">
          <context context-type="sourcefile">src/app/components/document-detail/document-detail.component.html</context>
          <context context-type="linenumber">246</context>
        </context-group>
      </trans-unit>
      <trans-unit id="342875990758166588" datatype="html">
        <source>Archive MD5 checksum</source>
        <context-group purpose="location">
          <context context-type="sourcefile">src/app/components/document-detail/document-detail.component.html</context>
          <context context-type="linenumber">251</context>
        </context-group>
      </trans-unit>
      <trans-unit id="6033581412811562084" datatype="html">
        <source>Archive file size</source>
        <context-group purpose="location">
          <context context-type="sourcefile">src/app/components/document-detail/document-detail.component.html</context>
          <context context-type="linenumber">257</context>
        </context-group>
      </trans-unit>
      <trans-unit id="6992781481378431874" datatype="html">
        <source>Original document metadata</source>
        <context-group purpose="location">
          <context context-type="sourcefile">src/app/components/document-detail/document-detail.component.html</context>
          <context context-type="linenumber">266</context>
        </context-group>
      </trans-unit>
      <trans-unit id="2846565152091361585" datatype="html">
        <source>Archived document metadata</source>
        <context-group purpose="location">
          <context context-type="sourcefile">src/app/components/document-detail/document-detail.component.html</context>
          <context context-type="linenumber">269</context>
        </context-group>
      </trans-unit>
      <trans-unit id="1295614462098694869" datatype="html">
        <source>Preview</source>
        <context-group purpose="location">
          <context context-type="sourcefile">src/app/components/document-detail/document-detail.component.html</context>
          <context context-type="linenumber">276</context>
        </context-group>
      </trans-unit>
      <trans-unit id="7206723502037428235" datatype="html">
        <source>Notes <x id="START_BLOCK_IF" equiv-text="@if (document?.notes.length) {"/><x id="START_TAG_SPAN" ctype="x-span" equiv-text="&lt;span class=&quot;badge text-bg-secondary ms-1&quot;&gt;"/><x id="INTERPOLATION" equiv-text="ngth}}"/><x id="CLOSE_TAG_SPAN" ctype="x-span"/><x id="CLOSE_BLOCK_IF" equiv-text="}"/></source>
        <context-group purpose="location">
          <context context-type="sourcefile">src/app/components/document-detail/document-detail.component.html</context>
          <context context-type="linenumber">286,289</context>
        </context-group>
      </trans-unit>
      <trans-unit id="8191371354890763172" datatype="html">
        <source>Enter Password</source>
        <context-group purpose="location">
          <context context-type="sourcefile">src/app/components/document-detail/document-detail.component.html</context>
          <context context-type="linenumber">320</context>
        </context-group>
        <context-group purpose="location">
          <context context-type="sourcefile">src/app/components/document-detail/document-detail.component.html</context>
          <context context-type="linenumber">377</context>
        </context-group>
      </trans-unit>
      <trans-unit id="5129524307369213584" datatype="html">
        <source>Save &amp; next</source>
        <context-group purpose="location">
          <context context-type="sourcefile">src/app/components/document-detail/document-detail.component.html</context>
          <context context-type="linenumber">333</context>
        </context-group>
      </trans-unit>
      <trans-unit id="4910102545766233758" datatype="html">
        <source>Save &amp; close</source>
        <context-group purpose="location">
          <context context-type="sourcefile">src/app/components/document-detail/document-detail.component.html</context>
          <context context-type="linenumber">336</context>
        </context-group>
      </trans-unit>
      <trans-unit id="2218903673684131427" datatype="html">
        <source>An error occurred loading content: <x id="PH" equiv-text="err.message ?? err.toString()"/></source>
        <context-group purpose="location">
          <context context-type="sourcefile">src/app/components/document-detail/document-detail.component.ts</context>
          <context context-type="linenumber">284,286</context>
        </context-group>
      </trans-unit>
      <trans-unit id="3200733026060976258" datatype="html">
        <source>Document changes detected</source>
        <context-group purpose="location">
          <context context-type="sourcefile">src/app/components/document-detail/document-detail.component.ts</context>
          <context context-type="linenumber">298</context>
        </context-group>
      </trans-unit>
      <trans-unit id="2887155916749964" datatype="html">
        <source>The version of this document in your browser session appears older than the existing version.</source>
        <context-group purpose="location">
          <context context-type="sourcefile">src/app/components/document-detail/document-detail.component.ts</context>
          <context context-type="linenumber">299</context>
        </context-group>
      </trans-unit>
      <trans-unit id="237142428785956348" datatype="html">
        <source>Saving the document here may overwrite other changes that were made. To restore the existing version, discard your changes or close the document.</source>
        <context-group purpose="location">
          <context context-type="sourcefile">src/app/components/document-detail/document-detail.component.ts</context>
          <context context-type="linenumber">300</context>
        </context-group>
      </trans-unit>
      <trans-unit id="8720977247725652816" datatype="html">
        <source>Ok</source>
        <context-group purpose="location">
          <context context-type="sourcefile">src/app/components/document-detail/document-detail.component.ts</context>
          <context context-type="linenumber">301</context>
        </context-group>
      </trans-unit>
      <trans-unit id="5758784066858623886" datatype="html">
        <source>Error retrieving metadata</source>
        <context-group purpose="location">
          <context context-type="sourcefile">src/app/components/document-detail/document-detail.component.ts</context>
<<<<<<< HEAD
          <context context-type="linenumber">436</context>
=======
          <context context-type="linenumber">437</context>
>>>>>>> 53e04e66
        </context-group>
      </trans-unit>
      <trans-unit id="3456881259945295697" datatype="html">
        <source>Error retrieving suggestions.</source>
        <context-group purpose="location">
          <context context-type="sourcefile">src/app/components/document-detail/document-detail.component.ts</context>
<<<<<<< HEAD
          <context context-type="linenumber">461</context>
=======
          <context context-type="linenumber">458</context>
>>>>>>> 53e04e66
        </context-group>
      </trans-unit>
      <trans-unit id="8348337312757497317" datatype="html">
        <source>Document saved successfully.</source>
        <context-group purpose="location">
          <context context-type="sourcefile">src/app/components/document-detail/document-detail.component.ts</context>
<<<<<<< HEAD
          <context context-type="linenumber">579</context>
        </context-group>
        <context-group purpose="location">
          <context context-type="sourcefile">src/app/components/document-detail/document-detail.component.ts</context>
          <context context-type="linenumber">588</context>
=======
          <context context-type="linenumber">576</context>
        </context-group>
        <context-group purpose="location">
          <context context-type="sourcefile">src/app/components/document-detail/document-detail.component.ts</context>
          <context context-type="linenumber">585</context>
>>>>>>> 53e04e66
        </context-group>
      </trans-unit>
      <trans-unit id="448882439049417053" datatype="html">
        <source>Error saving document</source>
        <context-group purpose="location">
          <context context-type="sourcefile">src/app/components/document-detail/document-detail.component.ts</context>
<<<<<<< HEAD
          <context context-type="linenumber">592</context>
        </context-group>
        <context-group purpose="location">
          <context context-type="sourcefile">src/app/components/document-detail/document-detail.component.ts</context>
          <context context-type="linenumber">633</context>
=======
          <context context-type="linenumber">589</context>
        </context-group>
        <context-group purpose="location">
          <context context-type="sourcefile">src/app/components/document-detail/document-detail.component.ts</context>
          <context context-type="linenumber">630</context>
>>>>>>> 53e04e66
        </context-group>
      </trans-unit>
      <trans-unit id="9021887951960049161" datatype="html">
        <source>Confirm delete</source>
        <context-group purpose="location">
          <context context-type="sourcefile">src/app/components/document-detail/document-detail.component.ts</context>
<<<<<<< HEAD
          <context context-type="linenumber">659</context>
=======
          <context context-type="linenumber">656</context>
>>>>>>> 53e04e66
        </context-group>
        <context-group purpose="location">
          <context context-type="sourcefile">src/app/components/manage/management-list/management-list.component.ts</context>
          <context context-type="linenumber">201</context>
        </context-group>
      </trans-unit>
      <trans-unit id="5382975254277698192" datatype="html">
        <source>Do you really want to delete document &quot;<x id="PH" equiv-text="this.document.title"/>&quot;?</source>
        <context-group purpose="location">
          <context context-type="sourcefile">src/app/components/document-detail/document-detail.component.ts</context>
<<<<<<< HEAD
          <context context-type="linenumber">660</context>
=======
          <context context-type="linenumber">657</context>
>>>>>>> 53e04e66
        </context-group>
      </trans-unit>
      <trans-unit id="6691075929777935948" datatype="html">
        <source>The files for this document will be deleted permanently. This operation cannot be undone.</source>
        <context-group purpose="location">
          <context context-type="sourcefile">src/app/components/document-detail/document-detail.component.ts</context>
<<<<<<< HEAD
          <context context-type="linenumber">661</context>
=======
          <context context-type="linenumber">658</context>
>>>>>>> 53e04e66
        </context-group>
      </trans-unit>
      <trans-unit id="719892092227206532" datatype="html">
        <source>Delete document</source>
        <context-group purpose="location">
          <context context-type="sourcefile">src/app/components/document-detail/document-detail.component.ts</context>
<<<<<<< HEAD
          <context context-type="linenumber">663</context>
=======
          <context context-type="linenumber">660</context>
>>>>>>> 53e04e66
        </context-group>
      </trans-unit>
      <trans-unit id="7295637485862454066" datatype="html">
        <source>Error deleting document</source>
        <context-group purpose="location">
          <context context-type="sourcefile">src/app/components/document-detail/document-detail.component.ts</context>
<<<<<<< HEAD
          <context context-type="linenumber">682</context>
=======
          <context context-type="linenumber">679</context>
>>>>>>> 53e04e66
        </context-group>
      </trans-unit>
      <trans-unit id="7362691899087997122" datatype="html">
        <source>Redo OCR confirm</source>
        <context-group purpose="location">
          <context context-type="sourcefile">src/app/components/document-detail/document-detail.component.ts</context>
<<<<<<< HEAD
          <context context-type="linenumber">702</context>
=======
          <context context-type="linenumber">699</context>
>>>>>>> 53e04e66
        </context-group>
        <context-group purpose="location">
          <context context-type="sourcefile">src/app/components/document-list/bulk-editor/bulk-editor.component.ts</context>
          <context context-type="linenumber">498</context>
        </context-group>
      </trans-unit>
      <trans-unit id="9197453786953646058" datatype="html">
        <source>This operation will permanently redo OCR for this document.</source>
        <context-group purpose="location">
          <context context-type="sourcefile">src/app/components/document-detail/document-detail.component.ts</context>
<<<<<<< HEAD
          <context context-type="linenumber">703</context>
=======
          <context context-type="linenumber">700</context>
>>>>>>> 53e04e66
        </context-group>
      </trans-unit>
      <trans-unit id="5729001209753056399" datatype="html">
        <source>Redo OCR operation will begin in the background. Close and re-open or reload this document after the operation has completed to see new content.</source>
        <context-group purpose="location">
          <context context-type="sourcefile">src/app/components/document-detail/document-detail.component.ts</context>
<<<<<<< HEAD
          <context context-type="linenumber">714</context>
=======
          <context context-type="linenumber">711</context>
>>>>>>> 53e04e66
        </context-group>
      </trans-unit>
      <trans-unit id="4409560272830824468" datatype="html">
        <source>Error executing operation</source>
        <context-group purpose="location">
          <context context-type="sourcefile">src/app/components/document-detail/document-detail.component.ts</context>
<<<<<<< HEAD
          <context context-type="linenumber">725</context>
=======
          <context context-type="linenumber">722</context>
>>>>>>> 53e04e66
        </context-group>
      </trans-unit>
      <trans-unit id="4458954481601077369" datatype="html">
        <source>Page Fit</source>
        <context-group purpose="location">
          <context context-type="sourcefile">src/app/components/document-detail/document-detail.component.ts</context>
<<<<<<< HEAD
          <context context-type="linenumber">794</context>
=======
          <context context-type="linenumber">791</context>
>>>>>>> 53e04e66
        </context-group>
      </trans-unit>
      <trans-unit id="6857598786757174736" datatype="html">
        <source>Select:</source>
        <context-group purpose="location">
          <context context-type="sourcefile">src/app/components/document-list/bulk-editor/bulk-editor.component.html</context>
          <context context-type="linenumber">10</context>
        </context-group>
      </trans-unit>
      <trans-unit id="6299008920007331381" datatype="html">
        <source>Edit:</source>
        <context-group purpose="location">
          <context context-type="sourcefile">src/app/components/document-list/bulk-editor/bulk-editor.component.html</context>
          <context context-type="linenumber">25</context>
        </context-group>
      </trans-unit>
      <trans-unit id="7001227209911602786" datatype="html">
        <source>Filter tags</source>
        <context-group purpose="location">
          <context context-type="sourcefile">src/app/components/document-list/bulk-editor/bulk-editor.component.html</context>
          <context context-type="linenumber">27</context>
        </context-group>
        <context-group purpose="location">
          <context context-type="sourcefile">src/app/components/document-list/filter-editor/filter-editor.component.html</context>
          <context context-type="linenumber">35</context>
        </context-group>
      </trans-unit>
      <trans-unit id="184185893993764098" datatype="html">
        <source>Filter correspondents</source>
        <context-group purpose="location">
          <context context-type="sourcefile">src/app/components/document-list/bulk-editor/bulk-editor.component.html</context>
          <context context-type="linenumber">39</context>
        </context-group>
        <context-group purpose="location">
          <context context-type="sourcefile">src/app/components/document-list/filter-editor/filter-editor.component.html</context>
          <context context-type="linenumber">44</context>
        </context-group>
      </trans-unit>
      <trans-unit id="2947613869920454977" datatype="html">
        <source>Filter document types</source>
        <context-group purpose="location">
          <context context-type="sourcefile">src/app/components/document-list/bulk-editor/bulk-editor.component.html</context>
          <context context-type="linenumber">50</context>
        </context-group>
        <context-group purpose="location">
          <context context-type="sourcefile">src/app/components/document-list/filter-editor/filter-editor.component.html</context>
          <context context-type="linenumber">52</context>
        </context-group>
      </trans-unit>
      <trans-unit id="8816999377397522522" datatype="html">
        <source>Filter storage paths</source>
        <context-group purpose="location">
          <context context-type="sourcefile">src/app/components/document-list/bulk-editor/bulk-editor.component.html</context>
          <context context-type="linenumber">61</context>
        </context-group>
        <context-group purpose="location">
          <context context-type="sourcefile">src/app/components/document-list/filter-editor/filter-editor.component.html</context>
          <context context-type="linenumber">60</context>
        </context-group>
      </trans-unit>
      <trans-unit id="1015374532025907183" datatype="html">
        <source>Include:</source>
        <context-group purpose="location">
          <context context-type="sourcefile">src/app/components/document-list/bulk-editor/bulk-editor.component.html</context>
          <context context-type="linenumber">112</context>
        </context-group>
      </trans-unit>
      <trans-unit id="1208547554603365604" datatype="html">
        <source> Archived files </source>
        <context-group purpose="location">
          <context context-type="sourcefile">src/app/components/document-list/bulk-editor/bulk-editor.component.html</context>
          <context context-type="linenumber">116,118</context>
        </context-group>
      </trans-unit>
      <trans-unit id="6791570188945688785" datatype="html">
        <source> Original files </source>
        <context-group purpose="location">
          <context context-type="sourcefile">src/app/components/document-list/bulk-editor/bulk-editor.component.html</context>
          <context context-type="linenumber">122,124</context>
        </context-group>
      </trans-unit>
      <trans-unit id="3608345051493493574" datatype="html">
        <source> Use formatted filename </source>
        <context-group purpose="location">
          <context context-type="sourcefile">src/app/components/document-list/bulk-editor/bulk-editor.component.html</context>
          <context context-type="linenumber">129,131</context>
        </context-group>
      </trans-unit>
      <trans-unit id="1215215387232313677" datatype="html">
        <source>Error executing bulk operation</source>
        <context-group purpose="location">
          <context context-type="sourcefile">src/app/components/document-list/bulk-editor/bulk-editor.component.ts</context>
          <context context-type="linenumber">185</context>
        </context-group>
      </trans-unit>
      <trans-unit id="7894972847287473517" datatype="html">
        <source>&quot;<x id="PH" equiv-text="items[0].name"/>&quot;</source>
        <context-group purpose="location">
          <context context-type="sourcefile">src/app/components/document-list/bulk-editor/bulk-editor.component.ts</context>
          <context context-type="linenumber">260</context>
        </context-group>
        <context-group purpose="location">
          <context context-type="sourcefile">src/app/components/document-list/bulk-editor/bulk-editor.component.ts</context>
          <context context-type="linenumber">266</context>
        </context-group>
      </trans-unit>
      <trans-unit id="8639884465898458690" datatype="html">
        <source>&quot;<x id="PH" equiv-text="items[0].name"/>&quot; and &quot;<x id="PH_1" equiv-text="items[1].name"/>&quot;</source>
        <context-group purpose="location">
          <context context-type="sourcefile">src/app/components/document-list/bulk-editor/bulk-editor.component.ts</context>
          <context context-type="linenumber">262</context>
        </context-group>
        <note priority="1" from="description">This is for messages like &apos;modify &quot;tag1&quot; and &quot;tag2&quot;&apos;</note>
      </trans-unit>
      <trans-unit id="1822679894391095557" datatype="html">
        <source><x id="PH" equiv-text="list"/> and &quot;<x id="PH_1" equiv-text="items[items.length - 1].name"/>&quot;</source>
        <context-group purpose="location">
          <context context-type="sourcefile">src/app/components/document-list/bulk-editor/bulk-editor.component.ts</context>
          <context context-type="linenumber">270,272</context>
        </context-group>
        <note priority="1" from="description">this is for messages like &apos;modify &quot;tag1&quot;, &quot;tag2&quot; and &quot;tag3&quot;&apos;</note>
      </trans-unit>
      <trans-unit id="4137232459980262849" datatype="html">
        <source>Confirm tags assignment</source>
        <context-group purpose="location">
          <context context-type="sourcefile">src/app/components/document-list/bulk-editor/bulk-editor.component.ts</context>
          <context context-type="linenumber">287</context>
        </context-group>
      </trans-unit>
      <trans-unit id="6619516195038467207" datatype="html">
        <source>This operation will add the tag &quot;<x id="PH" equiv-text="tag.name"/>&quot; to <x id="PH_1" equiv-text="this.list.selected.size"/> selected document(s).</source>
        <context-group purpose="location">
          <context context-type="sourcefile">src/app/components/document-list/bulk-editor/bulk-editor.component.ts</context>
          <context context-type="linenumber">293</context>
        </context-group>
      </trans-unit>
      <trans-unit id="1894412783609570695" datatype="html">
        <source>This operation will add the tags <x id="PH" equiv-text="this._localizeList(
          changedTags.itemsToAdd
        )"/> to <x id="PH_1" equiv-text="this.list.selected.size"/> selected document(s).</source>
        <context-group purpose="location">
          <context context-type="sourcefile">src/app/components/document-list/bulk-editor/bulk-editor.component.ts</context>
          <context context-type="linenumber">298,300</context>
        </context-group>
      </trans-unit>
      <trans-unit id="7181166515756808573" datatype="html">
        <source>This operation will remove the tag &quot;<x id="PH" equiv-text="tag.name"/>&quot; from <x id="PH_1" equiv-text="this.list.selected.size"/> selected document(s).</source>
        <context-group purpose="location">
          <context context-type="sourcefile">src/app/components/document-list/bulk-editor/bulk-editor.component.ts</context>
          <context context-type="linenumber">306</context>
        </context-group>
      </trans-unit>
      <trans-unit id="3819792277998068944" datatype="html">
        <source>This operation will remove the tags <x id="PH" equiv-text="this._localizeList(
          changedTags.itemsToRemove
        )"/> from <x id="PH_1" equiv-text="this.list.selected.size"/> selected document(s).</source>
        <context-group purpose="location">
          <context context-type="sourcefile">src/app/components/document-list/bulk-editor/bulk-editor.component.ts</context>
          <context context-type="linenumber">311,313</context>
        </context-group>
      </trans-unit>
      <trans-unit id="2739066218579571288" datatype="html">
        <source>This operation will add the tags <x id="PH" equiv-text="this._localizeList(
          changedTags.itemsToAdd
        )"/> and remove the tags <x id="PH_1" equiv-text="this._localizeList(
          changedTags.itemsToRemove
        )"/> on <x id="PH_2" equiv-text="this.list.selected.size"/> selected document(s).</source>
        <context-group purpose="location">
          <context context-type="sourcefile">src/app/components/document-list/bulk-editor/bulk-editor.component.ts</context>
          <context context-type="linenumber">315,319</context>
        </context-group>
      </trans-unit>
      <trans-unit id="2996713129519325161" datatype="html">
        <source>Confirm correspondent assignment</source>
        <context-group purpose="location">
          <context context-type="sourcefile">src/app/components/document-list/bulk-editor/bulk-editor.component.ts</context>
          <context context-type="linenumber">356</context>
        </context-group>
      </trans-unit>
      <trans-unit id="6900893559485781849" datatype="html">
        <source>This operation will assign the correspondent &quot;<x id="PH" equiv-text="correspondent.name"/>&quot; to <x id="PH_1" equiv-text="this.list.selected.size"/> selected document(s).</source>
        <context-group purpose="location">
          <context context-type="sourcefile">src/app/components/document-list/bulk-editor/bulk-editor.component.ts</context>
          <context context-type="linenumber">358</context>
        </context-group>
      </trans-unit>
      <trans-unit id="1257522660364398440" datatype="html">
        <source>This operation will remove the correspondent from <x id="PH" equiv-text="this.list.selected.size"/> selected document(s).</source>
        <context-group purpose="location">
          <context context-type="sourcefile">src/app/components/document-list/bulk-editor/bulk-editor.component.ts</context>
          <context context-type="linenumber">360</context>
        </context-group>
      </trans-unit>
      <trans-unit id="5393409374423140648" datatype="html">
        <source>Confirm document type assignment</source>
        <context-group purpose="location">
          <context context-type="sourcefile">src/app/components/document-list/bulk-editor/bulk-editor.component.ts</context>
          <context context-type="linenumber">394</context>
        </context-group>
      </trans-unit>
      <trans-unit id="332180123895325027" datatype="html">
        <source>This operation will assign the document type &quot;<x id="PH" equiv-text="documentType.name"/>&quot; to <x id="PH_1" equiv-text="this.list.selected.size"/> selected document(s).</source>
        <context-group purpose="location">
          <context context-type="sourcefile">src/app/components/document-list/bulk-editor/bulk-editor.component.ts</context>
          <context context-type="linenumber">396</context>
        </context-group>
      </trans-unit>
      <trans-unit id="2236642492594872779" datatype="html">
        <source>This operation will remove the document type from <x id="PH" equiv-text="this.list.selected.size"/> selected document(s).</source>
        <context-group purpose="location">
          <context context-type="sourcefile">src/app/components/document-list/bulk-editor/bulk-editor.component.ts</context>
          <context context-type="linenumber">398</context>
        </context-group>
      </trans-unit>
      <trans-unit id="6386555513013840736" datatype="html">
        <source>Confirm storage path assignment</source>
        <context-group purpose="location">
          <context context-type="sourcefile">src/app/components/document-list/bulk-editor/bulk-editor.component.ts</context>
          <context context-type="linenumber">432</context>
        </context-group>
      </trans-unit>
      <trans-unit id="8750527458618415924" datatype="html">
        <source>This operation will assign the storage path &quot;<x id="PH" equiv-text="storagePath.name"/>&quot; to <x id="PH_1" equiv-text="this.list.selected.size"/> selected document(s).</source>
        <context-group purpose="location">
          <context context-type="sourcefile">src/app/components/document-list/bulk-editor/bulk-editor.component.ts</context>
          <context context-type="linenumber">434</context>
        </context-group>
      </trans-unit>
      <trans-unit id="60728365335056946" datatype="html">
        <source>This operation will remove the storage path from <x id="PH" equiv-text="this.list.selected.size"/> selected document(s).</source>
        <context-group purpose="location">
          <context context-type="sourcefile">src/app/components/document-list/bulk-editor/bulk-editor.component.ts</context>
          <context context-type="linenumber">436</context>
        </context-group>
      </trans-unit>
      <trans-unit id="749430623564850405" datatype="html">
        <source>Delete confirm</source>
        <context-group purpose="location">
          <context context-type="sourcefile">src/app/components/document-list/bulk-editor/bulk-editor.component.ts</context>
          <context context-type="linenumber">459</context>
        </context-group>
      </trans-unit>
      <trans-unit id="4303174930844518780" datatype="html">
        <source>This operation will permanently delete <x id="PH" equiv-text="this.list.selected.size"/> selected document(s).</source>
        <context-group purpose="location">
          <context context-type="sourcefile">src/app/components/document-list/bulk-editor/bulk-editor.component.ts</context>
          <context context-type="linenumber">460</context>
        </context-group>
      </trans-unit>
      <trans-unit id="6734339521247847366" datatype="html">
        <source>Delete document(s)</source>
        <context-group purpose="location">
          <context context-type="sourcefile">src/app/components/document-list/bulk-editor/bulk-editor.component.ts</context>
          <context context-type="linenumber">463</context>
        </context-group>
      </trans-unit>
      <trans-unit id="8968869182645922415" datatype="html">
        <source>This operation will permanently redo OCR for <x id="PH" equiv-text="this.list.selected.size"/> selected document(s).</source>
        <context-group purpose="location">
          <context context-type="sourcefile">src/app/components/document-list/bulk-editor/bulk-editor.component.ts</context>
          <context context-type="linenumber">499</context>
        </context-group>
      </trans-unit>
      <trans-unit id="8076495233090006322" datatype="html">
        <source>Filter by correspondent</source>
        <context-group purpose="location">
          <context context-type="sourcefile">src/app/components/document-list/document-card-large/document-card-large.component.html</context>
          <context context-type="linenumber">21</context>
        </context-group>
        <context-group purpose="location">
          <context context-type="sourcefile">src/app/components/document-list/document-list.component.html</context>
          <context context-type="linenumber">232</context>
        </context-group>
      </trans-unit>
      <trans-unit id="2784168796433474565" datatype="html">
        <source>Filter by tag</source>
        <context-group purpose="location">
          <context context-type="sourcefile">src/app/components/document-list/document-card-large/document-card-large.component.html</context>
          <context context-type="linenumber">29</context>
        </context-group>
        <context-group purpose="location">
          <context context-type="sourcefile">src/app/components/document-list/document-list.component.html</context>
          <context context-type="linenumber">238</context>
        </context-group>
      </trans-unit>
      <trans-unit id="106713086593101376" datatype="html">
        <source>View notes</source>
        <context-group purpose="location">
          <context context-type="sourcefile">src/app/components/document-list/document-card-large/document-card-large.component.html</context>
          <context context-type="linenumber">83</context>
        </context-group>
      </trans-unit>
      <trans-unit id="8778002102373462277" datatype="html">
        <source><x id="INTERPOLATION" equiv-text="ocument.notes.length}}"/> Notes</source>
        <context-group purpose="location">
          <context context-type="sourcefile">src/app/components/document-list/document-card-large/document-card-large.component.html</context>
          <context context-type="linenumber">87</context>
        </context-group>
      </trans-unit>
      <trans-unit id="78870852467682010" datatype="html">
        <source>Filter by document type</source>
        <context-group purpose="location">
          <context context-type="sourcefile">src/app/components/document-list/document-card-large/document-card-large.component.html</context>
          <context context-type="linenumber">91</context>
        </context-group>
        <context-group purpose="location">
          <context context-type="sourcefile">src/app/components/document-list/document-list.component.html</context>
          <context context-type="linenumber">259</context>
        </context-group>
      </trans-unit>
      <trans-unit id="157572966557284263" datatype="html">
        <source>Filter by storage path</source>
        <context-group purpose="location">
          <context context-type="sourcefile">src/app/components/document-list/document-card-large/document-card-large.component.html</context>
          <context context-type="linenumber">100</context>
        </context-group>
        <context-group purpose="location">
          <context context-type="sourcefile">src/app/components/document-list/document-list.component.html</context>
          <context context-type="linenumber">264</context>
        </context-group>
      </trans-unit>
      <trans-unit id="3727324658595204357" datatype="html">
        <source>Created: <x id="INTERPOLATION" equiv-text="{{ document.created | customDate }}"/></source>
        <context-group purpose="location">
          <context context-type="sourcefile">src/app/components/document-list/document-card-large/document-card-large.component.html</context>
          <context context-type="linenumber">118,119</context>
        </context-group>
        <context-group purpose="location">
          <context context-type="sourcefile">src/app/components/document-list/document-card-small/document-card-small.component.html</context>
          <context context-type="linenumber">66,67</context>
        </context-group>
      </trans-unit>
      <trans-unit id="2030261243264601523" datatype="html">
        <source>Added: <x id="INTERPOLATION" equiv-text="{{ document.added | customDate }}"/></source>
        <context-group purpose="location">
          <context context-type="sourcefile">src/app/components/document-list/document-card-large/document-card-large.component.html</context>
          <context context-type="linenumber">119,120</context>
        </context-group>
        <context-group purpose="location">
          <context context-type="sourcefile">src/app/components/document-list/document-card-small/document-card-small.component.html</context>
          <context context-type="linenumber">67,68</context>
        </context-group>
      </trans-unit>
      <trans-unit id="4235671847487610290" datatype="html">
        <source>Modified: <x id="INTERPOLATION" equiv-text="{{ document.modified | customDate }}"/></source>
        <context-group purpose="location">
          <context context-type="sourcefile">src/app/components/document-list/document-card-large/document-card-large.component.html</context>
          <context context-type="linenumber">120,121</context>
        </context-group>
        <context-group purpose="location">
          <context context-type="sourcefile">src/app/components/document-list/document-card-small/document-card-small.component.html</context>
          <context context-type="linenumber">68,69</context>
        </context-group>
      </trans-unit>
      <trans-unit id="5739581984228459958" datatype="html">
        <source>Shared</source>
        <context-group purpose="location">
          <context context-type="sourcefile">src/app/components/document-list/document-card-large/document-card-large.component.html</context>
          <context context-type="linenumber">142</context>
        </context-group>
        <context-group purpose="location">
          <context context-type="sourcefile">src/app/components/document-list/document-card-small/document-card-small.component.html</context>
          <context context-type="linenumber">99</context>
        </context-group>
        <context-group purpose="location">
          <context context-type="sourcefile">src/app/pipes/username.pipe.ts</context>
          <context context-type="linenumber">33</context>
        </context-group>
      </trans-unit>
      <trans-unit id="2332107018974972998" datatype="html">
        <source>Score:</source>
        <context-group purpose="location">
          <context context-type="sourcefile">src/app/components/document-list/document-card-large/document-card-large.component.html</context>
          <context context-type="linenumber">147</context>
        </context-group>
      </trans-unit>
      <trans-unit id="3661756380991326939" datatype="html">
        <source>Toggle tag filter</source>
        <context-group purpose="location">
          <context context-type="sourcefile">src/app/components/document-list/document-card-small/document-card-small.component.html</context>
          <context context-type="linenumber">15</context>
        </context-group>
      </trans-unit>
      <trans-unit id="4648526799630820486" datatype="html">
        <source>Toggle correspondent filter</source>
        <context-group purpose="location">
          <context context-type="sourcefile">src/app/components/document-list/document-card-small/document-card-small.component.html</context>
          <context context-type="linenumber">38</context>
        </context-group>
      </trans-unit>
      <trans-unit id="5319701482646590642" datatype="html">
        <source>Toggle document type filter</source>
        <context-group purpose="location">
          <context context-type="sourcefile">src/app/components/document-list/document-card-small/document-card-small.component.html</context>
          <context context-type="linenumber">46</context>
        </context-group>
      </trans-unit>
      <trans-unit id="8950368321707344185" datatype="html">
        <source>Toggle storage path filter</source>
        <context-group purpose="location">
          <context context-type="sourcefile">src/app/components/document-list/document-card-small/document-card-small.component.html</context>
          <context context-type="linenumber">55</context>
        </context-group>
      </trans-unit>
      <trans-unit id="5145213156408463657" datatype="html">
        <source>Select none</source>
        <context-group purpose="location">
          <context context-type="sourcefile">src/app/components/document-list/document-list.component.html</context>
          <context context-type="linenumber">11</context>
        </context-group>
      </trans-unit>
      <trans-unit id="1512866475468373520" datatype="html">
        <source>Select page</source>
        <context-group purpose="location">
          <context context-type="sourcefile">src/app/components/document-list/document-list.component.html</context>
          <context context-type="linenumber">12</context>
        </context-group>
      </trans-unit>
      <trans-unit id="1494518490116523821" datatype="html">
        <source>Select all</source>
        <context-group purpose="location">
          <context context-type="sourcefile">src/app/components/document-list/document-list.component.html</context>
          <context context-type="linenumber">13</context>
        </context-group>
      </trans-unit>
      <trans-unit id="5146398958364876914" datatype="html">
        <source>Sort</source>
        <context-group purpose="location">
          <context context-type="sourcefile">src/app/components/document-list/document-list.component.html</context>
          <context context-type="linenumber">38</context>
        </context-group>
      </trans-unit>
      <trans-unit id="1233494216161906927" datatype="html">
        <source>Save &quot;<x id="INTERPOLATION" equiv-text="{{list.activeSavedViewTitle}}"/>&quot;</source>
        <context-group purpose="location">
          <context context-type="sourcefile">src/app/components/document-list/document-list.component.html</context>
          <context context-type="linenumber">85</context>
        </context-group>
      </trans-unit>
      <trans-unit id="2276119452079372898" datatype="html">
        <source>Save as...</source>
        <context-group purpose="location">
          <context context-type="sourcefile">src/app/components/document-list/document-list.component.html</context>
          <context context-type="linenumber">88</context>
        </context-group>
      </trans-unit>
      <trans-unit id="8786996283897742947" datatype="html">
        <source>{VAR_PLURAL, plural, =1 {Selected <x id="INTERPOLATION"/> of one document} other {Selected <x id="INTERPOLATION"/> of <x id="INTERPOLATION_1"/> documents}}</source>
        <context-group purpose="location">
          <context context-type="sourcefile">src/app/components/document-list/document-list.component.html</context>
          <context context-type="linenumber">108</context>
        </context-group>
      </trans-unit>
      <trans-unit id="6600548268163632449" datatype="html">
        <source>{VAR_PLURAL, plural, =1 {One document} other {<x id="INTERPOLATION"/> documents}}</source>
        <context-group purpose="location">
          <context context-type="sourcefile">src/app/components/document-list/document-list.component.html</context>
          <context context-type="linenumber">112</context>
        </context-group>
      </trans-unit>
      <trans-unit id="2243770355958919528" datatype="html">
        <source>(filtered)</source>
        <context-group purpose="location">
          <context context-type="sourcefile">src/app/components/document-list/document-list.component.html</context>
          <context context-type="linenumber">114</context>
        </context-group>
      </trans-unit>
      <trans-unit id="6849725902312323996" datatype="html">
        <source>Reset filters</source>
        <context-group purpose="location">
          <context context-type="sourcefile">src/app/components/document-list/document-list.component.html</context>
          <context context-type="linenumber">121</context>
        </context-group>
        <context-group purpose="location">
          <context context-type="sourcefile">src/app/components/document-list/filter-editor/filter-editor.component.html</context>
          <context context-type="linenumber">92</context>
        </context-group>
      </trans-unit>
      <trans-unit id="1559883523769732271" datatype="html">
        <source>Error while loading documents</source>
        <context-group purpose="location">
          <context context-type="sourcefile">src/app/components/document-list/document-list.component.html</context>
          <context context-type="linenumber">137</context>
        </context-group>
      </trans-unit>
      <trans-unit id="494022736054110363" datatype="html">
        <source>Sort by ASN</source>
        <context-group purpose="location">
          <context context-type="sourcefile">src/app/components/document-list/document-list.component.html</context>
          <context context-type="linenumber">153</context>
        </context-group>
      </trans-unit>
      <trans-unit id="7517688192215738656" datatype="html">
        <source>ASN</source>
        <context-group purpose="location">
          <context context-type="sourcefile">src/app/components/document-list/document-list.component.html</context>
          <context context-type="linenumber">157</context>
        </context-group>
        <context-group purpose="location">
          <context context-type="sourcefile">src/app/components/document-list/filter-editor/filter-editor.component.ts</context>
          <context context-type="linenumber">114</context>
        </context-group>
        <context-group purpose="location">
          <context context-type="sourcefile">src/app/services/rest/document.service.ts</context>
          <context context-type="linenumber">18</context>
        </context-group>
      </trans-unit>
      <trans-unit id="6954625430271090777" datatype="html">
        <source>Sort by correspondent</source>
        <context-group purpose="location">
          <context context-type="sourcefile">src/app/components/document-list/document-list.component.html</context>
          <context context-type="linenumber">160</context>
        </context-group>
      </trans-unit>
      <trans-unit id="2066713941761361709" datatype="html">
        <source>Sort by title</source>
        <context-group purpose="location">
          <context context-type="sourcefile">src/app/components/document-list/document-list.component.html</context>
          <context context-type="linenumber">167</context>
        </context-group>
      </trans-unit>
      <trans-unit id="6232673011753681091" datatype="html">
        <source>Sort by owner</source>
        <context-group purpose="location">
          <context context-type="sourcefile">src/app/components/document-list/document-list.component.html</context>
          <context context-type="linenumber">175</context>
        </context-group>
      </trans-unit>
      <trans-unit id="3715596725146409911" datatype="html">
        <source>Owner</source>
        <context-group purpose="location">
          <context context-type="sourcefile">src/app/components/document-list/document-list.component.html</context>
          <context context-type="linenumber">179</context>
        </context-group>
        <context-group purpose="location">
          <context context-type="sourcefile">src/app/services/rest/document.service.ts</context>
          <context context-type="linenumber">26</context>
        </context-group>
      </trans-unit>
      <trans-unit id="3557446856808034218" datatype="html">
        <source>Sort by notes</source>
        <context-group purpose="location">
          <context context-type="sourcefile">src/app/components/document-list/document-list.component.html</context>
          <context context-type="linenumber">183</context>
        </context-group>
      </trans-unit>
      <trans-unit id="5499001829734502606" datatype="html">
        <source>Sort by document type</source>
        <context-group purpose="location">
          <context context-type="sourcefile">src/app/components/document-list/document-list.component.html</context>
          <context context-type="linenumber">191</context>
        </context-group>
      </trans-unit>
      <trans-unit id="6213829731736042759" datatype="html">
        <source>Sort by storage path</source>
        <context-group purpose="location">
          <context context-type="sourcefile">src/app/components/document-list/document-list.component.html</context>
          <context context-type="linenumber">198</context>
        </context-group>
      </trans-unit>
      <trans-unit id="3406167410329973166" datatype="html">
        <source>Sort by created date</source>
        <context-group purpose="location">
          <context context-type="sourcefile">src/app/components/document-list/document-list.component.html</context>
          <context context-type="linenumber">205</context>
        </context-group>
      </trans-unit>
      <trans-unit id="3769035778779263084" datatype="html">
        <source>Sort by added date</source>
        <context-group purpose="location">
          <context context-type="sourcefile">src/app/components/document-list/document-list.component.html</context>
          <context context-type="linenumber">212</context>
        </context-group>
      </trans-unit>
      <trans-unit id="231679111972850796" datatype="html">
        <source>Added</source>
        <context-group purpose="location">
          <context context-type="sourcefile">src/app/components/document-list/document-list.component.html</context>
          <context context-type="linenumber">216</context>
        </context-group>
        <context-group purpose="location">
          <context context-type="sourcefile">src/app/components/document-list/filter-editor/filter-editor.component.html</context>
          <context context-type="linenumber">76</context>
        </context-group>
        <context-group purpose="location">
          <context context-type="sourcefile">src/app/services/rest/document.service.ts</context>
          <context context-type="linenumber">23</context>
        </context-group>
      </trans-unit>
      <trans-unit id="2179847500064178686" datatype="html">
        <source>Edit document</source>
        <context-group purpose="location">
          <context context-type="sourcefile">src/app/components/document-list/document-list.component.html</context>
          <context context-type="linenumber">236</context>
        </context-group>
      </trans-unit>
      <trans-unit id="2155249406916744630" datatype="html">
        <source>View &quot;<x id="PH" equiv-text="this.list.activeSavedViewTitle"/>&quot; saved successfully.</source>
        <context-group purpose="location">
          <context context-type="sourcefile">src/app/components/document-list/document-list.component.ts</context>
          <context context-type="linenumber">207</context>
        </context-group>
      </trans-unit>
      <trans-unit id="6837554170707123455" datatype="html">
        <source>View &quot;<x id="PH" equiv-text="savedView.name"/>&quot; created successfully.</source>
        <context-group purpose="location">
          <context context-type="sourcefile">src/app/components/document-list/document-list.component.ts</context>
          <context context-type="linenumber">248</context>
        </context-group>
      </trans-unit>
      <trans-unit id="3100631071441658964" datatype="html">
        <source>Title &amp; content</source>
        <context-group purpose="location">
          <context context-type="sourcefile">src/app/components/document-list/filter-editor/filter-editor.component.ts</context>
          <context context-type="linenumber">112</context>
        </context-group>
      </trans-unit>
      <trans-unit id="9149498548977462220" datatype="html">
        <source>Custom fields</source>
        <context-group purpose="location">
          <context context-type="sourcefile">src/app/components/document-list/filter-editor/filter-editor.component.ts</context>
          <context context-type="linenumber">117</context>
        </context-group>
      </trans-unit>
      <trans-unit id="1010505078885609376" datatype="html">
        <source>Advanced search</source>
        <context-group purpose="location">
          <context context-type="sourcefile">src/app/components/document-list/filter-editor/filter-editor.component.ts</context>
          <context context-type="linenumber">121</context>
        </context-group>
      </trans-unit>
      <trans-unit id="2649431021108393503" datatype="html">
        <source>More like</source>
        <context-group purpose="location">
          <context context-type="sourcefile">src/app/components/document-list/filter-editor/filter-editor.component.ts</context>
          <context context-type="linenumber">127</context>
        </context-group>
      </trans-unit>
      <trans-unit id="3697582909018473071" datatype="html">
        <source>equals</source>
        <context-group purpose="location">
          <context context-type="sourcefile">src/app/components/document-list/filter-editor/filter-editor.component.ts</context>
          <context context-type="linenumber">133</context>
        </context-group>
      </trans-unit>
      <trans-unit id="5325481293405718739" datatype="html">
        <source>is empty</source>
        <context-group purpose="location">
          <context context-type="sourcefile">src/app/components/document-list/filter-editor/filter-editor.component.ts</context>
          <context context-type="linenumber">137</context>
        </context-group>
      </trans-unit>
      <trans-unit id="6166785695326182482" datatype="html">
        <source>is not empty</source>
        <context-group purpose="location">
          <context context-type="sourcefile">src/app/components/document-list/filter-editor/filter-editor.component.ts</context>
          <context context-type="linenumber">141</context>
        </context-group>
      </trans-unit>
      <trans-unit id="4686622206659266699" datatype="html">
        <source>greater than</source>
        <context-group purpose="location">
          <context context-type="sourcefile">src/app/components/document-list/filter-editor/filter-editor.component.ts</context>
          <context context-type="linenumber">145</context>
        </context-group>
      </trans-unit>
      <trans-unit id="8014012170270529279" datatype="html">
        <source>less than</source>
        <context-group purpose="location">
          <context context-type="sourcefile">src/app/components/document-list/filter-editor/filter-editor.component.ts</context>
          <context context-type="linenumber">149</context>
        </context-group>
      </trans-unit>
      <trans-unit id="5195932016807797291" datatype="html">
        <source>Correspondent: <x id="PH" equiv-text="this.correspondents.find(
              (c) =&gt; c.id == +rule.value
            )?.name"/></source>
        <context-group purpose="location">
          <context context-type="sourcefile">src/app/components/document-list/filter-editor/filter-editor.component.ts</context>
          <context context-type="linenumber">166,168</context>
        </context-group>
      </trans-unit>
      <trans-unit id="8170755470576301659" datatype="html">
        <source>Without correspondent</source>
        <context-group purpose="location">
          <context context-type="sourcefile">src/app/components/document-list/filter-editor/filter-editor.component.ts</context>
          <context context-type="linenumber">170</context>
        </context-group>
      </trans-unit>
      <trans-unit id="317796810569008208" datatype="html">
        <source>Document type: <x id="PH" equiv-text="this.documentTypes.find(
              (dt) =&gt; dt.id == +rule.value
            )?.name"/></source>
        <context-group purpose="location">
          <context context-type="sourcefile">src/app/components/document-list/filter-editor/filter-editor.component.ts</context>
          <context context-type="linenumber">176,178</context>
        </context-group>
      </trans-unit>
      <trans-unit id="4362173610367509215" datatype="html">
        <source>Without document type</source>
        <context-group purpose="location">
          <context context-type="sourcefile">src/app/components/document-list/filter-editor/filter-editor.component.ts</context>
          <context context-type="linenumber">180</context>
        </context-group>
      </trans-unit>
      <trans-unit id="232202047340644471" datatype="html">
        <source>Storage path: <x id="PH" equiv-text="this.storagePaths.find(
              (sp) =&gt; sp.id == +rule.value
            )?.name"/></source>
        <context-group purpose="location">
          <context context-type="sourcefile">src/app/components/document-list/filter-editor/filter-editor.component.ts</context>
          <context context-type="linenumber">186,188</context>
        </context-group>
      </trans-unit>
      <trans-unit id="1562820715074533164" datatype="html">
        <source>Without storage path</source>
        <context-group purpose="location">
          <context context-type="sourcefile">src/app/components/document-list/filter-editor/filter-editor.component.ts</context>
          <context context-type="linenumber">190</context>
        </context-group>
      </trans-unit>
      <trans-unit id="8180755793012580465" datatype="html">
        <source>Tag: <x id="PH" equiv-text="this.tags.find((t) =&gt; t.id == +rule.value)
            ?.name"/></source>
        <context-group purpose="location">
          <context context-type="sourcefile">src/app/components/document-list/filter-editor/filter-editor.component.ts</context>
          <context context-type="linenumber">194,195</context>
        </context-group>
      </trans-unit>
      <trans-unit id="6494566478302448576" datatype="html">
        <source>Without any tag</source>
        <context-group purpose="location">
          <context context-type="sourcefile">src/app/components/document-list/filter-editor/filter-editor.component.ts</context>
          <context context-type="linenumber">199</context>
        </context-group>
      </trans-unit>
      <trans-unit id="6523384805359286307" datatype="html">
        <source>Title: <x id="PH" equiv-text="rule.value"/></source>
        <context-group purpose="location">
          <context context-type="sourcefile">src/app/components/document-list/filter-editor/filter-editor.component.ts</context>
          <context context-type="linenumber">203</context>
        </context-group>
      </trans-unit>
      <trans-unit id="1872523635812236432" datatype="html">
        <source>ASN: <x id="PH" equiv-text="rule.value"/></source>
        <context-group purpose="location">
          <context context-type="sourcefile">src/app/components/document-list/filter-editor/filter-editor.component.ts</context>
          <context context-type="linenumber">206</context>
        </context-group>
      </trans-unit>
      <trans-unit id="102674688969746976" datatype="html">
        <source>Owner: <x id="PH" equiv-text="rule.value"/></source>
        <context-group purpose="location">
          <context context-type="sourcefile">src/app/components/document-list/filter-editor/filter-editor.component.ts</context>
          <context context-type="linenumber">209</context>
        </context-group>
      </trans-unit>
      <trans-unit id="3550877650686009106" datatype="html">
        <source>Owner not in: <x id="PH" equiv-text="rule.value"/></source>
        <context-group purpose="location">
          <context context-type="sourcefile">src/app/components/document-list/filter-editor/filter-editor.component.ts</context>
          <context context-type="linenumber">212</context>
        </context-group>
      </trans-unit>
      <trans-unit id="1082034558646673343" datatype="html">
        <source>Without an owner</source>
        <context-group purpose="location">
          <context context-type="sourcefile">src/app/components/document-list/filter-editor/filter-editor.component.ts</context>
          <context context-type="linenumber">215</context>
        </context-group>
      </trans-unit>
      <trans-unit id="7210076240260527720" datatype="html">
        <source>Save current view</source>
        <context-group purpose="location">
          <context context-type="sourcefile">src/app/components/document-list/save-view-config-dialog/save-view-config-dialog.component.html</context>
          <context context-type="linenumber">3</context>
        </context-group>
      </trans-unit>
      <trans-unit id="6965614903949668392" datatype="html">
        <source>Filter rules error occurred while saving this view</source>
        <context-group purpose="location">
          <context context-type="sourcefile">src/app/components/document-list/save-view-config-dialog/save-view-config-dialog.component.html</context>
          <context context-type="linenumber">13</context>
        </context-group>
      </trans-unit>
      <trans-unit id="6438839705789707938" datatype="html">
        <source>The error returned was</source>
        <context-group purpose="location">
          <context context-type="sourcefile">src/app/components/document-list/save-view-config-dialog/save-view-config-dialog.component.html</context>
          <context context-type="linenumber">14</context>
        </context-group>
      </trans-unit>
      <trans-unit id="1044349881182559852" datatype="html">
        <source>Enter note</source>
        <context-group purpose="location">
          <context context-type="sourcefile">src/app/components/document-notes/document-notes.component.html</context>
          <context context-type="linenumber">5</context>
        </context-group>
      </trans-unit>
      <trans-unit id="7770536883443596194" datatype="html">
        <source> Please enter a note. </source>
        <context-group purpose="location">
          <context context-type="sourcefile">src/app/components/document-notes/document-notes.component.html</context>
          <context context-type="linenumber">6,8</context>
        </context-group>
      </trans-unit>
      <trans-unit id="8433732438274024544" datatype="html">
        <source>Add note</source>
        <context-group purpose="location">
          <context context-type="sourcefile">src/app/components/document-notes/document-notes.component.html</context>
          <context context-type="linenumber">14</context>
        </context-group>
      </trans-unit>
      <trans-unit id="8428006099054244235" datatype="html">
        <source>Delete note</source>
        <context-group purpose="location">
          <context context-type="sourcefile">src/app/components/document-notes/document-notes.component.html</context>
          <context context-type="linenumber">25</context>
        </context-group>
        <context-group purpose="location">
          <context context-type="sourcefile">src/app/components/document-notes/document-notes.component.html</context>
          <context context-type="linenumber">29</context>
        </context-group>
      </trans-unit>
      <trans-unit id="2054854290951060833" datatype="html">
        <source>Error saving note</source>
        <context-group purpose="location">
          <context context-type="sourcefile">src/app/components/document-notes/document-notes.component.ts</context>
          <context context-type="linenumber">66</context>
        </context-group>
      </trans-unit>
      <trans-unit id="4144411010137688084" datatype="html">
        <source>Error deleting note</source>
        <context-group purpose="location">
          <context context-type="sourcefile">src/app/components/document-notes/document-notes.component.ts</context>
          <context context-type="linenumber">80</context>
        </context-group>
      </trans-unit>
      <trans-unit id="7103632680753685326" datatype="html">
        <source>Drop files to begin upload</source>
        <context-group purpose="location">
          <context context-type="sourcefile">src/app/components/file-drop/file-drop.component.html</context>
          <context context-type="linenumber">6</context>
        </context-group>
      </trans-unit>
      <trans-unit id="5749300816154614125" datatype="html">
        <source>Initiating upload...</source>
        <context-group purpose="location">
          <context context-type="sourcefile">src/app/components/file-drop/file-drop.component.ts</context>
          <context context-type="linenumber">88</context>
        </context-group>
      </trans-unit>
      <trans-unit id="6316128875819022658" datatype="html">
        <source>correspondent</source>
        <context-group purpose="location">
          <context context-type="sourcefile">src/app/components/manage/correspondent-list/correspondent-list.component.ts</context>
          <context context-type="linenumber">39</context>
        </context-group>
      </trans-unit>
      <trans-unit id="1612355304340685070" datatype="html">
        <source>correspondents</source>
        <context-group purpose="location">
          <context context-type="sourcefile">src/app/components/manage/correspondent-list/correspondent-list.component.ts</context>
          <context context-type="linenumber">40</context>
        </context-group>
      </trans-unit>
      <trans-unit id="6360600151505327572" datatype="html">
        <source>Last used</source>
        <context-group purpose="location">
          <context context-type="sourcefile">src/app/components/manage/correspondent-list/correspondent-list.component.ts</context>
          <context context-type="linenumber">45</context>
        </context-group>
      </trans-unit>
      <trans-unit id="7427874343955308724" datatype="html">
        <source>Do you really want to delete the correspondent &quot;<x id="PH" equiv-text="object.name"/>&quot;?</source>
        <context-group purpose="location">
          <context context-type="sourcefile">src/app/components/manage/correspondent-list/correspondent-list.component.ts</context>
          <context context-type="linenumber">67</context>
        </context-group>
      </trans-unit>
      <trans-unit id="8019331026479399960" datatype="html">
        <source>Add Field</source>
        <context-group purpose="location">
          <context context-type="sourcefile">src/app/components/manage/custom-fields/custom-fields.component.html</context>
          <context context-type="linenumber">6</context>
        </context-group>
      </trans-unit>
      <trans-unit id="6122252173137142810" datatype="html">
        <source>Data Type</source>
        <context-group purpose="location">
          <context context-type="sourcefile">src/app/components/manage/custom-fields/custom-fields.component.html</context>
          <context context-type="linenumber">15</context>
        </context-group>
      </trans-unit>
      <trans-unit id="651372623796033489" datatype="html">
        <source>No fields defined.</source>
        <context-group purpose="location">
          <context context-type="sourcefile">src/app/components/manage/custom-fields/custom-fields.component.html</context>
          <context context-type="linenumber">43</context>
        </context-group>
      </trans-unit>
      <trans-unit id="3032792139967609806" datatype="html">
        <source>Confirm delete field</source>
        <context-group purpose="location">
          <context context-type="sourcefile">src/app/components/manage/custom-fields/custom-fields.component.ts</context>
          <context context-type="linenumber">71</context>
        </context-group>
      </trans-unit>
      <trans-unit id="2939457975223185057" datatype="html">
        <source>This operation will permanently delete this field.</source>
        <context-group purpose="location">
          <context context-type="sourcefile">src/app/components/manage/custom-fields/custom-fields.component.ts</context>
          <context context-type="linenumber">72</context>
        </context-group>
      </trans-unit>
      <trans-unit id="5137089475515834162" datatype="html">
        <source>Deleted field</source>
        <context-group purpose="location">
          <context context-type="sourcefile">src/app/components/manage/custom-fields/custom-fields.component.ts</context>
          <context context-type="linenumber">81</context>
        </context-group>
      </trans-unit>
      <trans-unit id="6352403551920829405" datatype="html">
        <source>Error deleting field.</source>
        <context-group purpose="location">
          <context context-type="sourcefile">src/app/components/manage/custom-fields/custom-fields.component.ts</context>
          <context context-type="linenumber">86</context>
        </context-group>
      </trans-unit>
      <trans-unit id="8084492669582894778" datatype="html">
        <source>document type</source>
        <context-group purpose="location">
          <context context-type="sourcefile">src/app/components/manage/document-type-list/document-type-list.component.ts</context>
          <context context-type="linenumber">36</context>
        </context-group>
      </trans-unit>
      <trans-unit id="2992451138146293104" datatype="html">
        <source>document types</source>
        <context-group purpose="location">
          <context context-type="sourcefile">src/app/components/manage/document-type-list/document-type-list.component.ts</context>
          <context context-type="linenumber">37</context>
        </context-group>
      </trans-unit>
      <trans-unit id="4990731724078522539" datatype="html">
        <source>Do you really want to delete the document type &quot;<x id="PH" equiv-text="object.name"/>&quot;?</source>
        <context-group purpose="location">
          <context context-type="sourcefile">src/app/components/manage/document-type-list/document-type-list.component.ts</context>
          <context context-type="linenumber">44</context>
        </context-group>
      </trans-unit>
      <trans-unit id="8957855217409261143" datatype="html">
        <source>Mail Settings</source>
        <context-group purpose="location">
          <context context-type="sourcefile">src/app/components/manage/mail/mail.component.html</context>
          <context context-type="linenumber">1</context>
        </context-group>
      </trans-unit>
      <trans-unit id="8913167930428886792" datatype="html">
        <source>Mail accounts</source>
        <context-group purpose="location">
          <context context-type="sourcefile">src/app/components/manage/mail/mail.component.html</context>
          <context context-type="linenumber">6</context>
        </context-group>
      </trans-unit>
      <trans-unit id="1259421956660976189" datatype="html">
        <source>Add Account</source>
        <context-group purpose="location">
          <context context-type="sourcefile">src/app/components/manage/mail/mail.component.html</context>
          <context context-type="linenumber">11</context>
        </context-group>
      </trans-unit>
      <trans-unit id="2188854519574316630" datatype="html">
        <source>Server</source>
        <context-group purpose="location">
          <context context-type="sourcefile">src/app/components/manage/mail/mail.component.html</context>
          <context context-type="linenumber">18</context>
        </context-group>
      </trans-unit>
      <trans-unit id="6235247415162820954" datatype="html">
        <source>No mail accounts defined.</source>
        <context-group purpose="location">
          <context context-type="sourcefile">src/app/components/manage/mail/mail.component.html</context>
          <context context-type="linenumber">51</context>
        </context-group>
      </trans-unit>
      <trans-unit id="5364020217520256833" datatype="html">
        <source>Mail rules</source>
        <context-group purpose="location">
          <context context-type="sourcefile">src/app/components/manage/mail/mail.component.html</context>
          <context context-type="linenumber">59</context>
        </context-group>
      </trans-unit>
      <trans-unit id="1372022816709469401" datatype="html">
        <source>Add Rule</source>
        <context-group purpose="location">
          <context context-type="sourcefile">src/app/components/manage/mail/mail.component.html</context>
          <context context-type="linenumber">64</context>
        </context-group>
      </trans-unit>
      <trans-unit id="6751234988479444294" datatype="html">
        <source>No mail rules defined.</source>
        <context-group purpose="location">
          <context context-type="sourcefile">src/app/components/manage/mail/mail.component.html</context>
          <context context-type="linenumber">104</context>
        </context-group>
      </trans-unit>
      <trans-unit id="3178554336792037159" datatype="html">
        <source>Error retrieving mail accounts</source>
        <context-group purpose="location">
          <context context-type="sourcefile">src/app/components/manage/mail/mail.component.ts</context>
          <context context-type="linenumber">56</context>
        </context-group>
      </trans-unit>
      <trans-unit id="5241231471117657636" datatype="html">
        <source>Error retrieving mail rules</source>
        <context-group purpose="location">
          <context context-type="sourcefile">src/app/components/manage/mail/mail.component.ts</context>
          <context context-type="linenumber">70</context>
        </context-group>
      </trans-unit>
      <trans-unit id="6327501535846658797" datatype="html">
        <source>Saved account &quot;<x id="PH" equiv-text="newMailAccount.name"/>&quot;.</source>
        <context-group purpose="location">
          <context context-type="sourcefile">src/app/components/manage/mail/mail.component.ts</context>
          <context context-type="linenumber">92</context>
        </context-group>
      </trans-unit>
      <trans-unit id="8067594003836508139" datatype="html">
        <source>Error saving account.</source>
        <context-group purpose="location">
          <context context-type="sourcefile">src/app/components/manage/mail/mail.component.ts</context>
          <context context-type="linenumber">104</context>
        </context-group>
      </trans-unit>
      <trans-unit id="5641934153807844674" datatype="html">
        <source>Confirm delete mail account</source>
        <context-group purpose="location">
          <context context-type="sourcefile">src/app/components/manage/mail/mail.component.ts</context>
          <context context-type="linenumber">112</context>
        </context-group>
      </trans-unit>
      <trans-unit id="7176985344323395435" datatype="html">
        <source>This operation will permanently delete this mail account.</source>
        <context-group purpose="location">
          <context context-type="sourcefile">src/app/components/manage/mail/mail.component.ts</context>
          <context context-type="linenumber">113</context>
        </context-group>
      </trans-unit>
      <trans-unit id="4233826387148482123" datatype="html">
        <source>Deleted mail account</source>
        <context-group purpose="location">
          <context context-type="sourcefile">src/app/components/manage/mail/mail.component.ts</context>
          <context context-type="linenumber">122</context>
        </context-group>
      </trans-unit>
      <trans-unit id="6202503362522392111" datatype="html">
        <source>Error deleting mail account.</source>
        <context-group purpose="location">
          <context context-type="sourcefile">src/app/components/manage/mail/mail.component.ts</context>
          <context context-type="linenumber">132</context>
        </context-group>
      </trans-unit>
      <trans-unit id="123368655395433699" datatype="html">
        <source>Saved rule &quot;<x id="PH" equiv-text="newMailRule.name"/>&quot;.</source>
        <context-group purpose="location">
          <context context-type="sourcefile">src/app/components/manage/mail/mail.component.ts</context>
          <context context-type="linenumber">152</context>
        </context-group>
      </trans-unit>
      <trans-unit id="8951124554918814321" datatype="html">
        <source>Error saving rule.</source>
        <context-group purpose="location">
          <context context-type="sourcefile">src/app/components/manage/mail/mail.component.ts</context>
          <context context-type="linenumber">163</context>
        </context-group>
      </trans-unit>
      <trans-unit id="3896080636020672118" datatype="html">
        <source>Confirm delete mail rule</source>
        <context-group purpose="location">
          <context context-type="sourcefile">src/app/components/manage/mail/mail.component.ts</context>
          <context context-type="linenumber">171</context>
        </context-group>
      </trans-unit>
      <trans-unit id="2250372580580310337" datatype="html">
        <source>This operation will permanently delete this mail rule.</source>
        <context-group purpose="location">
          <context context-type="sourcefile">src/app/components/manage/mail/mail.component.ts</context>
          <context context-type="linenumber">172</context>
        </context-group>
      </trans-unit>
      <trans-unit id="9077981247971516916" datatype="html">
        <source>Deleted mail rule</source>
        <context-group purpose="location">
          <context context-type="sourcefile">src/app/components/manage/mail/mail.component.ts</context>
          <context context-type="linenumber">181</context>
        </context-group>
      </trans-unit>
      <trans-unit id="2033194641751367552" datatype="html">
        <source>Error deleting mail rule.</source>
        <context-group purpose="location">
          <context context-type="sourcefile">src/app/components/manage/mail/mail.component.ts</context>
          <context context-type="linenumber">190</context>
        </context-group>
      </trans-unit>
      <trans-unit id="3061362835271417984" datatype="html">
        <source>Permissions updated</source>
        <context-group purpose="location">
          <context context-type="sourcefile">src/app/components/manage/mail/mail.component.ts</context>
          <context context-type="linenumber">211</context>
        </context-group>
      </trans-unit>
      <trans-unit id="4639647950943944112" datatype="html">
        <source>Error updating permissions</source>
        <context-group purpose="location">
          <context context-type="sourcefile">src/app/components/manage/mail/mail.component.ts</context>
          <context context-type="linenumber">215</context>
        </context-group>
        <context-group purpose="location">
          <context context-type="sourcefile">src/app/components/manage/management-list/management-list.component.ts</context>
          <context context-type="linenumber">300</context>
        </context-group>
      </trans-unit>
      <trans-unit id="4160063698699558716" datatype="html">
        <source><x id="START_TAG__SVG_SVG" ctype="x-_svg_svg" equiv-text="&lt;svg class=&quot;sidebaricon me-1&quot; fill=&quot;currentColor&quot;&gt;"/><x id="START_TAG__SVG_USE" ctype="x-_svg_use" equiv-text="&lt;use xlink:href=&quot;assets/bootstrap-icons.svg#plus-circle&quot; /&gt;"/><x id="CLOSE_TAG__SVG_USE" ctype="x-_svg_use" equiv-text="&lt;use xlink:href=&quot;assets/bootstrap-icons.svg#plus-circle&quot; /&gt;"/><x id="CLOSE_TAG__SVG_SVG" ctype="x-_svg_svg" equiv-text="&lt;/svg&gt;"/> Create </source>
        <context-group purpose="location">
          <context context-type="sourcefile">src/app/components/manage/management-list/management-list.component.html</context>
          <context context-type="linenumber">13,17</context>
        </context-group>
        <context-group purpose="location">
          <context context-type="sourcefile">src/app/components/manage/management-list/management-list.component.html</context>
          <context context-type="linenumber">13,17</context>
        </context-group>
        <context-group purpose="location">
          <context context-type="sourcefile">src/app/components/manage/management-list/management-list.component.html</context>
          <context context-type="linenumber">13,17</context>
        </context-group>
        <context-group purpose="location">
          <context context-type="sourcefile">src/app/components/manage/management-list/management-list.component.html</context>
          <context context-type="linenumber">13,17</context>
        </context-group>
      </trans-unit>
      <trans-unit id="4010735610815226758" datatype="html">
        <source>Filter by:</source>
        <context-group purpose="location">
          <context context-type="sourcefile">src/app/components/manage/management-list/management-list.component.html</context>
          <context context-type="linenumber">23</context>
        </context-group>
        <context-group purpose="location">
          <context context-type="sourcefile">src/app/components/manage/management-list/management-list.component.html</context>
          <context context-type="linenumber">23</context>
        </context-group>
        <context-group purpose="location">
          <context context-type="sourcefile">src/app/components/manage/management-list/management-list.component.html</context>
          <context context-type="linenumber">23</context>
        </context-group>
        <context-group purpose="location">
          <context context-type="sourcefile">src/app/components/manage/management-list/management-list.component.html</context>
          <context context-type="linenumber">23</context>
        </context-group>
      </trans-unit>
      <trans-unit id="1383365546483928780" datatype="html">
        <source>Matching</source>
        <context-group purpose="location">
          <context context-type="sourcefile">src/app/components/manage/management-list/management-list.component.html</context>
          <context context-type="linenumber">42</context>
        </context-group>
        <context-group purpose="location">
          <context context-type="sourcefile">src/app/components/manage/management-list/management-list.component.html</context>
          <context context-type="linenumber">42</context>
        </context-group>
        <context-group purpose="location">
          <context context-type="sourcefile">src/app/components/manage/management-list/management-list.component.html</context>
          <context context-type="linenumber">42</context>
        </context-group>
        <context-group purpose="location">
          <context context-type="sourcefile">src/app/components/manage/management-list/management-list.component.html</context>
          <context context-type="linenumber">42</context>
        </context-group>
      </trans-unit>
      <trans-unit id="1488347670280290838" datatype="html">
        <source>Document count</source>
        <context-group purpose="location">
          <context context-type="sourcefile">src/app/components/manage/management-list/management-list.component.html</context>
          <context context-type="linenumber">43</context>
        </context-group>
        <context-group purpose="location">
          <context context-type="sourcefile">src/app/components/manage/management-list/management-list.component.html</context>
          <context context-type="linenumber">43</context>
        </context-group>
        <context-group purpose="location">
          <context context-type="sourcefile">src/app/components/manage/management-list/management-list.component.html</context>
          <context context-type="linenumber">43</context>
        </context-group>
        <context-group purpose="location">
          <context context-type="sourcefile">src/app/components/manage/management-list/management-list.component.html</context>
          <context context-type="linenumber">43</context>
        </context-group>
      </trans-unit>
      <trans-unit id="7376880254267897616" datatype="html">
        <source>Filter Documents</source>
        <context-group purpose="location">
          <context context-type="sourcefile">src/app/components/manage/management-list/management-list.component.html</context>
          <context context-type="linenumber">88</context>
        </context-group>
        <context-group purpose="location">
          <context context-type="sourcefile">src/app/components/manage/management-list/management-list.component.html</context>
          <context context-type="linenumber">88</context>
        </context-group>
        <context-group purpose="location">
          <context context-type="sourcefile">src/app/components/manage/management-list/management-list.component.html</context>
          <context context-type="linenumber">88</context>
        </context-group>
        <context-group purpose="location">
          <context context-type="sourcefile">src/app/components/manage/management-list/management-list.component.html</context>
          <context context-type="linenumber">88</context>
        </context-group>
      </trans-unit>
      <trans-unit id="8095412801504464756" datatype="html">
        <source>{VAR_PLURAL, plural, =1 {One <x id="INTERPOLATION"/>} other {<x id="INTERPOLATION_1"/> total <x id="INTERPOLATION_2"/>}}</source>
        <context-group purpose="location">
          <context context-type="sourcefile">src/app/components/manage/management-list/management-list.component.html</context>
          <context context-type="linenumber">122</context>
        </context-group>
        <context-group purpose="location">
          <context context-type="sourcefile">src/app/components/manage/management-list/management-list.component.html</context>
          <context context-type="linenumber">122</context>
        </context-group>
        <context-group purpose="location">
          <context context-type="sourcefile">src/app/components/manage/management-list/management-list.component.html</context>
          <context context-type="linenumber">122</context>
        </context-group>
        <context-group purpose="location">
          <context context-type="sourcefile">src/app/components/manage/management-list/management-list.component.html</context>
          <context context-type="linenumber">122</context>
        </context-group>
      </trans-unit>
      <trans-unit id="810888510148304696" datatype="html">
        <source>Automatic</source>
        <context-group purpose="location">
          <context context-type="sourcefile">src/app/components/manage/management-list/management-list.component.ts</context>
          <context context-type="linenumber">113</context>
        </context-group>
        <context-group purpose="location">
          <context context-type="sourcefile">src/app/data/matching-model.ts</context>
          <context context-type="linenumber">15</context>
        </context-group>
      </trans-unit>
      <trans-unit id="6252070156626006029" datatype="html">
        <source>None</source>
        <context-group purpose="location">
          <context context-type="sourcefile">src/app/components/manage/management-list/management-list.component.ts</context>
          <context context-type="linenumber">115</context>
        </context-group>
        <context-group purpose="location">
          <context context-type="sourcefile">src/app/data/matching-model.ts</context>
          <context context-type="linenumber">45</context>
        </context-group>
      </trans-unit>
      <trans-unit id="211408744872436427" datatype="html">
        <source>Successfully created <x id="PH" equiv-text="this.typeName"/>.</source>
        <context-group purpose="location">
          <context context-type="sourcefile">src/app/components/manage/management-list/management-list.component.ts</context>
          <context context-type="linenumber">158</context>
        </context-group>
      </trans-unit>
      <trans-unit id="3928835053823658072" datatype="html">
        <source>Error occurred while creating <x id="PH" equiv-text="this.typeName"/>.</source>
        <context-group purpose="location">
          <context context-type="sourcefile">src/app/components/manage/management-list/management-list.component.ts</context>
          <context context-type="linenumber">163</context>
        </context-group>
      </trans-unit>
      <trans-unit id="2541368547549828690" datatype="html">
        <source>Successfully updated <x id="PH" equiv-text="this.typeName"/>.</source>
        <context-group purpose="location">
          <context context-type="sourcefile">src/app/components/manage/management-list/management-list.component.ts</context>
          <context context-type="linenumber">178</context>
        </context-group>
      </trans-unit>
      <trans-unit id="6442673774206210733" datatype="html">
        <source>Error occurred while saving <x id="PH" equiv-text="this.typeName"/>.</source>
        <context-group purpose="location">
          <context context-type="sourcefile">src/app/components/manage/management-list/management-list.component.ts</context>
          <context context-type="linenumber">183</context>
        </context-group>
      </trans-unit>
      <trans-unit id="8371896857609524947" datatype="html">
        <source>Associated documents will not be deleted.</source>
        <context-group purpose="location">
          <context context-type="sourcefile">src/app/components/manage/management-list/management-list.component.ts</context>
          <context context-type="linenumber">203</context>
        </context-group>
      </trans-unit>
      <trans-unit id="6639207128255974941" datatype="html">
        <source>Error while deleting element</source>
        <context-group purpose="location">
          <context context-type="sourcefile">src/app/components/manage/management-list/management-list.component.ts</context>
          <context context-type="linenumber">219</context>
        </context-group>
      </trans-unit>
      <trans-unit id="4863024195229581844" datatype="html">
        <source>Permissions updated successfully</source>
        <context-group purpose="location">
          <context context-type="sourcefile">src/app/components/manage/management-list/management-list.component.ts</context>
          <context context-type="linenumber">293</context>
        </context-group>
      </trans-unit>
      <trans-unit id="5101757640976222639" datatype="html">
        <source>storage path</source>
        <context-group purpose="location">
          <context context-type="sourcefile">src/app/components/manage/storage-path-list/storage-path-list.component.ts</context>
          <context context-type="linenumber">36</context>
        </context-group>
      </trans-unit>
      <trans-unit id="22235115124223314" datatype="html">
        <source>storage paths</source>
        <context-group purpose="location">
          <context context-type="sourcefile">src/app/components/manage/storage-path-list/storage-path-list.component.ts</context>
          <context context-type="linenumber">37</context>
        </context-group>
      </trans-unit>
      <trans-unit id="1569070683025071137" datatype="html">
        <source>Do you really want to delete the storage path &quot;<x id="PH" equiv-text="object.name"/>&quot;?</source>
        <context-group purpose="location">
          <context context-type="sourcefile">src/app/components/manage/storage-path-list/storage-path-list.component.ts</context>
          <context context-type="linenumber">52</context>
        </context-group>
      </trans-unit>
      <trans-unit id="6402703264596649214" datatype="html">
        <source>tag</source>
        <context-group purpose="location">
          <context context-type="sourcefile">src/app/components/manage/tag-list/tag-list.component.ts</context>
          <context context-type="linenumber">36</context>
        </context-group>
      </trans-unit>
      <trans-unit id="4975748273657042999" datatype="html">
        <source>tags</source>
        <context-group purpose="location">
          <context context-type="sourcefile">src/app/components/manage/tag-list/tag-list.component.ts</context>
          <context context-type="linenumber">37</context>
        </context-group>
      </trans-unit>
      <trans-unit id="93754014749412887" datatype="html">
        <source>Do you really want to delete the tag &quot;<x id="PH" equiv-text="object.name"/>&quot;?</source>
        <context-group purpose="location">
          <context context-type="sourcefile">src/app/components/manage/tag-list/tag-list.component.ts</context>
          <context context-type="linenumber">53</context>
        </context-group>
      </trans-unit>
      <trans-unit id="2437630016855517844" datatype="html">
        <source>Add Workflow</source>
        <context-group purpose="location">
          <context context-type="sourcefile">src/app/components/manage/workflows/workflows.component.html</context>
          <context context-type="linenumber">6</context>
        </context-group>
      </trans-unit>
      <trans-unit id="5769292297914455214" datatype="html">
        <source>Disabled</source>
        <context-group purpose="location">
          <context context-type="sourcefile">src/app/components/manage/workflows/workflows.component.html</context>
          <context context-type="linenumber">27</context>
        </context-group>
      </trans-unit>
      <trans-unit id="1624023882313260402" datatype="html">
        <source>No workflows defined.</source>
        <context-group purpose="location">
          <context context-type="sourcefile">src/app/components/manage/workflows/workflows.component.html</context>
          <context context-type="linenumber">47</context>
        </context-group>
      </trans-unit>
      <trans-unit id="4200688335642457098" datatype="html">
        <source>Saved workflow &quot;<x id="PH" equiv-text="newWorkflow.name"/>&quot;.</source>
        <context-group purpose="location">
          <context context-type="sourcefile">src/app/components/manage/workflows/workflows.component.ts</context>
          <context context-type="linenumber">79</context>
        </context-group>
      </trans-unit>
      <trans-unit id="7593065565369163325" datatype="html">
        <source>Error saving workflow.</source>
        <context-group purpose="location">
          <context context-type="sourcefile">src/app/components/manage/workflows/workflows.component.ts</context>
          <context context-type="linenumber">87</context>
        </context-group>
      </trans-unit>
      <trans-unit id="563460864902055482" datatype="html">
        <source>Confirm delete workflow</source>
        <context-group purpose="location">
          <context context-type="sourcefile">src/app/components/manage/workflows/workflows.component.ts</context>
          <context context-type="linenumber">95</context>
        </context-group>
      </trans-unit>
      <trans-unit id="6874008462443189248" datatype="html">
        <source>This operation will permanently delete this workflow.</source>
        <context-group purpose="location">
          <context context-type="sourcefile">src/app/components/manage/workflows/workflows.component.ts</context>
          <context context-type="linenumber">96</context>
        </context-group>
      </trans-unit>
      <trans-unit id="1848226135059921165" datatype="html">
        <source>Deleted workflow</source>
        <context-group purpose="location">
          <context context-type="sourcefile">src/app/components/manage/workflows/workflows.component.ts</context>
          <context context-type="linenumber">105</context>
        </context-group>
      </trans-unit>
      <trans-unit id="3177411222429626224" datatype="html">
        <source>Error deleting workflow.</source>
        <context-group purpose="location">
          <context context-type="sourcefile">src/app/components/manage/workflows/workflows.component.ts</context>
          <context context-type="linenumber">110</context>
        </context-group>
      </trans-unit>
      <trans-unit id="2649252321173430744" datatype="html">
        <source>Not Found</source>
        <context-group purpose="location">
          <context context-type="sourcefile">src/app/components/not-found/not-found.component.html</context>
          <context context-type="linenumber">6</context>
        </context-group>
      </trans-unit>
      <trans-unit id="178520337056147266" datatype="html">
        <source>Go to Dashboard</source>
        <context-group purpose="location">
          <context context-type="sourcefile">src/app/components/not-found/not-found.component.html</context>
          <context context-type="linenumber">12</context>
        </context-group>
      </trans-unit>
      <trans-unit id="969459137986754249" datatype="html">
        <source>Boolean</source>
        <context-group purpose="location">
          <context context-type="sourcefile">src/app/data/custom-field.ts</context>
          <context context-type="linenumber">17</context>
        </context-group>
      </trans-unit>
      <trans-unit id="3973931101896534797" datatype="html">
        <source>Date</source>
        <context-group purpose="location">
          <context context-type="sourcefile">src/app/data/custom-field.ts</context>
          <context context-type="linenumber">21</context>
        </context-group>
      </trans-unit>
      <trans-unit id="362956598863566327" datatype="html">
        <source>Integer</source>
        <context-group purpose="location">
          <context context-type="sourcefile">src/app/data/custom-field.ts</context>
          <context context-type="linenumber">25</context>
        </context-group>
      </trans-unit>
      <trans-unit id="6370642728789544052" datatype="html">
        <source>Number</source>
        <context-group purpose="location">
          <context context-type="sourcefile">src/app/data/custom-field.ts</context>
          <context context-type="linenumber">29</context>
        </context-group>
      </trans-unit>
      <trans-unit id="6430409302408843009" datatype="html">
        <source>Monetary</source>
        <context-group purpose="location">
          <context context-type="sourcefile">src/app/data/custom-field.ts</context>
          <context context-type="linenumber">33</context>
        </context-group>
      </trans-unit>
      <trans-unit id="6162693758764653365" datatype="html">
        <source>Text</source>
        <context-group purpose="location">
          <context context-type="sourcefile">src/app/data/custom-field.ts</context>
          <context context-type="linenumber">37</context>
        </context-group>
      </trans-unit>
      <trans-unit id="8308045076391224954" datatype="html">
        <source>Url</source>
        <context-group purpose="location">
          <context context-type="sourcefile">src/app/data/custom-field.ts</context>
          <context context-type="linenumber">41</context>
        </context-group>
      </trans-unit>
      <trans-unit id="3650316326183661476" datatype="html">
        <source>Document Link</source>
        <context-group purpose="location">
          <context context-type="sourcefile">src/app/data/custom-field.ts</context>
          <context context-type="linenumber">45</context>
        </context-group>
      </trans-unit>
      <trans-unit id="2167862279705099846" datatype="html">
        <source>Auto: Learn matching automatically</source>
        <context-group purpose="location">
          <context context-type="sourcefile">src/app/data/matching-model.ts</context>
          <context context-type="linenumber">16</context>
        </context-group>
      </trans-unit>
      <trans-unit id="5851669019930456395" datatype="html">
        <source>Any word</source>
        <context-group purpose="location">
          <context context-type="sourcefile">src/app/data/matching-model.ts</context>
          <context context-type="linenumber">20</context>
        </context-group>
      </trans-unit>
      <trans-unit id="7517655726614958140" datatype="html">
        <source>Any: Document contains any of these words (space separated)</source>
        <context-group purpose="location">
          <context context-type="sourcefile">src/app/data/matching-model.ts</context>
          <context context-type="linenumber">21</context>
        </context-group>
      </trans-unit>
      <trans-unit id="700315718208181326" datatype="html">
        <source>All words</source>
        <context-group purpose="location">
          <context context-type="sourcefile">src/app/data/matching-model.ts</context>
          <context context-type="linenumber">25</context>
        </context-group>
      </trans-unit>
      <trans-unit id="111914402588955480" datatype="html">
        <source>All: Document contains all of these words (space separated)</source>
        <context-group purpose="location">
          <context context-type="sourcefile">src/app/data/matching-model.ts</context>
          <context context-type="linenumber">26</context>
        </context-group>
      </trans-unit>
      <trans-unit id="9180173992399180575" datatype="html">
        <source>Exact match</source>
        <context-group purpose="location">
          <context context-type="sourcefile">src/app/data/matching-model.ts</context>
          <context context-type="linenumber">30</context>
        </context-group>
      </trans-unit>
      <trans-unit id="7109184332944610787" datatype="html">
        <source>Exact: Document contains this string</source>
        <context-group purpose="location">
          <context context-type="sourcefile">src/app/data/matching-model.ts</context>
          <context context-type="linenumber">31</context>
        </context-group>
      </trans-unit>
      <trans-unit id="1338733395833138319" datatype="html">
        <source>Regular expression</source>
        <context-group purpose="location">
          <context context-type="sourcefile">src/app/data/matching-model.ts</context>
          <context context-type="linenumber">35</context>
        </context-group>
      </trans-unit>
      <trans-unit id="7548151332424148033" datatype="html">
        <source>Regular expression: Document matches this regular expression</source>
        <context-group purpose="location">
          <context context-type="sourcefile">src/app/data/matching-model.ts</context>
          <context context-type="linenumber">36</context>
        </context-group>
      </trans-unit>
      <trans-unit id="1856513373880048959" datatype="html">
        <source>Fuzzy word</source>
        <context-group purpose="location">
          <context context-type="sourcefile">src/app/data/matching-model.ts</context>
          <context context-type="linenumber">40</context>
        </context-group>
      </trans-unit>
      <trans-unit id="8419167206585286450" datatype="html">
        <source>Fuzzy: Document contains a word similar to this word</source>
        <context-group purpose="location">
          <context context-type="sourcefile">src/app/data/matching-model.ts</context>
          <context context-type="linenumber">41</context>
        </context-group>
      </trans-unit>
      <trans-unit id="8233576851457338601" datatype="html">
        <source>None: Disable matching</source>
        <context-group purpose="location">
          <context context-type="sourcefile">src/app/data/matching-model.ts</context>
          <context context-type="linenumber">46</context>
        </context-group>
      </trans-unit>
      <trans-unit id="432834967329800065" datatype="html">
        <source>General Settings</source>
        <context-group purpose="location">
          <context context-type="sourcefile">src/app/data/paperless-config.ts</context>
          <context context-type="linenumber">50</context>
        </context-group>
      </trans-unit>
      <trans-unit id="2762851116637676072" datatype="html">
        <source>OCR Settings</source>
        <context-group purpose="location">
          <context context-type="sourcefile">src/app/data/paperless-config.ts</context>
          <context context-type="linenumber">51</context>
        </context-group>
      </trans-unit>
      <trans-unit id="1313137480169642057" datatype="html">
        <source>Output Type</source>
        <context-group purpose="location">
          <context context-type="sourcefile">src/app/data/paperless-config.ts</context>
          <context context-type="linenumber">75</context>
        </context-group>
      </trans-unit>
      <trans-unit id="2826581353496868063" datatype="html">
        <source>Language</source>
        <context-group purpose="location">
          <context context-type="sourcefile">src/app/data/paperless-config.ts</context>
          <context context-type="linenumber">83</context>
        </context-group>
      </trans-unit>
      <trans-unit id="3817498941817715969" datatype="html">
        <source>Pages</source>
        <context-group purpose="location">
          <context context-type="sourcefile">src/app/data/paperless-config.ts</context>
          <context context-type="linenumber">90</context>
        </context-group>
      </trans-unit>
      <trans-unit id="1713271461473302108" datatype="html">
        <source>Mode</source>
        <context-group purpose="location">
          <context context-type="sourcefile">src/app/data/paperless-config.ts</context>
          <context context-type="linenumber">97</context>
        </context-group>
      </trans-unit>
      <trans-unit id="6114528299376689399" datatype="html">
        <source>Skip Archive File</source>
        <context-group purpose="location">
          <context context-type="sourcefile">src/app/data/paperless-config.ts</context>
          <context context-type="linenumber">105</context>
        </context-group>
      </trans-unit>
      <trans-unit id="1115402553541327390" datatype="html">
        <source>Image DPI</source>
        <context-group purpose="location">
          <context context-type="sourcefile">src/app/data/paperless-config.ts</context>
          <context context-type="linenumber">113</context>
        </context-group>
      </trans-unit>
      <trans-unit id="6352596107300820129" datatype="html">
        <source>Clean</source>
        <context-group purpose="location">
          <context context-type="sourcefile">src/app/data/paperless-config.ts</context>
          <context context-type="linenumber">120</context>
        </context-group>
      </trans-unit>
      <trans-unit id="725308589819024010" datatype="html">
        <source>Deskew</source>
        <context-group purpose="location">
          <context context-type="sourcefile">src/app/data/paperless-config.ts</context>
          <context context-type="linenumber">128</context>
        </context-group>
      </trans-unit>
      <trans-unit id="6256076128297775802" datatype="html">
        <source>Rotate Pages</source>
        <context-group purpose="location">
          <context context-type="sourcefile">src/app/data/paperless-config.ts</context>
          <context context-type="linenumber">135</context>
        </context-group>
      </trans-unit>
      <trans-unit id="8527188778859256947" datatype="html">
        <source>Rotate Pages Threshold</source>
        <context-group purpose="location">
          <context context-type="sourcefile">src/app/data/paperless-config.ts</context>
          <context context-type="linenumber">142</context>
        </context-group>
      </trans-unit>
      <trans-unit id="3762131309176747817" datatype="html">
        <source>Max Image Pixels</source>
        <context-group purpose="location">
          <context context-type="sourcefile">src/app/data/paperless-config.ts</context>
          <context context-type="linenumber">149</context>
        </context-group>
      </trans-unit>
      <trans-unit id="7846583355792281769" datatype="html">
        <source>Color Conversion Strategy</source>
        <context-group purpose="location">
          <context context-type="sourcefile">src/app/data/paperless-config.ts</context>
          <context context-type="linenumber">156</context>
        </context-group>
      </trans-unit>
      <trans-unit id="4696480417479207939" datatype="html">
        <source>OCR Arguments</source>
        <context-group purpose="location">
          <context context-type="sourcefile">src/app/data/paperless-config.ts</context>
          <context context-type="linenumber">164</context>
        </context-group>
      </trans-unit>
      <trans-unit id="7106327322456204362" datatype="html">
        <source>Application Logo</source>
        <context-group purpose="location">
          <context context-type="sourcefile">src/app/data/paperless-config.ts</context>
          <context context-type="linenumber">171</context>
        </context-group>
      </trans-unit>
      <trans-unit id="2684743776608068095" datatype="html">
        <source>Application Title</source>
        <context-group purpose="location">
          <context context-type="sourcefile">src/app/data/paperless-config.ts</context>
          <context context-type="linenumber">178</context>
        </context-group>
      </trans-unit>
      <trans-unit id="5948496158474272829" datatype="html">
        <source>Warning: You have unsaved changes to your document(s).</source>
        <context-group purpose="location">
          <context context-type="sourcefile">src/app/guards/dirty-doc.guard.ts</context>
          <context context-type="linenumber">16</context>
        </context-group>
      </trans-unit>
      <trans-unit id="159901853873315050" datatype="html">
        <source>Unsaved Changes</source>
        <context-group purpose="location">
          <context context-type="sourcefile">src/app/guards/dirty-form.guard.ts</context>
          <context context-type="linenumber">17</context>
        </context-group>
        <context-group purpose="location">
          <context context-type="sourcefile">src/app/guards/dirty-saved-view.guard.ts</context>
          <context context-type="linenumber">29</context>
        </context-group>
        <context-group purpose="location">
          <context context-type="sourcefile">src/app/services/open-documents.service.ts</context>
          <context context-type="linenumber">104</context>
        </context-group>
        <context-group purpose="location">
          <context context-type="sourcefile">src/app/services/open-documents.service.ts</context>
          <context context-type="linenumber">131</context>
        </context-group>
      </trans-unit>
      <trans-unit id="2573823578527613511" datatype="html">
        <source>You have unsaved changes.</source>
        <context-group purpose="location">
          <context context-type="sourcefile">src/app/guards/dirty-form.guard.ts</context>
          <context context-type="linenumber">18</context>
        </context-group>
        <context-group purpose="location">
          <context context-type="sourcefile">src/app/services/open-documents.service.ts</context>
          <context context-type="linenumber">132</context>
        </context-group>
      </trans-unit>
      <trans-unit id="3305084982600522070" datatype="html">
        <source>Are you sure you want to leave?</source>
        <context-group purpose="location">
          <context context-type="sourcefile">src/app/guards/dirty-form.guard.ts</context>
          <context context-type="linenumber">19</context>
        </context-group>
      </trans-unit>
      <trans-unit id="729881853265307704" datatype="html">
        <source>Leave page</source>
        <context-group purpose="location">
          <context context-type="sourcefile">src/app/guards/dirty-form.guard.ts</context>
          <context context-type="linenumber">21</context>
        </context-group>
      </trans-unit>
      <trans-unit id="1649285023712919370" datatype="html">
        <source>You have unsaved changes to the saved view</source>
        <context-group purpose="location">
          <context context-type="sourcefile">src/app/guards/dirty-saved-view.guard.ts</context>
          <context context-type="linenumber">31</context>
        </context-group>
      </trans-unit>
      <trans-unit id="7282050913165342352" datatype="html">
        <source>Are you sure you want to close this saved view?</source>
        <context-group purpose="location">
          <context context-type="sourcefile">src/app/guards/dirty-saved-view.guard.ts</context>
          <context context-type="linenumber">35</context>
        </context-group>
      </trans-unit>
      <trans-unit id="856284624775342512" datatype="html">
        <source>Save and close</source>
        <context-group purpose="location">
          <context context-type="sourcefile">src/app/guards/dirty-saved-view.guard.ts</context>
          <context context-type="linenumber">39</context>
        </context-group>
      </trans-unit>
      <trans-unit id="8311312207500500516" datatype="html">
        <source>You don&apos;t have permissions to do that</source>
        <context-group purpose="location">
          <context context-type="sourcefile">src/app/guards/permissions.guard.ts</context>
          <context context-type="linenumber">34</context>
        </context-group>
      </trans-unit>
      <trans-unit id="7536524521722799066" datatype="html">
        <source>(no title)</source>
        <context-group purpose="location">
          <context context-type="sourcefile">src/app/pipes/document-title.pipe.ts</context>
          <context context-type="linenumber">11</context>
        </context-group>
      </trans-unit>
      <trans-unit id="2807800733729323332" datatype="html">
        <source>Yes</source>
        <context-group purpose="location">
          <context context-type="sourcefile">src/app/pipes/yes-no.pipe.ts</context>
          <context context-type="linenumber">8</context>
        </context-group>
      </trans-unit>
      <trans-unit id="3542042671420335679" datatype="html">
        <source>No</source>
        <context-group purpose="location">
          <context context-type="sourcefile">src/app/pipes/yes-no.pipe.ts</context>
          <context context-type="linenumber">8</context>
        </context-group>
      </trans-unit>
      <trans-unit id="2119857572761283468" datatype="html">
        <source>Document already exists.</source>
        <context-group purpose="location">
          <context context-type="sourcefile">src/app/services/consumer-status.service.ts</context>
          <context context-type="linenumber">17</context>
        </context-group>
      </trans-unit>
      <trans-unit id="6108404046106249255" datatype="html">
        <source>Document with ASN already exists.</source>
        <context-group purpose="location">
          <context context-type="sourcefile">src/app/services/consumer-status.service.ts</context>
          <context context-type="linenumber">18</context>
        </context-group>
      </trans-unit>
      <trans-unit id="148389968432135849" datatype="html">
        <source>File not found.</source>
        <context-group purpose="location">
          <context context-type="sourcefile">src/app/services/consumer-status.service.ts</context>
          <context context-type="linenumber">19</context>
        </context-group>
      </trans-unit>
      <trans-unit id="1520671543092565667" datatype="html">
        <source>Pre-consume script does not exist.</source>
        <context-group purpose="location">
          <context context-type="sourcefile">src/app/services/consumer-status.service.ts</context>
          <context context-type="linenumber">20</context>
        </context-group>
        <note priority="1" from="description">Pre-Consume is a term that appears like that in the documentation as well and does not need a specific translation</note>
      </trans-unit>
      <trans-unit id="7742915911032564889" datatype="html">
        <source>Error while executing pre-consume script.</source>
        <context-group purpose="location">
          <context context-type="sourcefile">src/app/services/consumer-status.service.ts</context>
          <context context-type="linenumber">21</context>
        </context-group>
        <note priority="1" from="description">Pre-Consume is a term that appears like that in the documentation as well and does not need a specific translation</note>
      </trans-unit>
      <trans-unit id="8995193730018060346" datatype="html">
        <source>Post-consume script does not exist.</source>
        <context-group purpose="location">
          <context context-type="sourcefile">src/app/services/consumer-status.service.ts</context>
          <context context-type="linenumber">22</context>
        </context-group>
        <note priority="1" from="description">Post-Consume is a term that appears like that in the documentation as well and does not need a specific translation</note>
      </trans-unit>
      <trans-unit id="256773668518189604" datatype="html">
        <source>Error while executing post-consume script.</source>
        <context-group purpose="location">
          <context context-type="sourcefile">src/app/services/consumer-status.service.ts</context>
          <context context-type="linenumber">23</context>
        </context-group>
        <note priority="1" from="description">Post-Consume is a term that appears like that in the documentation as well and does not need a specific translation</note>
      </trans-unit>
      <trans-unit id="6252258095055634191" datatype="html">
        <source>Received new file.</source>
        <context-group purpose="location">
          <context context-type="sourcefile">src/app/services/consumer-status.service.ts</context>
          <context context-type="linenumber">24</context>
        </context-group>
      </trans-unit>
      <trans-unit id="7337565919209746135" datatype="html">
        <source>File type not supported.</source>
        <context-group purpose="location">
          <context context-type="sourcefile">src/app/services/consumer-status.service.ts</context>
          <context context-type="linenumber">25</context>
        </context-group>
      </trans-unit>
      <trans-unit id="5002399167376099234" datatype="html">
        <source>Processing document...</source>
        <context-group purpose="location">
          <context context-type="sourcefile">src/app/services/consumer-status.service.ts</context>
          <context context-type="linenumber">26</context>
        </context-group>
      </trans-unit>
      <trans-unit id="1085975194762600381" datatype="html">
        <source>Generating thumbnail...</source>
        <context-group purpose="location">
          <context context-type="sourcefile">src/app/services/consumer-status.service.ts</context>
          <context context-type="linenumber">27</context>
        </context-group>
      </trans-unit>
      <trans-unit id="3280851677698431426" datatype="html">
        <source>Retrieving date from document...</source>
        <context-group purpose="location">
          <context context-type="sourcefile">src/app/services/consumer-status.service.ts</context>
          <context context-type="linenumber">28</context>
        </context-group>
      </trans-unit>
      <trans-unit id="7162102384876037296" datatype="html">
        <source>Saving document...</source>
        <context-group purpose="location">
          <context context-type="sourcefile">src/app/services/consumer-status.service.ts</context>
          <context context-type="linenumber">29</context>
        </context-group>
      </trans-unit>
      <trans-unit id="4550450765009165976" datatype="html">
        <source>Finished.</source>
        <context-group purpose="location">
          <context context-type="sourcefile">src/app/services/consumer-status.service.ts</context>
          <context context-type="linenumber">30</context>
        </context-group>
      </trans-unit>
      <trans-unit id="5523607037798226031" datatype="html">
        <source>You have unsaved changes to the document</source>
        <context-group purpose="location">
          <context context-type="sourcefile">src/app/services/open-documents.service.ts</context>
          <context context-type="linenumber">106</context>
        </context-group>
      </trans-unit>
      <trans-unit id="2089045849587358256" datatype="html">
        <source>Are you sure you want to close this document?</source>
        <context-group purpose="location">
          <context context-type="sourcefile">src/app/services/open-documents.service.ts</context>
          <context context-type="linenumber">110</context>
        </context-group>
      </trans-unit>
      <trans-unit id="2885986061416655600" datatype="html">
        <source>Close document</source>
        <context-group purpose="location">
          <context context-type="sourcefile">src/app/services/open-documents.service.ts</context>
          <context context-type="linenumber">112</context>
        </context-group>
      </trans-unit>
      <trans-unit id="6755718693176327396" datatype="html">
        <source>Are you sure you want to close all documents?</source>
        <context-group purpose="location">
          <context context-type="sourcefile">src/app/services/open-documents.service.ts</context>
          <context context-type="linenumber">133</context>
        </context-group>
      </trans-unit>
      <trans-unit id="4215561719980781894" datatype="html">
        <source>Close documents</source>
        <context-group purpose="location">
          <context context-type="sourcefile">src/app/services/open-documents.service.ts</context>
          <context context-type="linenumber">135</context>
        </context-group>
      </trans-unit>
      <trans-unit id="3553216189604488439" datatype="html">
        <source>Modified</source>
        <context-group purpose="location">
          <context context-type="sourcefile">src/app/services/rest/document.service.ts</context>
          <context context-type="linenumber">24</context>
        </context-group>
      </trans-unit>
      <trans-unit id="4460262093225954455" datatype="html">
        <source>Search score</source>
        <context-group purpose="location">
          <context context-type="sourcefile">src/app/services/rest/document.service.ts</context>
          <context context-type="linenumber">33</context>
        </context-group>
        <note priority="1" from="description">Score is a value returned by the full text search engine and specifies how well a result matches the given query</note>
      </trans-unit>
      <trans-unit id="1206520795340730278" datatype="html">
        <source>English (US)</source>
        <context-group purpose="location">
          <context context-type="sourcefile">src/app/services/settings.service.ts</context>
          <context context-type="linenumber">40</context>
        </context-group>
      </trans-unit>
      <trans-unit id="7318555235181361185" datatype="html">
        <source>Afrikaans</source>
        <context-group purpose="location">
          <context context-type="sourcefile">src/app/services/settings.service.ts</context>
          <context context-type="linenumber">46</context>
        </context-group>
      </trans-unit>
      <trans-unit id="6269202464699193298" datatype="html">
        <source>Arabic</source>
        <context-group purpose="location">
          <context context-type="sourcefile">src/app/services/settings.service.ts</context>
          <context context-type="linenumber">52</context>
        </context-group>
      </trans-unit>
      <trans-unit id="3098941349689899577" datatype="html">
        <source>Belarusian</source>
        <context-group purpose="location">
          <context context-type="sourcefile">src/app/services/settings.service.ts</context>
          <context context-type="linenumber">58</context>
        </context-group>
      </trans-unit>
      <trans-unit id="6821856961727142928" datatype="html">
        <source>Bulgarian</source>
        <context-group purpose="location">
          <context context-type="sourcefile">src/app/services/settings.service.ts</context>
          <context context-type="linenumber">64</context>
        </context-group>
      </trans-unit>
      <trans-unit id="1001043467371963032" datatype="html">
        <source>Catalan</source>
        <context-group purpose="location">
          <context context-type="sourcefile">src/app/services/settings.service.ts</context>
          <context context-type="linenumber">70</context>
        </context-group>
      </trans-unit>
      <trans-unit id="2719780722934172508" datatype="html">
        <source>Czech</source>
        <context-group purpose="location">
          <context context-type="sourcefile">src/app/services/settings.service.ts</context>
          <context context-type="linenumber">76</context>
        </context-group>
      </trans-unit>
      <trans-unit id="2924289692679201020" datatype="html">
        <source>Danish</source>
        <context-group purpose="location">
          <context context-type="sourcefile">src/app/services/settings.service.ts</context>
          <context context-type="linenumber">82</context>
        </context-group>
      </trans-unit>
      <trans-unit id="1858110241312746425" datatype="html">
        <source>German</source>
        <context-group purpose="location">
          <context context-type="sourcefile">src/app/services/settings.service.ts</context>
          <context context-type="linenumber">88</context>
        </context-group>
      </trans-unit>
      <trans-unit id="7067741492320440272" datatype="html">
        <source>Greek</source>
        <context-group purpose="location">
          <context context-type="sourcefile">src/app/services/settings.service.ts</context>
          <context context-type="linenumber">94</context>
        </context-group>
      </trans-unit>
      <trans-unit id="6987083569809053351" datatype="html">
        <source>English (GB)</source>
        <context-group purpose="location">
          <context context-type="sourcefile">src/app/services/settings.service.ts</context>
          <context context-type="linenumber">100</context>
        </context-group>
      </trans-unit>
      <trans-unit id="5190825892106392539" datatype="html">
        <source>Spanish</source>
        <context-group purpose="location">
          <context context-type="sourcefile">src/app/services/settings.service.ts</context>
          <context context-type="linenumber">106</context>
        </context-group>
      </trans-unit>
      <trans-unit id="861663369293303028" datatype="html">
        <source>Finnish</source>
        <context-group purpose="location">
          <context context-type="sourcefile">src/app/services/settings.service.ts</context>
          <context context-type="linenumber">112</context>
        </context-group>
      </trans-unit>
      <trans-unit id="7633754075223722162" datatype="html">
        <source>French</source>
        <context-group purpose="location">
          <context context-type="sourcefile">src/app/services/settings.service.ts</context>
          <context context-type="linenumber">118</context>
        </context-group>
      </trans-unit>
      <trans-unit id="7891809788881004730" datatype="html">
        <source>Hungarian</source>
        <context-group purpose="location">
          <context context-type="sourcefile">src/app/services/settings.service.ts</context>
          <context context-type="linenumber">124</context>
        </context-group>
      </trans-unit>
      <trans-unit id="2935232983274991580" datatype="html">
        <source>Italian</source>
        <context-group purpose="location">
          <context context-type="sourcefile">src/app/services/settings.service.ts</context>
          <context context-type="linenumber">130</context>
        </context-group>
      </trans-unit>
      <trans-unit id="1334425850005897370" datatype="html">
        <source>Luxembourgish</source>
        <context-group purpose="location">
          <context context-type="sourcefile">src/app/services/settings.service.ts</context>
          <context context-type="linenumber">136</context>
        </context-group>
      </trans-unit>
      <trans-unit id="3071065188816255493" datatype="html">
        <source>Dutch</source>
        <context-group purpose="location">
          <context context-type="sourcefile">src/app/services/settings.service.ts</context>
          <context context-type="linenumber">142</context>
        </context-group>
      </trans-unit>
      <trans-unit id="8069284467804715623" datatype="html">
        <source>Norwegian</source>
        <context-group purpose="location">
          <context context-type="sourcefile">src/app/services/settings.service.ts</context>
          <context context-type="linenumber">148</context>
        </context-group>
      </trans-unit>
      <trans-unit id="792060551707690640" datatype="html">
        <source>Polish</source>
        <context-group purpose="location">
          <context context-type="sourcefile">src/app/services/settings.service.ts</context>
          <context context-type="linenumber">154</context>
        </context-group>
      </trans-unit>
      <trans-unit id="9184513005098760425" datatype="html">
        <source>Portuguese (Brazil)</source>
        <context-group purpose="location">
          <context context-type="sourcefile">src/app/services/settings.service.ts</context>
          <context context-type="linenumber">160</context>
        </context-group>
      </trans-unit>
      <trans-unit id="153799456510623899" datatype="html">
        <source>Portuguese</source>
        <context-group purpose="location">
          <context context-type="sourcefile">src/app/services/settings.service.ts</context>
          <context context-type="linenumber">166</context>
        </context-group>
      </trans-unit>
      <trans-unit id="8118856427047826368" datatype="html">
        <source>Romanian</source>
        <context-group purpose="location">
          <context context-type="sourcefile">src/app/services/settings.service.ts</context>
          <context context-type="linenumber">172</context>
        </context-group>
      </trans-unit>
      <trans-unit id="7137419789978325708" datatype="html">
        <source>Russian</source>
        <context-group purpose="location">
          <context context-type="sourcefile">src/app/services/settings.service.ts</context>
          <context context-type="linenumber">178</context>
        </context-group>
      </trans-unit>
      <trans-unit id="9102963095355753902" datatype="html">
        <source>Slovak</source>
        <context-group purpose="location">
          <context context-type="sourcefile">src/app/services/settings.service.ts</context>
          <context context-type="linenumber">184</context>
        </context-group>
      </trans-unit>
      <trans-unit id="4287008301409320881" datatype="html">
        <source>Slovenian</source>
        <context-group purpose="location">
          <context context-type="sourcefile">src/app/services/settings.service.ts</context>
          <context context-type="linenumber">190</context>
        </context-group>
      </trans-unit>
      <trans-unit id="8608389829607915090" datatype="html">
        <source>Serbian</source>
        <context-group purpose="location">
          <context context-type="sourcefile">src/app/services/settings.service.ts</context>
          <context context-type="linenumber">196</context>
        </context-group>
      </trans-unit>
      <trans-unit id="499386805970351976" datatype="html">
        <source>Swedish</source>
        <context-group purpose="location">
          <context context-type="sourcefile">src/app/services/settings.service.ts</context>
          <context context-type="linenumber">202</context>
        </context-group>
      </trans-unit>
      <trans-unit id="5682359291233237791" datatype="html">
        <source>Turkish</source>
        <context-group purpose="location">
          <context context-type="sourcefile">src/app/services/settings.service.ts</context>
          <context context-type="linenumber">208</context>
        </context-group>
      </trans-unit>
      <trans-unit id="3578644052206125685" datatype="html">
        <source>Ukrainian</source>
        <context-group purpose="location">
          <context context-type="sourcefile">src/app/services/settings.service.ts</context>
          <context context-type="linenumber">214</context>
        </context-group>
      </trans-unit>
      <trans-unit id="4689443708886954687" datatype="html">
        <source>Chinese Simplified</source>
        <context-group purpose="location">
          <context context-type="sourcefile">src/app/services/settings.service.ts</context>
          <context context-type="linenumber">220</context>
        </context-group>
      </trans-unit>
      <trans-unit id="4912706592792948707" datatype="html">
        <source>ISO 8601</source>
        <context-group purpose="location">
          <context context-type="sourcefile">src/app/services/settings.service.ts</context>
          <context context-type="linenumber">228</context>
        </context-group>
      </trans-unit>
      <trans-unit id="313643372755303297" datatype="html">
        <source>Successfully completed one-time migratration of settings to the database!</source>
        <context-group purpose="location">
          <context context-type="sourcefile">src/app/services/settings.service.ts</context>
          <context context-type="linenumber">468</context>
        </context-group>
      </trans-unit>
      <trans-unit id="5558341108007064934" datatype="html">
        <source>Unable to migrate settings to the database, please try saving manually.</source>
        <context-group purpose="location">
          <context context-type="sourcefile">src/app/services/settings.service.ts</context>
          <context context-type="linenumber">469</context>
        </context-group>
      </trans-unit>
      <trans-unit id="1168781785897678748" datatype="html">
        <source>You can restart the tour from the settings page.</source>
        <context-group purpose="location">
          <context context-type="sourcefile">src/app/services/settings.service.ts</context>
          <context context-type="linenumber">539</context>
        </context-group>
      </trans-unit>
      <trans-unit id="3852289441366561594" datatype="html">
        <source>Connecting...</source>
        <context-group purpose="location">
          <context context-type="sourcefile">src/app/services/upload-documents.service.ts</context>
          <context context-type="linenumber">42</context>
        </context-group>
      </trans-unit>
      <trans-unit id="1245343823699368872" datatype="html">
        <source>Uploading...</source>
        <context-group purpose="location">
          <context context-type="sourcefile">src/app/services/upload-documents.service.ts</context>
          <context context-type="linenumber">54</context>
        </context-group>
      </trans-unit>
      <trans-unit id="7446520539098045935" datatype="html">
        <source>Upload complete, waiting...</source>
        <context-group purpose="location">
          <context context-type="sourcefile">src/app/services/upload-documents.service.ts</context>
          <context context-type="linenumber">57</context>
        </context-group>
      </trans-unit>
      <trans-unit id="1405142710727603568" datatype="html">
        <source>HTTP error: <x id="PH" equiv-text="error.status"/> <x id="PH_1" equiv-text="error.statusText"/></source>
        <context-group purpose="location">
          <context context-type="sourcefile">src/app/services/upload-documents.service.ts</context>
          <context context-type="linenumber">70</context>
        </context-group>
      </trans-unit>
    </body>
  </file>
</xliff><|MERGE_RESOLUTION|>--- conflicted
+++ resolved
@@ -1931,11 +1931,7 @@
         </context-group>
         <context-group purpose="location">
           <context context-type="sourcefile">src/app/components/document-detail/document-detail.component.ts</context>
-<<<<<<< HEAD
-          <context context-type="linenumber">704</context>
-=======
           <context context-type="linenumber">701</context>
->>>>>>> 53e04e66
         </context-group>
         <context-group purpose="location">
           <context context-type="sourcefile">src/app/components/document-list/bulk-editor/bulk-editor.component.ts</context>
@@ -1974,11 +1970,7 @@
         </context-group>
         <context-group purpose="location">
           <context context-type="sourcefile">src/app/components/document-detail/document-detail.component.ts</context>
-<<<<<<< HEAD
-          <context context-type="linenumber">706</context>
-=======
           <context context-type="linenumber">703</context>
->>>>>>> 53e04e66
         </context-group>
         <context-group purpose="location">
           <context context-type="sourcefile">src/app/components/document-list/bulk-editor/bulk-editor.component.ts</context>
@@ -4760,7 +4752,7 @@
         </context-group>
       </trans-unit>
       <trans-unit id="7206723502037428235" datatype="html">
-        <source>Notes <x id="START_BLOCK_IF" equiv-text="@if (document?.notes.length) {"/><x id="START_TAG_SPAN" ctype="x-span" equiv-text="&lt;span class=&quot;badge text-bg-secondary ms-1&quot;&gt;"/><x id="INTERPOLATION" equiv-text="ngth}}"/><x id="CLOSE_TAG_SPAN" ctype="x-span"/><x id="CLOSE_BLOCK_IF" equiv-text="}"/></source>
+        <source>Notes <x id="START_BLOCK_IF" equiv-text="@if (document?.notes.length) {"/><x id="START_TAG_SPAN" ctype="x-span" equiv-text="&lt;span class=&quot;badge text-bg-secondary ms-1&quot;&gt;"/><x id="INTERPOLATION" equiv-text="ngth}}"/><x id="CLOSE_TAG_SPAN" ctype="x-span" equiv-text="}&lt;/a&gt;"/><x id="CLOSE_BLOCK_IF" equiv-text="}"/></source>
         <context-group purpose="location">
           <context context-type="sourcefile">src/app/components/document-detail/document-detail.component.html</context>
           <context context-type="linenumber">286,289</context>
@@ -4795,7 +4787,7 @@
         <source>An error occurred loading content: <x id="PH" equiv-text="err.message ?? err.toString()"/></source>
         <context-group purpose="location">
           <context context-type="sourcefile">src/app/components/document-detail/document-detail.component.ts</context>
-          <context context-type="linenumber">284,286</context>
+          <context context-type="linenumber">276,278</context>
         </context-group>
       </trans-unit>
       <trans-unit id="3200733026060976258" datatype="html">
@@ -4830,71 +4822,43 @@
         <source>Error retrieving metadata</source>
         <context-group purpose="location">
           <context context-type="sourcefile">src/app/components/document-detail/document-detail.component.ts</context>
-<<<<<<< HEAD
-          <context context-type="linenumber">436</context>
-=======
           <context context-type="linenumber">437</context>
->>>>>>> 53e04e66
         </context-group>
       </trans-unit>
       <trans-unit id="3456881259945295697" datatype="html">
         <source>Error retrieving suggestions.</source>
         <context-group purpose="location">
           <context context-type="sourcefile">src/app/components/document-detail/document-detail.component.ts</context>
-<<<<<<< HEAD
-          <context context-type="linenumber">461</context>
-=======
           <context context-type="linenumber">458</context>
->>>>>>> 53e04e66
         </context-group>
       </trans-unit>
       <trans-unit id="8348337312757497317" datatype="html">
         <source>Document saved successfully.</source>
         <context-group purpose="location">
           <context context-type="sourcefile">src/app/components/document-detail/document-detail.component.ts</context>
-<<<<<<< HEAD
-          <context context-type="linenumber">579</context>
-        </context-group>
-        <context-group purpose="location">
-          <context context-type="sourcefile">src/app/components/document-detail/document-detail.component.ts</context>
-          <context context-type="linenumber">588</context>
-=======
           <context context-type="linenumber">576</context>
         </context-group>
         <context-group purpose="location">
           <context context-type="sourcefile">src/app/components/document-detail/document-detail.component.ts</context>
           <context context-type="linenumber">585</context>
->>>>>>> 53e04e66
         </context-group>
       </trans-unit>
       <trans-unit id="448882439049417053" datatype="html">
         <source>Error saving document</source>
         <context-group purpose="location">
           <context context-type="sourcefile">src/app/components/document-detail/document-detail.component.ts</context>
-<<<<<<< HEAD
-          <context context-type="linenumber">592</context>
-        </context-group>
-        <context-group purpose="location">
-          <context context-type="sourcefile">src/app/components/document-detail/document-detail.component.ts</context>
-          <context context-type="linenumber">633</context>
-=======
           <context context-type="linenumber">589</context>
         </context-group>
         <context-group purpose="location">
           <context context-type="sourcefile">src/app/components/document-detail/document-detail.component.ts</context>
           <context context-type="linenumber">630</context>
->>>>>>> 53e04e66
         </context-group>
       </trans-unit>
       <trans-unit id="9021887951960049161" datatype="html">
         <source>Confirm delete</source>
         <context-group purpose="location">
           <context context-type="sourcefile">src/app/components/document-detail/document-detail.component.ts</context>
-<<<<<<< HEAD
-          <context context-type="linenumber">659</context>
-=======
           <context context-type="linenumber">656</context>
->>>>>>> 53e04e66
         </context-group>
         <context-group purpose="location">
           <context context-type="sourcefile">src/app/components/manage/management-list/management-list.component.ts</context>
@@ -4905,55 +4869,35 @@
         <source>Do you really want to delete document &quot;<x id="PH" equiv-text="this.document.title"/>&quot;?</source>
         <context-group purpose="location">
           <context context-type="sourcefile">src/app/components/document-detail/document-detail.component.ts</context>
-<<<<<<< HEAD
-          <context context-type="linenumber">660</context>
-=======
           <context context-type="linenumber">657</context>
->>>>>>> 53e04e66
         </context-group>
       </trans-unit>
       <trans-unit id="6691075929777935948" datatype="html">
         <source>The files for this document will be deleted permanently. This operation cannot be undone.</source>
         <context-group purpose="location">
           <context context-type="sourcefile">src/app/components/document-detail/document-detail.component.ts</context>
-<<<<<<< HEAD
-          <context context-type="linenumber">661</context>
-=======
           <context context-type="linenumber">658</context>
->>>>>>> 53e04e66
         </context-group>
       </trans-unit>
       <trans-unit id="719892092227206532" datatype="html">
         <source>Delete document</source>
         <context-group purpose="location">
           <context context-type="sourcefile">src/app/components/document-detail/document-detail.component.ts</context>
-<<<<<<< HEAD
-          <context context-type="linenumber">663</context>
-=======
           <context context-type="linenumber">660</context>
->>>>>>> 53e04e66
         </context-group>
       </trans-unit>
       <trans-unit id="7295637485862454066" datatype="html">
         <source>Error deleting document</source>
         <context-group purpose="location">
           <context context-type="sourcefile">src/app/components/document-detail/document-detail.component.ts</context>
-<<<<<<< HEAD
-          <context context-type="linenumber">682</context>
-=======
           <context context-type="linenumber">679</context>
->>>>>>> 53e04e66
         </context-group>
       </trans-unit>
       <trans-unit id="7362691899087997122" datatype="html">
         <source>Redo OCR confirm</source>
         <context-group purpose="location">
           <context context-type="sourcefile">src/app/components/document-detail/document-detail.component.ts</context>
-<<<<<<< HEAD
-          <context context-type="linenumber">702</context>
-=======
           <context context-type="linenumber">699</context>
->>>>>>> 53e04e66
         </context-group>
         <context-group purpose="location">
           <context context-type="sourcefile">src/app/components/document-list/bulk-editor/bulk-editor.component.ts</context>
@@ -4964,44 +4908,28 @@
         <source>This operation will permanently redo OCR for this document.</source>
         <context-group purpose="location">
           <context context-type="sourcefile">src/app/components/document-detail/document-detail.component.ts</context>
-<<<<<<< HEAD
-          <context context-type="linenumber">703</context>
-=======
           <context context-type="linenumber">700</context>
->>>>>>> 53e04e66
         </context-group>
       </trans-unit>
       <trans-unit id="5729001209753056399" datatype="html">
         <source>Redo OCR operation will begin in the background. Close and re-open or reload this document after the operation has completed to see new content.</source>
         <context-group purpose="location">
           <context context-type="sourcefile">src/app/components/document-detail/document-detail.component.ts</context>
-<<<<<<< HEAD
-          <context context-type="linenumber">714</context>
-=======
           <context context-type="linenumber">711</context>
->>>>>>> 53e04e66
         </context-group>
       </trans-unit>
       <trans-unit id="4409560272830824468" datatype="html">
         <source>Error executing operation</source>
         <context-group purpose="location">
           <context context-type="sourcefile">src/app/components/document-detail/document-detail.component.ts</context>
-<<<<<<< HEAD
-          <context context-type="linenumber">725</context>
-=======
           <context context-type="linenumber">722</context>
->>>>>>> 53e04e66
         </context-group>
       </trans-unit>
       <trans-unit id="4458954481601077369" datatype="html">
         <source>Page Fit</source>
         <context-group purpose="location">
           <context context-type="sourcefile">src/app/components/document-detail/document-detail.component.ts</context>
-<<<<<<< HEAD
-          <context context-type="linenumber">794</context>
-=======
           <context context-type="linenumber">791</context>
->>>>>>> 53e04e66
         </context-group>
       </trans-unit>
       <trans-unit id="6857598786757174736" datatype="html">
