--- conflicted
+++ resolved
@@ -2095,10 +2095,7 @@
           <context context-type="sourcefile">src/app/components/document-list/bulk-editor/bulk-editor.component.html</context>
           <context context-type="linenumber">84,88</context>
         </context-group>
-<<<<<<< HEAD
-        <target state="translated">Télécharger les originaux<x id="START_TAG_DIV" ctype="x-div" equiv-text="&lt;div *ngIf=&quot;awaitingDownload&quot; class=&quot;spinner-border spinner-border-sm&quot; role=&quot;status&quot;&gt;"/><x id="START_TAG_SPAN" ctype="x-span" equiv-text="&lt;span class=&quot;visually-hidden&quot;&gt;"/>Préparation du téléchargement…<x id="CLOSE_TAG_SPAN" ctype="x-span" equiv-text="&lt;/span&gt;"/><x id="CLOSE_TAG_DIV" ctype="x-div" equiv-text="&lt;/div&gt;"/></target>
-=======
-        <target state="needs-translation"> Download originals <x id="START_TAG_DIV" ctype="x-div" equiv-text="&lt;div *ngIf=&quot;awaitingDownload&quot; class=&quot;spinner-border spinner-border-sm&quot; role=&quot;status&quot;&gt;"/><x id="START_TAG_SPAN" ctype="x-span" equiv-text="&lt;span class=&quot;visually-hidden&quot;&gt;"/>Preparing download...<x id="CLOSE_TAG_SPAN" ctype="x-span" equiv-text="&lt;/span&gt;"/><x id="CLOSE_TAG_DIV" ctype="x-div" equiv-text="&lt;/div&gt;"/></target>
+        <target state="translated">Télécharger les originaux<x id="START_TAG_DIV" ctype="x-div" equiv-text="&lt;div *ngIf=&quot;awaitingDownload&quot; class=&quot;spinner-border spinner-border-sm&quot; role=&quot;status&quot;&gt;"/><x id="START_TAG_SPAN" ctype="x-span" equiv-text="&lt;span class=&quot;visually-hidden&quot;&gt;"/>Préparation du téléchargement…<x id="CLOSE_TAG_SPAN" ctype="x-span" equiv-text="&lt;/span&gt;"/><x id="CLOSE_TAG_DIV" ctype="x-div" equiv-text="&lt;/div&gt;"/></
       </trans-unit>
       <trans-unit id="8312409092917397847" datatype="html">
         <source>Redo OCR</source>
@@ -2107,7 +2104,6 @@
           <context context-type="linenumber">90</context>
         </context-group>
         <target state="translated">Refaire l’OCR</target>
->>>>>>> 1fda0782
       </trans-unit>
       <trans-unit id="7985804062689412812" datatype="html">
         <source>Error executing bulk operation: <x id="PH" equiv-text="JSON.stringify(               error.error             )"/></source>
@@ -2291,8 +2287,6 @@
         </context-group>
         <target state="final">Supprimer le(s) document(s)</target>
       </trans-unit>
-<<<<<<< HEAD
-=======
       <trans-unit id="7362691899087997122" datatype="html">
         <source>Redo OCR confirm</source>
         <context-group purpose="location">
@@ -2301,17 +2295,13 @@
         </context-group>
         <target state="translated">Confirmer le relancement de l’OCR</target>
       </trans-unit>
->>>>>>> 1fda0782
       <trans-unit id="8968869182645922415" datatype="html">
         <source>This operation will permanently redo OCR for <x id="PH" equiv-text="this.list.selected.size"/> selected document(s).</source>
         <context-group purpose="location">
           <context context-type="sourcefile">src/app/components/document-list/bulk-editor/bulk-editor.component.ts</context>
           <context context-type="linenumber">388</context>
         </context-group>
-<<<<<<< HEAD
         <target state="translated">Cette opération écrasera la ROC pour les <x id="PH" equiv-text="this.list.selected.size"/> document(s) sélectionné(s).</target>
-=======
-        <target state="translated">Cette opération va remplacer définitivement l’OCR pour les <x id="PH" equiv-text="this.list.selected.size"/> document(s) sélectionné(s).</target>
       </trans-unit>
       <trans-unit id="1181910457994920507" datatype="html">
         <source>Proceed</source>
@@ -2320,7 +2310,6 @@
           <context context-type="linenumber">391</context>
         </context-group>
         <target state="needs-translation">Proceed</target>
->>>>>>> 1fda0782
       </trans-unit>
       <trans-unit id="8076495233090006322" datatype="html" approved="yes">
         <source>Filter by correspondent</source>
