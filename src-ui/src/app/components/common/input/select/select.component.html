--- conflicted
+++ resolved
@@ -34,12 +34,9 @@
             (focus)="clearLastSearchTerm()"
             (clear)="clearLastSearchTerm()"
             (blur)="onBlur()">
-<<<<<<< HEAD
-=======
             <ng-template ng-option-tmp let-item="item">
                 <span [title]="item.name">{{item.name}}</span>
             </ng-template>
->>>>>>> ffad4261
           </ng-select>
           @if (allowCreateNew) {
             <button class="btn btn-outline-secondary" type="button" (click)="addItem()" [disabled]="disabled">
