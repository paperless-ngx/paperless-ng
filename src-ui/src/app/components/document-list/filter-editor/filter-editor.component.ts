--- conflicted
+++ resolved
@@ -33,13 +33,10 @@
   FILTER_DOES_NOT_HAVE_TAG,
   FILTER_TITLE,
   FILTER_TITLE_CONTENT,
-<<<<<<< HEAD
   FILTER_STORAGE_DIRECTORY,
-=======
   FILTER_ASN_ISNULL,
   FILTER_ASN_GT,
   FILTER_ASN_LT,
->>>>>>> 109dd45b
 } from 'src/app/data/filter-rule-type'
 import { FilterableDropdownSelectionModel } from '../../common/filterable-dropdown/filterable-dropdown.component'
 import { ToggleableItemState } from '../../common/filterable-dropdown/toggleable-dropdown-button/toggleable-dropdown-button.component'
@@ -307,14 +304,12 @@
             false
           )
           break
-<<<<<<< HEAD
         case FILTER_STORAGE_DIRECTORY:
           this.storagePathSelectionModel.set(
             rule.value ? +rule.value : null,
             ToggleableItemState.Selected,
             false
           )
-=======
         case FILTER_ASN_ISNULL:
           this.textFilterTarget = TEXT_FILTER_TARGET_ASN
           this.textFilterModifier = TEXT_FILTER_MODIFIER_NULL
@@ -328,7 +323,6 @@
           this.textFilterTarget = TEXT_FILTER_TARGET_ASN
           this.textFilterModifier = TEXT_FILTER_MODIFIER_LT
           this._textFilter = rule.value
->>>>>>> 109dd45b
           break
       }
     })
