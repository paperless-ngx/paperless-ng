<pngx-page-header [(title)]="title">
  @if (getContentType() === 'application/pdf' && !useNativePdfViewer) {
    <div class="input-group input-group-sm me-2 d-none d-md-flex">
      <div class="input-group-text" i18n>Page</div>
      <input class="form-control flex-grow-0 w-auto" type="number" min="1" [max]="previewNumPages" [(ngModel)]="previewCurrentPage" />
      <div class="input-group-text" i18n>of {{previewNumPages}}</div>
    </div>
    <div class="input-group input-group-sm me-5 d-none d-md-flex">
      <button class="btn btn-outline-secondary" (click)="decreaseZoom()" i18n>-</button>
      <select class="form-select" (change)="onZoomSelect($event)">
        @for (setting of zoomSettings; track setting) {
          <option [value]="setting" [selected]="previewZoomSetting === setting">
            {{ getZoomSettingTitle(setting) }}
          </option>
        }
      </select>
      <button class="btn btn-outline-secondary" (click)="increaseZoom()" i18n>+</button>
    </div>
  }

  <button type="button" class="btn btn-sm btn-outline-danger me-4" (click)="delete()" [disabled]="!userIsOwner" *pngxIfPermissions="{ action: PermissionAction.Delete, type: PermissionType.Document }">
    <svg class="buttonicon" fill="currentColor">
      <use xlink:href="assets/bootstrap-icons.svg#trash" />
      </svg><span class="d-none d-lg-inline ps-1" i18n>Delete</span>
    </button>

    <div class="btn-group me-2">
      <a [href]="downloadUrl" class="btn btn-sm btn-outline-primary">
        <svg class="buttonicon me-md-1" fill="currentColor">
          <use xlink:href="assets/bootstrap-icons.svg#download" />
          </svg><span class="d-none d-lg-inline ps-1" i18n>Download</span>
        </a>

        @if (metadata?.has_archive_version) {
          <div class="btn-group" ngbDropdown role="group">
            <button class="btn btn-sm btn-outline-primary dropdown-toggle" ngbDropdownToggle></button>
            <div class="dropdown-menu shadow" ngbDropdownMenu>
              <a ngbDropdownItem [href]="downloadOriginalUrl" i18n>Download original</a>
            </div>
          </div>
        }
      </div>

      <div class="ms-auto" ngbDropdown>
        <button class="btn btn-sm btn-outline-primary me-2" id="actionsDropdown" ngbDropdownToggle>
          <svg class="toolbaricon" fill="currentColor">
            <use xlink:href="assets/bootstrap-icons.svg#three-dots" />
          </svg>
          <div class="d-none d-sm-inline">&nbsp;<ng-container i18n>Actions</ng-container></div>
        </button>
        <div ngbDropdownMenu aria-labelledby="actionsDropdown" class="shadow">
          <button ngbDropdownItem (click)="redoOcr()" [disabled]="!userCanEdit">
            <svg class="buttonicon-sm" fill="currentColor">
              <use xlink:href="assets/bootstrap-icons.svg#arrow-counterclockwise" />
              </svg><span class="ps-1" i18n>Redo OCR</span>
            </button>

            <button ngbDropdownItem (click)="moreLike()">
              <svg class="buttonicon-sm" fill="currentColor">
                <use xlink:href="assets/bootstrap-icons.svg#diagram-3" />
                </svg><span class="ps-1" i18n>More like this</span>
              </button>
            </div>
          </div>

          <pngx-custom-fields-dropdown
            *pngxIfPermissions="{ action: PermissionAction.View, type: PermissionType.CustomField }"
            class="me-2"
            [documentId]="documentId"
            [disabled]="!userIsOwner"
            [existingFields]="document?.custom_fields"
            (created)="refreshCustomFields()"
            (added)="addField($event)">
          </pngx-custom-fields-dropdown>

          <pngx-share-links-dropdown [documentId]="documentId" [hasArchiveVersion]="!!document?.archived_file_name" [disabled]="!userIsOwner" *pngxIfPermissions="{ action: PermissionAction.Add, type: PermissionType.ShareLink }"></pngx-share-links-dropdown>
        </pngx-page-header>

        <div class="row">
          <div class="col-md-6 col-xl-4 mb-4">

            <form [formGroup]='documentForm' (ngSubmit)="save()">

              <div class="btn-toolbar mb-1 pb-3 border-bottom">
                <div class="btn-group">
                  <button type="button" class="btn btn-sm btn-outline-secondary" i18n-title title="Close" (click)="close()">
                    <svg class="buttonicon" fill="currentColor">
                      <use xlink:href="assets/bootstrap-icons.svg#x" />
                    </svg>
                  </button>
                  <button type="button" class="btn btn-sm btn-outline-secondary" i18n-title title="Previous" (click)="previousDoc()" [disabled]="!hasPrevious()">
                    <svg class="buttonicon" fill="currentColor">
                      <use xlink:href="assets/bootstrap-icons.svg#arrow-left" />
                    </svg>
                  </button>
                  <button type="button" class="btn btn-sm btn-outline-secondary"  i18n-title title="Next" (click)="nextDoc()" [disabled]="!hasNext()">
                    <svg class="buttonicon" fill="currentColor">
                      <use xlink:href="assets/bootstrap-icons.svg#arrow-right" />
                    </svg>
                  </button>
                </div>

<<<<<<< HEAD
                <div class="btn-group ms-auto">
                  <button type="button" class="btn btn-sm btn-outline-secondary" (click)="discard()" i18n [disabled]="!userCanEdit || networkActive || (isDirty$ | async) !== true">Discard</button>
                  <ng-container *pngxIfPermissions="{ action: PermissionAction.Change, type: PermissionType.Document }">
                    @if (hasNext()) {
                      <button type="button" class="btn btn-sm btn-outline-primary" (click)="saveEditNext()" i18n [disabled]="!userCanEdit || networkActive || (isDirty$ | async) !== true">Save &amp; next</button>
                    }
                    @if (!hasNext()) {
                      <button type="button" class="btn btn-sm btn-outline-primary" (click)="save(true)" i18n [disabled]="!userCanEdit || networkActive || (isDirty$ | async) !== true">Save &amp; close</button>
                    }
                    <button type="submit" class="btn btn-sm btn-primary" i18n [disabled]="!userCanEdit || networkActive || (isDirty$ | async) !== true">Save</button>
                  </ng-container>
                </div>
              </div>
=======
                <ng-container *ngTemplateOutlet="saveButtons"></ng-container>
            </div>
>>>>>>> 088bad90

              <ul ngbNav #nav="ngbNav" class="nav-underline flex-nowrap flex-md-wrap overflow-auto" (navChange)="onNavChange($event)" [(activeId)]="activeNavID">
                <li [ngbNavItem]="DocumentDetailNavIDs.Details">
<<<<<<< HEAD
                  <a ngbNavLink i18n>Details</a>
                  <ng-template ngbNavContent>
                    <div>
                      <pngx-input-text #inputTitle i18n-title title="Title" formControlName="title" [horizontal]="true" (keyup)="titleKeyUp($event)" [error]="error?.title"></pngx-input-text>
                      <pngx-input-number i18n-title title="Archive serial number" [error]="error?.archive_serial_number" [horizontal]="true" formControlName='archive_serial_number'></pngx-input-number>
                      <pngx-input-date i18n-title title="Date created" formControlName="created_date" [suggestions]="suggestions?.dates" [showFilter]="true" [horizontal]="true" (filterDocuments)="filterDocuments($event)"
                      [error]="error?.created_date"></pngx-input-date>
                      <pngx-input-select [items]="correspondents" i18n-title title="Correspondent" formControlName="correspondent" [allowNull]="true" [showFilter]="true" [horizontal]="true" (filterDocuments)="filterDocuments($event)"
                      (createNew)="createCorrespondent($event)" [suggestions]="suggestions?.correspondents" *pngxIfPermissions="{ action: PermissionAction.View, type: PermissionType.Correspondent }"></pngx-input-select>
                      <pngx-input-select [items]="documentTypes" i18n-title title="Document type" formControlName="document_type" [allowNull]="true" [showFilter]="true" [horizontal]="true" (filterDocuments)="filterDocuments($event)"
                      (createNew)="createDocumentType($event)" [suggestions]="suggestions?.document_types" *pngxIfPermissions="{ action: PermissionAction.View, type: PermissionType.DocumentType }"></pngx-input-select>
                      <pngx-input-select [items]="storagePaths" i18n-title title="Storage path" formControlName="storage_path" [allowNull]="true" [showFilter]="true" [horizontal]="true" (filterDocuments)="filterDocuments($event)"
                      (createNew)="createStoragePath($event)" [suggestions]="suggestions?.storage_paths" i18n-placeholder placeholder="Default" *pngxIfPermissions="{ action: PermissionAction.View, type: PermissionType.StoragePath }"></pngx-input-select>
                      <pngx-input-tags formControlName="tags" [suggestions]="suggestions?.tags" [showFilter]="true" [horizontal]="true" (filterDocuments)="filterDocuments($event)" *pngxIfPermissions="{ action: PermissionAction.View, type: PermissionType.Tag }"></pngx-input-tags>
                      @for (fieldInstance of document?.custom_fields; track fieldInstance; let i = $index) {
                        <div [formGroup]="customFieldFormFields.controls[i]">
                          @switch (getCustomFieldFromInstance(fieldInstance)?.data_type) {
                            @case (PaperlessCustomFieldDataType.String) {
                              <pngx-input-text formControlName="value" [title]="getCustomFieldFromInstance(fieldInstance)?.name" [removable]="true" (removed)="removeField(fieldInstance)" [horizontal]="true" [error]="getCustomFieldError(i)"></pngx-input-text>
                            }
                            @case (PaperlessCustomFieldDataType.Date) {
                              <pngx-input-date formControlName="value" [title]="getCustomFieldFromInstance(fieldInstance)?.name" [removable]="true" (removed)="removeField(fieldInstance)" [horizontal]="true" [error]="getCustomFieldError(i)"></pngx-input-date>
                            }
                            @case (PaperlessCustomFieldDataType.Integer) {
                              <pngx-input-number formControlName="value" [title]="getCustomFieldFromInstance(fieldInstance)?.name" [removable]="true" (removed)="removeField(fieldInstance)" [horizontal]="true" [showAdd]="false" [error]="getCustomFieldError(i)"></pngx-input-number>
                            }
                            @case (PaperlessCustomFieldDataType.Float) {
                              <pngx-input-number formControlName="value" [title]="getCustomFieldFromInstance(fieldInstance)?.name" [removable]="true" (removed)="removeField(fieldInstance)" [horizontal]="true" [showAdd]="false" [step]=".1" [error]="getCustomFieldError(i)"></pngx-input-number>
                            }
                            @case (PaperlessCustomFieldDataType.Monetary) {
                              <pngx-input-number formControlName="value" [title]="getCustomFieldFromInstance(fieldInstance)?.name" [removable]="true" (removed)="removeField(fieldInstance)" [horizontal]="true" [showAdd]="false" [step]=".01" [error]="getCustomFieldError(i)"></pngx-input-number>
                            }
                            @case (PaperlessCustomFieldDataType.Boolean) {
                              <pngx-input-check formControlName="value" [title]="getCustomFieldFromInstance(fieldInstance)?.name" [removable]="true" (removed)="removeField(fieldInstance)" [horizontal]="true"></pngx-input-check>
                            }
                            @case (PaperlessCustomFieldDataType.Url) {
                              <pngx-input-url formControlName="value" [title]="getCustomFieldFromInstance(fieldInstance)?.name" [removable]="true" (removed)="removeField(fieldInstance)" [horizontal]="true" [error]="getCustomFieldError(i)"></pngx-input-url>
                            }
                            @case (PaperlessCustomFieldDataType.DocumentLink) {
                              <pngx-input-document-link formControlName="value" [title]="getCustomFieldFromInstance(fieldInstance)?.name" [removable]="true" (removed)="removeField(fieldInstance)" [horizontal]="true" [error]="getCustomFieldError(i)"></pngx-input-document-link>
                            }
                          }
                        </div>
                      }
                    </div>
                  </ng-template>
=======
                    <a ngbNavLink i18n>Details</a>
                    <ng-template ngbNavContent>
                        <div>
                            <pngx-input-text #inputTitle i18n-title title="Title" formControlName="title" [horizontal]="true" (keyup)="titleKeyUp($event)" [error]="error?.title"></pngx-input-text>
                            <pngx-input-number i18n-title title="Archive serial number" [error]="error?.archive_serial_number" [horizontal]="true" formControlName='archive_serial_number'></pngx-input-number>
                            <pngx-input-date i18n-title title="Date created" formControlName="created_date" [suggestions]="suggestions?.dates" [showFilter]="true" [horizontal]="true" (filterDocuments)="filterDocuments($event)"
                                [error]="error?.created_date"></pngx-input-date>
                            <pngx-input-select [items]="correspondents" i18n-title title="Correspondent" formControlName="correspondent" [allowNull]="true" [showFilter]="true" [horizontal]="true" (filterDocuments)="filterDocuments($event)"
                                (createNew)="createCorrespondent($event)" [suggestions]="suggestions?.correspondents" *pngxIfPermissions="{ action: PermissionAction.View, type: PermissionType.Correspondent }"></pngx-input-select>
                            <pngx-input-select [items]="documentTypes" i18n-title title="Document type" formControlName="document_type" [allowNull]="true" [showFilter]="true" [horizontal]="true" (filterDocuments)="filterDocuments($event)"
                                (createNew)="createDocumentType($event)" [suggestions]="suggestions?.document_types" *pngxIfPermissions="{ action: PermissionAction.View, type: PermissionType.DocumentType }"></pngx-input-select>
                            <pngx-input-select [items]="storagePaths" i18n-title title="Storage path" formControlName="storage_path" [allowNull]="true" [showFilter]="true" [horizontal]="true" (filterDocuments)="filterDocuments($event)"
                                (createNew)="createStoragePath($event)" [suggestions]="suggestions?.storage_paths" i18n-placeholder placeholder="Default" *pngxIfPermissions="{ action: PermissionAction.View, type: PermissionType.StoragePath }"></pngx-input-select>
                            <pngx-input-tags formControlName="tags" [suggestions]="suggestions?.tags" [showFilter]="true" [horizontal]="true" (filterDocuments)="filterDocuments($event)" *pngxIfPermissions="{ action: PermissionAction.View, type: PermissionType.Tag }"></pngx-input-tags>
                            <ng-container *ngFor="let fieldInstance of document?.custom_fields; let i = index">
                                <div [formGroup]="customFieldFormFields.controls[i]" [ngSwitch]="getCustomFieldFromInstance(fieldInstance)?.data_type">
                                    <pngx-input-text *ngSwitchCase="PaperlessCustomFieldDataType.String" formControlName="value" [title]="getCustomFieldFromInstance(fieldInstance)?.name" [removable]="true" (removed)="removeField(fieldInstance)" [horizontal]="true" [error]="getCustomFieldError(i)"></pngx-input-text>
                                    <pngx-input-date *ngSwitchCase="PaperlessCustomFieldDataType.Date" formControlName="value" [title]="getCustomFieldFromInstance(fieldInstance)?.name" [removable]="true" (removed)="removeField(fieldInstance)" [horizontal]="true" [error]="getCustomFieldError(i)"></pngx-input-date>
                                    <pngx-input-number *ngSwitchCase="PaperlessCustomFieldDataType.Integer" formControlName="value" [title]="getCustomFieldFromInstance(fieldInstance)?.name" [removable]="true" (removed)="removeField(fieldInstance)" [horizontal]="true" [showAdd]="false" [error]="getCustomFieldError(i)"></pngx-input-number>
                                    <pngx-input-number *ngSwitchCase="PaperlessCustomFieldDataType.Float" formControlName="value" [title]="getCustomFieldFromInstance(fieldInstance)?.name" [removable]="true" (removed)="removeField(fieldInstance)" [horizontal]="true" [showAdd]="false" [step]=".1" [error]="getCustomFieldError(i)"></pngx-input-number>
                                    <pngx-input-number *ngSwitchCase="PaperlessCustomFieldDataType.Monetary" formControlName="value" [title]="getCustomFieldFromInstance(fieldInstance)?.name" [removable]="true" (removed)="removeField(fieldInstance)" [horizontal]="true" [showAdd]="false" [step]=".01" [error]="getCustomFieldError(i)"></pngx-input-number>
                                    <pngx-input-check *ngSwitchCase="PaperlessCustomFieldDataType.Boolean" formControlName="value" [title]="getCustomFieldFromInstance(fieldInstance)?.name" [removable]="true" (removed)="removeField(fieldInstance)" [horizontal]="true"></pngx-input-check>
                                    <pngx-input-url *ngSwitchCase="PaperlessCustomFieldDataType.Url" formControlName="value" [title]="getCustomFieldFromInstance(fieldInstance)?.name" [removable]="true" (removed)="removeField(fieldInstance)" [horizontal]="true" [error]="getCustomFieldError(i)"></pngx-input-url>
                                    <pngx-input-document-link *ngSwitchCase="PaperlessCustomFieldDataType.DocumentLink" formControlName="value" [title]="getCustomFieldFromInstance(fieldInstance)?.name" [parentDocumentID]="documentId" [removable]="true" (removed)="removeField(fieldInstance)" [horizontal]="true" [error]="getCustomFieldError(i)"></pngx-input-document-link>
                                </div>
                            </ng-container>
                        </div>

                        <div class="d-flex border-top pt-3">
                            <ng-container *ngTemplateOutlet="saveButtons"></ng-container>
                        </div>
                    </ng-template>
>>>>>>> 088bad90
                </li>

                <li [ngbNavItem]="DocumentDetailNavIDs.Content">
                  <a ngbNavLink i18n>Content</a>
                  <ng-template ngbNavContent>
                    <div>
                      <textarea class="form-control" id="content" rows="20" formControlName='content' [class.rtl]="isRTL"></textarea>
                    </div>
                  </ng-template>
                </li>

                <li [ngbNavItem]="DocumentDetailNavIDs.Metadata">
                  <a ngbNavLink i18n>Metadata</a>
                  <ng-template ngbNavContent>

                    @if (document) {
                      <table class="table table-borderless">
                        <tbody>
                          <tr>
                            <td i18n>Date modified</td>
                            <td>{{document.modified | customDate}}</td>
                          </tr>
                          <tr>
                            <td i18n>Date added</td>
                            <td>{{document.added | customDate}}</td>
                          </tr>
                          <tr>
                            <td i18n>Media filename</td>
                            <td>{{metadata?.media_filename}}</td>
                          </tr>
                          <tr>
                            <td i18n>Original filename</td>
                            <td>{{metadata?.original_filename}}</td>
                          </tr>
                          <tr>
                            <td i18n>Original MD5 checksum</td>
                            <td>{{metadata?.original_checksum}}</td>
                          </tr>
                          <tr>
                            <td i18n>Original file size</td>
                            <td>{{metadata?.original_size | fileSize}}</td>
                          </tr>
                          <tr>
                            <td i18n>Original mime type</td>
                            <td>{{metadata?.original_mime_type}}</td>
                          </tr>
                          @if (metadata?.has_archive_version) {
                            <tr>
                              <td i18n>Archive MD5 checksum</td>
                              <td>{{metadata?.archive_checksum}}</td>
                            </tr>
                          }
                          @if (metadata?.has_archive_version) {
                            <tr>
                              <td i18n>Archive file size</td>
                              <td>{{metadata?.archive_size | fileSize}}</td>
                            </tr>
                          }
                        </tbody>
                      </table>
                    }

                    @if (metadata?.original_metadata?.length > 0) {
                      <pngx-metadata-collapse i18n-title title="Original document metadata" [metadata]="metadata.original_metadata"></pngx-metadata-collapse>
                    }
                    @if (metadata?.archive_metadata?.length > 0) {
                      <pngx-metadata-collapse i18n-title title="Archived document metadata" [metadata]="metadata.archive_metadata"></pngx-metadata-collapse>
                    }

                  </ng-template>
                </li>

                <li [ngbNavItem]="DocumentDetailNavIDs.Preview" class="d-md-none">
                  <a ngbNavLink i18n>Preview</a>
                  @if (!pdfPreview.offsetParent) {
                    <ng-template ngbNavContent>
                      <ng-container *ngTemplateOutlet="previewContent"></ng-container>
                    </ng-template>
                  }
                </li>

                @if (notesEnabled) {
                  <li [ngbNavItem]="DocumentDetailNavIDs.Notes">
                    <a class="text-nowrap" ngbNavLink i18n>Notes @if (document?.notes.length) {
<span class="badge text-bg-secondary ms-1">{{document.notes.length}}</span>
}</a>
                    <ng-template ngbNavContent>
                      <pngx-document-notes [documentId]="documentId" [notes]="document?.notes" [addDisabled]="!userCanEdit" (updated)="notesUpdated($event)"></pngx-document-notes>
                    </ng-template>
                  </li>
                }

                @if (showPermissions) {
                  <li [ngbNavItem]="DocumentDetailNavIDs.Permissions">
                    <a ngbNavLink i18n>Permissions</a>
                    <ng-template ngbNavContent>
                      <div class="mb-3">
                        <pngx-permissions-form [users]="users" formControlName="permissions_form"></pngx-permissions-form>
                      </div>
                    </ng-template>
                  </li>
                }
              </ul>

              <div [ngbNavOutlet]="nav" class="mt-3"></div>

            </form>
          </div>

          <div class="col-md-6 col-xl-8 mb-3 d-none d-md-block position-relative" #pdfPreview>
            <ng-container *ngTemplateOutlet="previewContent"></ng-container>
            @if (renderAsPlainText) {
              <div [innerText]="previewText" class="preview-sticky bg-light p-3 overflow-auto" width="100%"></div>
            }
            @if (requiresPassword) {
              <div class="password-prompt">
                <form>
                  <input autocomplete="" class="form-control" i18n-placeholder placeholder="Enter Password" type="password" (keyup)="onPasswordKeyUp($event)" />
                </form>
              </div>
            }
          </div>

        </div>

<<<<<<< HEAD
        <ng-template #previewContent>
          @if (!metadata) {
            <div class="w-100 h-100 d-flex align-items-center justify-content-center">
              <div>
                <div class="spinner-border spinner-border-sm me-2" role="status"></div>
                <ng-container i18n>Loading...</ng-container>
              </div>
            </div>
          }
          @if (getContentType() === 'application/pdf') {
            @if (!useNativePdfViewer ) {
              <div class="preview-sticky pdf-viewer-container">
                <pngx-pdf-viewer
                  [src]="{ url: previewUrl, password: password }"
                  [original-size]="false"
                  [show-borders]="true"
                  [show-all]="true"
                  [(page)]="previewCurrentPage"
                  [zoom-scale]="previewZoomScale"
                  [zoom]="previewZoomSetting"
                  (error)="onError($event)"
                  (after-load-complete)="pdfPreviewLoaded($event)">
                </pngx-pdf-viewer>
              </div>
            } @else {
              <object [data]="previewUrl | safeUrl" class="preview-sticky" width="100%"></object>
            }
          }
          @if (renderAsPlainText) {
            <div [innerText]="previewText" class="preview-sticky bg-light p-3 overflow-auto" width="100%"></div>
          }
          @if (showPasswordField) {
            <div class="password-prompt">
              <form>
                <input autocomplete="" autofocus="true" class="form-control" i18n-placeholder placeholder="Enter Password" type="password" (keyup)="onPasswordKeyUp($event)" />
              </form>
            </div>
          }
        </ng-template>
=======
<ng-template #saveButtons>
    <div class="btn-group ms-auto">
        <ng-container *pngxIfPermissions="{ action: PermissionAction.Change, type: PermissionType.Document }">
            <button type="submit" class="order-3 btn btn-sm btn-primary" i18n [disabled]="!userCanEdit || networkActive || (isDirty$ | async) !== true">Save</button>
            <button *ngIf="hasNext()" type="button" class="order-1 btn btn-sm btn-outline-primary" (click)="saveEditNext()" i18n [disabled]="!userCanEdit || networkActive || (isDirty$ | async) !== true">Save &amp; next</button>
            <button *ngIf="!hasNext()" type="button" class="order-2 btn btn-sm btn-outline-primary" (click)="save(true)" i18n [disabled]="!userCanEdit || networkActive || (isDirty$ | async) !== true">Save &amp; close</button>
        </ng-container>
        <button type="button" class="order-0 btn btn-sm btn-outline-secondary" (click)="discard()" i18n [disabled]="!userCanEdit || networkActive || (isDirty$ | async) !== true">Discard</button>
    </div>
</ng-template>

 <ng-template #previewContent>
     <div *ngIf="!metadata" class="w-100 h-100 d-flex align-items-center justify-content-center">
         <div>
             <div class="spinner-border spinner-border-sm me-2" role="status"></div>
             <ng-container i18n>Loading...</ng-container>
         </div>
     </div>
     <ng-container *ngIf="getContentType() === 'application/pdf'">
         <div class="preview-sticky pdf-viewer-container" *ngIf="!useNativePdfViewer ; else nativePdfViewer">
            <pngx-pdf-viewer
                [src]="{ url: previewUrl, password: password }"
                [original-size]="false"
                [show-borders]="true"
                [show-all]="true"
                [(page)]="previewCurrentPage"
                [zoom-scale]="previewZoomScale"
                [zoom]="previewZoomSetting"
                (error)="onError($event)"
                (after-load-complete)="pdfPreviewLoaded($event)">
            </pngx-pdf-viewer>
         </div>
         <ng-template #nativePdfViewer>
             <object [data]="previewUrl | safeUrl" class="preview-sticky" width="100%"></object>
         </ng-template>
     </ng-container>
     <ng-container *ngIf="renderAsPlainText">
         <div [innerText]="previewText" class="preview-sticky bg-light p-3 overflow-auto" width="100%"></div>
     </ng-container>
     <div *ngIf="showPasswordField" class="password-prompt">
         <form>
             <input autocomplete="" autofocus="true" class="form-control" i18n-placeholder placeholder="Enter Password" type="password" (keyup)="onPasswordKeyUp($event)" />
         </form>
     </div>
 </ng-template>
>>>>>>> 088bad90
<|MERGE_RESOLUTION|>--- conflicted
+++ resolved
@@ -1,47 +1,43 @@
 <pngx-page-header [(title)]="title">
-  @if (getContentType() === 'application/pdf' && !useNativePdfViewer) {
-    <div class="input-group input-group-sm me-2 d-none d-md-flex">
-      <div class="input-group-text" i18n>Page</div>
-      <input class="form-control flex-grow-0 w-auto" type="number" min="1" [max]="previewNumPages" [(ngModel)]="previewCurrentPage" />
-      <div class="input-group-text" i18n>of {{previewNumPages}}</div>
-    </div>
-    <div class="input-group input-group-sm me-5 d-none d-md-flex">
-      <button class="btn btn-outline-secondary" (click)="decreaseZoom()" i18n>-</button>
-      <select class="form-select" (change)="onZoomSelect($event)">
-        @for (setting of zoomSettings; track setting) {
-          <option [value]="setting" [selected]="previewZoomSetting === setting">
-            {{ getZoomSettingTitle(setting) }}
-          </option>
-        }
-      </select>
-      <button class="btn btn-outline-secondary" (click)="increaseZoom()" i18n>+</button>
-    </div>
-  }
-
-  <button type="button" class="btn btn-sm btn-outline-danger me-4" (click)="delete()" [disabled]="!userIsOwner" *pngxIfPermissions="{ action: PermissionAction.Delete, type: PermissionType.Document }">
-    <svg class="buttonicon" fill="currentColor">
-      <use xlink:href="assets/bootstrap-icons.svg#trash" />
-      </svg><span class="d-none d-lg-inline ps-1" i18n>Delete</span>
+    <ng-container *ngIf="getContentType() === 'application/pdf' && !useNativePdfViewer">
+        <div class="input-group input-group-sm me-2 d-none d-md-flex">
+            <div class="input-group-text" i18n>Page</div>
+            <input class="form-control flex-grow-0 w-auto" type="number" min="1" [max]="previewNumPages" [(ngModel)]="previewCurrentPage" />
+            <div class="input-group-text" i18n>of {{previewNumPages}}</div>
+        </div>
+        <div class="input-group input-group-sm me-5 d-none d-md-flex">
+            <button class="btn btn-outline-secondary" (click)="decreaseZoom()" i18n>-</button>
+            <select class="form-select" (change)="onZoomSelect($event)">
+                <option *ngFor="let setting of zoomSettings" [value]="setting" [selected]="previewZoomSetting === setting">
+                    {{ getZoomSettingTitle(setting) }}
+                </option>
+            </select>
+            <button class="btn btn-outline-secondary" (click)="increaseZoom()" i18n>+</button>
+        </div>
+    </ng-container>
+
+    <button type="button" class="btn btn-sm btn-outline-danger me-4" (click)="delete()" [disabled]="!userIsOwner" *pngxIfPermissions="{ action: PermissionAction.Delete, type: PermissionType.Document }">
+        <svg class="buttonicon" fill="currentColor">
+            <use xlink:href="assets/bootstrap-icons.svg#trash" />
+        </svg><span class="d-none d-lg-inline ps-1" i18n>Delete</span>
     </button>
 
     <div class="btn-group me-2">
-      <a [href]="downloadUrl" class="btn btn-sm btn-outline-primary">
-        <svg class="buttonicon me-md-1" fill="currentColor">
-          <use xlink:href="assets/bootstrap-icons.svg#download" />
-          </svg><span class="d-none d-lg-inline ps-1" i18n>Download</span>
+        <a [href]="downloadUrl" class="btn btn-sm btn-outline-primary">
+            <svg class="buttonicon me-md-1" fill="currentColor">
+                <use xlink:href="assets/bootstrap-icons.svg#download" />
+            </svg><span class="d-none d-lg-inline ps-1" i18n>Download</span>
         </a>
 
-        @if (metadata?.has_archive_version) {
-          <div class="btn-group" ngbDropdown role="group">
+        <div class="btn-group" ngbDropdown role="group" *ngIf="metadata?.has_archive_version">
             <button class="btn btn-sm btn-outline-primary dropdown-toggle" ngbDropdownToggle></button>
             <div class="dropdown-menu shadow" ngbDropdownMenu>
-              <a ngbDropdownItem [href]="downloadOriginalUrl" i18n>Download original</a>
+                <a ngbDropdownItem [href]="downloadOriginalUrl" i18n>Download original</a>
             </div>
-          </div>
-        }
-      </div>
-
-      <div class="ms-auto" ngbDropdown>
+        </div>
+    </div>
+
+    <div class="ms-auto" ngbDropdown>
         <button class="btn btn-sm btn-outline-primary me-2" id="actionsDropdown" ngbDropdownToggle>
           <svg class="toolbaricon" fill="currentColor">
             <use xlink:href="assets/bootstrap-icons.svg#three-dots" />
@@ -50,125 +46,61 @@
         </button>
         <div ngbDropdownMenu aria-labelledby="actionsDropdown" class="shadow">
           <button ngbDropdownItem (click)="redoOcr()" [disabled]="!userCanEdit">
-            <svg class="buttonicon-sm" fill="currentColor">
-              <use xlink:href="assets/bootstrap-icons.svg#arrow-counterclockwise" />
+              <svg class="buttonicon-sm" fill="currentColor">
+                  <use xlink:href="assets/bootstrap-icons.svg#arrow-counterclockwise" />
               </svg><span class="ps-1" i18n>Redo OCR</span>
-            </button>
-
-            <button ngbDropdownItem (click)="moreLike()">
+          </button>
+
+          <button ngbDropdownItem (click)="moreLike()">
               <svg class="buttonicon-sm" fill="currentColor">
-                <use xlink:href="assets/bootstrap-icons.svg#diagram-3" />
-                </svg><span class="ps-1" i18n>More like this</span>
-              </button>
-            </div>
-          </div>
-
-          <pngx-custom-fields-dropdown
-            *pngxIfPermissions="{ action: PermissionAction.View, type: PermissionType.CustomField }"
-            class="me-2"
-            [documentId]="documentId"
-            [disabled]="!userIsOwner"
-            [existingFields]="document?.custom_fields"
-            (created)="refreshCustomFields()"
-            (added)="addField($event)">
-          </pngx-custom-fields-dropdown>
-
-          <pngx-share-links-dropdown [documentId]="documentId" [hasArchiveVersion]="!!document?.archived_file_name" [disabled]="!userIsOwner" *pngxIfPermissions="{ action: PermissionAction.Add, type: PermissionType.ShareLink }"></pngx-share-links-dropdown>
-        </pngx-page-header>
-
-        <div class="row">
-          <div class="col-md-6 col-xl-4 mb-4">
-
-            <form [formGroup]='documentForm' (ngSubmit)="save()">
-
-              <div class="btn-toolbar mb-1 pb-3 border-bottom">
+                  <use xlink:href="assets/bootstrap-icons.svg#diagram-3" />
+              </svg><span class="ps-1" i18n>More like this</span>
+          </button>
+        </div>
+    </div>
+
+    <pngx-custom-fields-dropdown
+        *pngxIfPermissions="{ action: PermissionAction.View, type: PermissionType.CustomField }"
+        class="me-2"
+        [documentId]="documentId"
+        [disabled]="!userIsOwner"
+        [existingFields]="document?.custom_fields"
+        (created)="refreshCustomFields()"
+        (added)="addField($event)">
+    </pngx-custom-fields-dropdown>
+
+    <pngx-share-links-dropdown [documentId]="documentId" [hasArchiveVersion]="!!document?.archived_file_name" [disabled]="!userIsOwner" *pngxIfPermissions="{ action: PermissionAction.Add, type: PermissionType.ShareLink }"></pngx-share-links-dropdown>
+</pngx-page-header>
+
+<div class="row">
+    <div class="col-md-6 col-xl-4 mb-4">
+
+        <form [formGroup]='documentForm' (ngSubmit)="save()">
+
+            <div class="btn-toolbar mb-1 pb-3 border-bottom">
                 <div class="btn-group">
-                  <button type="button" class="btn btn-sm btn-outline-secondary" i18n-title title="Close" (click)="close()">
-                    <svg class="buttonicon" fill="currentColor">
-                      <use xlink:href="assets/bootstrap-icons.svg#x" />
-                    </svg>
-                  </button>
-                  <button type="button" class="btn btn-sm btn-outline-secondary" i18n-title title="Previous" (click)="previousDoc()" [disabled]="!hasPrevious()">
-                    <svg class="buttonicon" fill="currentColor">
-                      <use xlink:href="assets/bootstrap-icons.svg#arrow-left" />
-                    </svg>
-                  </button>
-                  <button type="button" class="btn btn-sm btn-outline-secondary"  i18n-title title="Next" (click)="nextDoc()" [disabled]="!hasNext()">
-                    <svg class="buttonicon" fill="currentColor">
-                      <use xlink:href="assets/bootstrap-icons.svg#arrow-right" />
-                    </svg>
-                  </button>
+                    <button type="button" class="btn btn-sm btn-outline-secondary" i18n-title title="Close" (click)="close()">
+                        <svg class="buttonicon" fill="currentColor">
+                            <use xlink:href="assets/bootstrap-icons.svg#x" />
+                        </svg>
+                    </button>
+                    <button type="button" class="btn btn-sm btn-outline-secondary" i18n-title title="Previous" (click)="previousDoc()" [disabled]="!hasPrevious()">
+                        <svg class="buttonicon" fill="currentColor">
+                            <use xlink:href="assets/bootstrap-icons.svg#arrow-left" />
+                        </svg>
+                    </button>
+                    <button type="button" class="btn btn-sm btn-outline-secondary"  i18n-title title="Next" (click)="nextDoc()" [disabled]="!hasNext()">
+                        <svg class="buttonicon" fill="currentColor">
+                            <use xlink:href="assets/bootstrap-icons.svg#arrow-right" />
+                        </svg>
+                    </button>
                 </div>
 
-<<<<<<< HEAD
-                <div class="btn-group ms-auto">
-                  <button type="button" class="btn btn-sm btn-outline-secondary" (click)="discard()" i18n [disabled]="!userCanEdit || networkActive || (isDirty$ | async) !== true">Discard</button>
-                  <ng-container *pngxIfPermissions="{ action: PermissionAction.Change, type: PermissionType.Document }">
-                    @if (hasNext()) {
-                      <button type="button" class="btn btn-sm btn-outline-primary" (click)="saveEditNext()" i18n [disabled]="!userCanEdit || networkActive || (isDirty$ | async) !== true">Save &amp; next</button>
-                    }
-                    @if (!hasNext()) {
-                      <button type="button" class="btn btn-sm btn-outline-primary" (click)="save(true)" i18n [disabled]="!userCanEdit || networkActive || (isDirty$ | async) !== true">Save &amp; close</button>
-                    }
-                    <button type="submit" class="btn btn-sm btn-primary" i18n [disabled]="!userCanEdit || networkActive || (isDirty$ | async) !== true">Save</button>
-                  </ng-container>
-                </div>
-              </div>
-=======
                 <ng-container *ngTemplateOutlet="saveButtons"></ng-container>
             </div>
->>>>>>> 088bad90
-
-              <ul ngbNav #nav="ngbNav" class="nav-underline flex-nowrap flex-md-wrap overflow-auto" (navChange)="onNavChange($event)" [(activeId)]="activeNavID">
+
+            <ul ngbNav #nav="ngbNav" class="nav-underline flex-nowrap flex-md-wrap overflow-auto" (navChange)="onNavChange($event)" [(activeId)]="activeNavID">
                 <li [ngbNavItem]="DocumentDetailNavIDs.Details">
-<<<<<<< HEAD
-                  <a ngbNavLink i18n>Details</a>
-                  <ng-template ngbNavContent>
-                    <div>
-                      <pngx-input-text #inputTitle i18n-title title="Title" formControlName="title" [horizontal]="true" (keyup)="titleKeyUp($event)" [error]="error?.title"></pngx-input-text>
-                      <pngx-input-number i18n-title title="Archive serial number" [error]="error?.archive_serial_number" [horizontal]="true" formControlName='archive_serial_number'></pngx-input-number>
-                      <pngx-input-date i18n-title title="Date created" formControlName="created_date" [suggestions]="suggestions?.dates" [showFilter]="true" [horizontal]="true" (filterDocuments)="filterDocuments($event)"
-                      [error]="error?.created_date"></pngx-input-date>
-                      <pngx-input-select [items]="correspondents" i18n-title title="Correspondent" formControlName="correspondent" [allowNull]="true" [showFilter]="true" [horizontal]="true" (filterDocuments)="filterDocuments($event)"
-                      (createNew)="createCorrespondent($event)" [suggestions]="suggestions?.correspondents" *pngxIfPermissions="{ action: PermissionAction.View, type: PermissionType.Correspondent }"></pngx-input-select>
-                      <pngx-input-select [items]="documentTypes" i18n-title title="Document type" formControlName="document_type" [allowNull]="true" [showFilter]="true" [horizontal]="true" (filterDocuments)="filterDocuments($event)"
-                      (createNew)="createDocumentType($event)" [suggestions]="suggestions?.document_types" *pngxIfPermissions="{ action: PermissionAction.View, type: PermissionType.DocumentType }"></pngx-input-select>
-                      <pngx-input-select [items]="storagePaths" i18n-title title="Storage path" formControlName="storage_path" [allowNull]="true" [showFilter]="true" [horizontal]="true" (filterDocuments)="filterDocuments($event)"
-                      (createNew)="createStoragePath($event)" [suggestions]="suggestions?.storage_paths" i18n-placeholder placeholder="Default" *pngxIfPermissions="{ action: PermissionAction.View, type: PermissionType.StoragePath }"></pngx-input-select>
-                      <pngx-input-tags formControlName="tags" [suggestions]="suggestions?.tags" [showFilter]="true" [horizontal]="true" (filterDocuments)="filterDocuments($event)" *pngxIfPermissions="{ action: PermissionAction.View, type: PermissionType.Tag }"></pngx-input-tags>
-                      @for (fieldInstance of document?.custom_fields; track fieldInstance; let i = $index) {
-                        <div [formGroup]="customFieldFormFields.controls[i]">
-                          @switch (getCustomFieldFromInstance(fieldInstance)?.data_type) {
-                            @case (PaperlessCustomFieldDataType.String) {
-                              <pngx-input-text formControlName="value" [title]="getCustomFieldFromInstance(fieldInstance)?.name" [removable]="true" (removed)="removeField(fieldInstance)" [horizontal]="true" [error]="getCustomFieldError(i)"></pngx-input-text>
-                            }
-                            @case (PaperlessCustomFieldDataType.Date) {
-                              <pngx-input-date formControlName="value" [title]="getCustomFieldFromInstance(fieldInstance)?.name" [removable]="true" (removed)="removeField(fieldInstance)" [horizontal]="true" [error]="getCustomFieldError(i)"></pngx-input-date>
-                            }
-                            @case (PaperlessCustomFieldDataType.Integer) {
-                              <pngx-input-number formControlName="value" [title]="getCustomFieldFromInstance(fieldInstance)?.name" [removable]="true" (removed)="removeField(fieldInstance)" [horizontal]="true" [showAdd]="false" [error]="getCustomFieldError(i)"></pngx-input-number>
-                            }
-                            @case (PaperlessCustomFieldDataType.Float) {
-                              <pngx-input-number formControlName="value" [title]="getCustomFieldFromInstance(fieldInstance)?.name" [removable]="true" (removed)="removeField(fieldInstance)" [horizontal]="true" [showAdd]="false" [step]=".1" [error]="getCustomFieldError(i)"></pngx-input-number>
-                            }
-                            @case (PaperlessCustomFieldDataType.Monetary) {
-                              <pngx-input-number formControlName="value" [title]="getCustomFieldFromInstance(fieldInstance)?.name" [removable]="true" (removed)="removeField(fieldInstance)" [horizontal]="true" [showAdd]="false" [step]=".01" [error]="getCustomFieldError(i)"></pngx-input-number>
-                            }
-                            @case (PaperlessCustomFieldDataType.Boolean) {
-                              <pngx-input-check formControlName="value" [title]="getCustomFieldFromInstance(fieldInstance)?.name" [removable]="true" (removed)="removeField(fieldInstance)" [horizontal]="true"></pngx-input-check>
-                            }
-                            @case (PaperlessCustomFieldDataType.Url) {
-                              <pngx-input-url formControlName="value" [title]="getCustomFieldFromInstance(fieldInstance)?.name" [removable]="true" (removed)="removeField(fieldInstance)" [horizontal]="true" [error]="getCustomFieldError(i)"></pngx-input-url>
-                            }
-                            @case (PaperlessCustomFieldDataType.DocumentLink) {
-                              <pngx-input-document-link formControlName="value" [title]="getCustomFieldFromInstance(fieldInstance)?.name" [removable]="true" (removed)="removeField(fieldInstance)" [horizontal]="true" [error]="getCustomFieldError(i)"></pngx-input-document-link>
-                            }
-                          }
-                        </div>
-                      }
-                    </div>
-                  </ng-template>
-=======
                     <a ngbNavLink i18n>Details</a>
                     <ng-template ngbNavContent>
                         <div>
@@ -201,173 +133,111 @@
                             <ng-container *ngTemplateOutlet="saveButtons"></ng-container>
                         </div>
                     </ng-template>
->>>>>>> 088bad90
                 </li>
 
                 <li [ngbNavItem]="DocumentDetailNavIDs.Content">
-                  <a ngbNavLink i18n>Content</a>
-                  <ng-template ngbNavContent>
-                    <div>
-                      <textarea class="form-control" id="content" rows="20" formControlName='content' [class.rtl]="isRTL"></textarea>
-                    </div>
-                  </ng-template>
+                    <a ngbNavLink i18n>Content</a>
+                    <ng-template ngbNavContent>
+                        <div>
+                            <textarea class="form-control" id="content" rows="20" formControlName='content' [class.rtl]="isRTL"></textarea>
+                        </div>
+                    </ng-template>
                 </li>
 
                 <li [ngbNavItem]="DocumentDetailNavIDs.Metadata">
-                  <a ngbNavLink i18n>Metadata</a>
-                  <ng-template ngbNavContent>
-
-                    @if (document) {
-                      <table class="table table-borderless">
-                        <tbody>
-                          <tr>
-                            <td i18n>Date modified</td>
-                            <td>{{document.modified | customDate}}</td>
-                          </tr>
-                          <tr>
-                            <td i18n>Date added</td>
-                            <td>{{document.added | customDate}}</td>
-                          </tr>
-                          <tr>
-                            <td i18n>Media filename</td>
-                            <td>{{metadata?.media_filename}}</td>
-                          </tr>
-                          <tr>
-                            <td i18n>Original filename</td>
-                            <td>{{metadata?.original_filename}}</td>
-                          </tr>
-                          <tr>
-                            <td i18n>Original MD5 checksum</td>
-                            <td>{{metadata?.original_checksum}}</td>
-                          </tr>
-                          <tr>
-                            <td i18n>Original file size</td>
-                            <td>{{metadata?.original_size | fileSize}}</td>
-                          </tr>
-                          <tr>
-                            <td i18n>Original mime type</td>
-                            <td>{{metadata?.original_mime_type}}</td>
-                          </tr>
-                          @if (metadata?.has_archive_version) {
-                            <tr>
-                              <td i18n>Archive MD5 checksum</td>
-                              <td>{{metadata?.archive_checksum}}</td>
-                            </tr>
-                          }
-                          @if (metadata?.has_archive_version) {
-                            <tr>
-                              <td i18n>Archive file size</td>
-                              <td>{{metadata?.archive_size | fileSize}}</td>
-                            </tr>
-                          }
-                        </tbody>
-                      </table>
-                    }
-
-                    @if (metadata?.original_metadata?.length > 0) {
-                      <pngx-metadata-collapse i18n-title title="Original document metadata" [metadata]="metadata.original_metadata"></pngx-metadata-collapse>
-                    }
-                    @if (metadata?.archive_metadata?.length > 0) {
-                      <pngx-metadata-collapse i18n-title title="Archived document metadata" [metadata]="metadata.archive_metadata"></pngx-metadata-collapse>
-                    }
-
-                  </ng-template>
+                    <a ngbNavLink i18n>Metadata</a>
+                    <ng-template ngbNavContent>
+
+                        <table class="table table-borderless" *ngIf="document">
+                            <tbody>
+                                <tr>
+                                    <td i18n>Date modified</td>
+                                    <td>{{document.modified | customDate}}</td>
+                                </tr>
+                                <tr>
+                                    <td i18n>Date added</td>
+                                    <td>{{document.added | customDate}}</td>
+                                </tr>
+                                <tr>
+                                    <td i18n>Media filename</td>
+                                    <td>{{metadata?.media_filename}}</td>
+                                </tr>
+                                <tr>
+                                    <td i18n>Original filename</td>
+                                    <td>{{metadata?.original_filename}}</td>
+                                </tr>
+                                <tr>
+                                    <td i18n>Original MD5 checksum</td>
+                                    <td>{{metadata?.original_checksum}}</td>
+                                </tr>
+                                <tr>
+                                    <td i18n>Original file size</td>
+                                    <td>{{metadata?.original_size | fileSize}}</td>
+                                </tr>
+                                <tr>
+                                    <td i18n>Original mime type</td>
+                                    <td>{{metadata?.original_mime_type}}</td>
+                                </tr>
+                                <tr *ngIf="metadata?.has_archive_version">
+                                    <td i18n>Archive MD5 checksum</td>
+                                    <td>{{metadata?.archive_checksum}}</td>
+                                </tr>
+                                <tr *ngIf="metadata?.has_archive_version">
+                                    <td i18n>Archive file size</td>
+                                    <td>{{metadata?.archive_size | fileSize}}</td>
+                                </tr>
+                            </tbody>
+                        </table>
+
+                        <pngx-metadata-collapse i18n-title title="Original document metadata" [metadata]="metadata.original_metadata" *ngIf="metadata?.original_metadata?.length > 0"></pngx-metadata-collapse>
+                        <pngx-metadata-collapse i18n-title title="Archived document metadata" [metadata]="metadata.archive_metadata" *ngIf="metadata?.archive_metadata?.length > 0"></pngx-metadata-collapse>
+
+                    </ng-template>
                 </li>
 
                 <li [ngbNavItem]="DocumentDetailNavIDs.Preview" class="d-md-none">
-                  <a ngbNavLink i18n>Preview</a>
-                  @if (!pdfPreview.offsetParent) {
-                    <ng-template ngbNavContent>
-                      <ng-container *ngTemplateOutlet="previewContent"></ng-container>
-                    </ng-template>
-                  }
-                </li>
-
-                @if (notesEnabled) {
-                  <li [ngbNavItem]="DocumentDetailNavIDs.Notes">
-                    <a class="text-nowrap" ngbNavLink i18n>Notes @if (document?.notes.length) {
-<span class="badge text-bg-secondary ms-1">{{document.notes.length}}</span>
-}</a>
-                    <ng-template ngbNavContent>
-                      <pngx-document-notes [documentId]="documentId" [notes]="document?.notes" [addDisabled]="!userCanEdit" (updated)="notesUpdated($event)"></pngx-document-notes>
-                    </ng-template>
-                  </li>
-                }
-
-                @if (showPermissions) {
-                  <li [ngbNavItem]="DocumentDetailNavIDs.Permissions">
+                    <a ngbNavLink i18n>Preview</a>
+                    <ng-template ngbNavContent *ngIf="!pdfPreview.offsetParent">
+                        <ng-container *ngTemplateOutlet="previewContent"></ng-container>
+                    </ng-template>
+                </li>
+
+                <li [ngbNavItem]="DocumentDetailNavIDs.Notes" *ngIf="notesEnabled">
+                    <a class="text-nowrap" ngbNavLink i18n>Notes <span *ngIf="document?.notes.length" class="badge text-bg-secondary ms-1">{{document.notes.length}}</span></a>
+                    <ng-template ngbNavContent>
+                        <pngx-document-notes [documentId]="documentId" [notes]="document?.notes" [addDisabled]="!userCanEdit" (updated)="notesUpdated($event)"></pngx-document-notes>
+                    </ng-template>
+                </li>
+
+                <li [ngbNavItem]="DocumentDetailNavIDs.Permissions" *ngIf="showPermissions">
                     <a ngbNavLink i18n>Permissions</a>
                     <ng-template ngbNavContent>
-                      <div class="mb-3">
-                        <pngx-permissions-form [users]="users" formControlName="permissions_form"></pngx-permissions-form>
-                      </div>
-                    </ng-template>
-                  </li>
-                }
-              </ul>
-
-              <div [ngbNavOutlet]="nav" class="mt-3"></div>
-
+                        <div class="mb-3">
+                            <pngx-permissions-form [users]="users" formControlName="permissions_form"></pngx-permissions-form>
+                        </div>
+                    </ng-template>
+                </li>
+            </ul>
+
+            <div [ngbNavOutlet]="nav" class="mt-3"></div>
+
+        </form>
+    </div>
+
+    <div class="col-md-6 col-xl-8 mb-3 d-none d-md-block position-relative" #pdfPreview>
+        <ng-container *ngTemplateOutlet="previewContent"></ng-container>
+        <ng-container *ngIf="renderAsPlainText">
+            <div [innerText]="previewText" class="preview-sticky bg-light p-3 overflow-auto" width="100%"></div>
+        </ng-container>
+        <div *ngIf="requiresPassword" class="password-prompt">
+            <form>
+                <input autocomplete="" class="form-control" i18n-placeholder placeholder="Enter Password" type="password" (keyup)="onPasswordKeyUp($event)" />
             </form>
-          </div>
-
-          <div class="col-md-6 col-xl-8 mb-3 d-none d-md-block position-relative" #pdfPreview>
-            <ng-container *ngTemplateOutlet="previewContent"></ng-container>
-            @if (renderAsPlainText) {
-              <div [innerText]="previewText" class="preview-sticky bg-light p-3 overflow-auto" width="100%"></div>
-            }
-            @if (requiresPassword) {
-              <div class="password-prompt">
-                <form>
-                  <input autocomplete="" class="form-control" i18n-placeholder placeholder="Enter Password" type="password" (keyup)="onPasswordKeyUp($event)" />
-                </form>
-              </div>
-            }
-          </div>
-
-        </div>
-
-<<<<<<< HEAD
-        <ng-template #previewContent>
-          @if (!metadata) {
-            <div class="w-100 h-100 d-flex align-items-center justify-content-center">
-              <div>
-                <div class="spinner-border spinner-border-sm me-2" role="status"></div>
-                <ng-container i18n>Loading...</ng-container>
-              </div>
-            </div>
-          }
-          @if (getContentType() === 'application/pdf') {
-            @if (!useNativePdfViewer ) {
-              <div class="preview-sticky pdf-viewer-container">
-                <pngx-pdf-viewer
-                  [src]="{ url: previewUrl, password: password }"
-                  [original-size]="false"
-                  [show-borders]="true"
-                  [show-all]="true"
-                  [(page)]="previewCurrentPage"
-                  [zoom-scale]="previewZoomScale"
-                  [zoom]="previewZoomSetting"
-                  (error)="onError($event)"
-                  (after-load-complete)="pdfPreviewLoaded($event)">
-                </pngx-pdf-viewer>
-              </div>
-            } @else {
-              <object [data]="previewUrl | safeUrl" class="preview-sticky" width="100%"></object>
-            }
-          }
-          @if (renderAsPlainText) {
-            <div [innerText]="previewText" class="preview-sticky bg-light p-3 overflow-auto" width="100%"></div>
-          }
-          @if (showPasswordField) {
-            <div class="password-prompt">
-              <form>
-                <input autocomplete="" autofocus="true" class="form-control" i18n-placeholder placeholder="Enter Password" type="password" (keyup)="onPasswordKeyUp($event)" />
-              </form>
-            </div>
-          }
-        </ng-template>
-=======
+        </div>
+    </div>
+
+</div>
+
 <ng-template #saveButtons>
     <div class="btn-group ms-auto">
         <ng-container *pngxIfPermissions="{ action: PermissionAction.Change, type: PermissionType.Document }">
@@ -412,5 +282,4 @@
              <input autocomplete="" autofocus="true" class="form-control" i18n-placeholder placeholder="Enter Password" type="password" (keyup)="onPasswordKeyUp($event)" />
          </form>
      </div>
- </ng-template>
->>>>>>> 088bad90
+ </ng-template>