import { DatePipe } from '@angular/common'
import { HttpClientTestingModule } from '@angular/common/http/testing'
import {
  ComponentFixture,
  TestBed,
  fakeAsync,
  tick,
  discardPeriodicTasks,
} from '@angular/core/testing'
import { FormsModule, ReactiveFormsModule } from '@angular/forms'
import { By } from '@angular/platform-browser'
import { Router, ActivatedRoute, convertToParamMap } from '@angular/router'
import { RouterTestingModule } from '@angular/router/testing'
import {
  NgbModal,
  NgbModule,
  NgbModalModule,
  NgbModalRef,
  NgbDateStruct,
} from '@ng-bootstrap/ng-bootstrap'
import { NgSelectModule } from '@ng-select/ng-select'
import { of, throwError } from 'rxjs'
import { routes } from 'src/app/app-routing.module'
import {
  FILTER_FULLTEXT_MORELIKE,
  FILTER_CORRESPONDENT,
  FILTER_DOCUMENT_TYPE,
  FILTER_STORAGE_PATH,
  FILTER_HAS_TAGS_ALL,
  FILTER_CREATED_AFTER,
  FILTER_CREATED_BEFORE,
} from 'src/app/data/filter-rule-type'
import { Correspondent } from 'src/app/data/correspondent'
import { Document } from 'src/app/data/document'
import { DocumentType } from 'src/app/data/document-type'
import { StoragePath } from 'src/app/data/storage-path'
import { Tag } from 'src/app/data/tag'
import { IfOwnerDirective } from 'src/app/directives/if-owner.directive'
import { IfPermissionsDirective } from 'src/app/directives/if-permissions.directive'
import { PermissionsGuard } from 'src/app/guards/permissions.guard'
import { CustomDatePipe } from 'src/app/pipes/custom-date.pipe'
import { DocumentTitlePipe } from 'src/app/pipes/document-title.pipe'
import { SafeHtmlPipe } from 'src/app/pipes/safehtml.pipe'
import { SafeUrlPipe } from 'src/app/pipes/safeurl.pipe'
import { DocumentListViewService } from 'src/app/services/document-list-view.service'
import { OpenDocumentsService } from 'src/app/services/open-documents.service'
import { PermissionsService } from 'src/app/services/permissions.service'
import { CorrespondentService } from 'src/app/services/rest/correspondent.service'
import { DocumentTypeService } from 'src/app/services/rest/document-type.service'
import { DocumentService } from 'src/app/services/rest/document.service'
import { StoragePathService } from 'src/app/services/rest/storage-path.service'
import { UserService } from 'src/app/services/rest/user.service'
import { SettingsService } from 'src/app/services/settings.service'
import { ToastService } from 'src/app/services/toast.service'
import { ConfirmDialogComponent } from '../common/confirm-dialog/confirm-dialog.component'
import { CorrespondentEditDialogComponent } from '../common/edit-dialog/correspondent-edit-dialog/correspondent-edit-dialog.component'
import { DocumentTypeEditDialogComponent } from '../common/edit-dialog/document-type-edit-dialog/document-type-edit-dialog.component'
import { StoragePathEditDialogComponent } from '../common/edit-dialog/storage-path-edit-dialog/storage-path-edit-dialog.component'
import { DateComponent } from '../common/input/date/date.component'
import { NumberComponent } from '../common/input/number/number.component'
import { PermissionsFormComponent } from '../common/input/permissions/permissions-form/permissions-form.component'
import { SelectComponent } from '../common/input/select/select.component'
import { TagsComponent } from '../common/input/tags/tags.component'
import { TextComponent } from '../common/input/text/text.component'
import { PageHeaderComponent } from '../common/page-header/page-header.component'
import { DocumentNotesComponent } from '../document-notes/document-notes.component'
import { DocumentDetailComponent } from './document-detail.component'
import { ShareLinksDropdownComponent } from '../common/share-links-dropdown/share-links-dropdown.component'
import { CustomFieldsDropdownComponent } from '../common/custom-fields-dropdown/custom-fields-dropdown.component'
import { CustomFieldDataType } from 'src/app/data/custom-field'
import { CustomFieldsService } from 'src/app/services/rest/custom-fields.service'
import { PdfViewerComponent } from '../common/pdf-viewer/pdf-viewer.component'

const doc: Document = {
  id: 3,
  title: 'Doc 3',
  correspondent: 11,
  document_type: 21,
  storage_path: 31,
  tags: [41, 42, 43],
  content: 'text content',
  added: new Date('May 4, 2014 03:24:00'),
  created: new Date('May 4, 2014 03:24:00'),
  modified: new Date('May 4, 2014 03:24:00'),
  archive_serial_number: null,
  original_file_name: 'file.pdf',
  owner: null,
  user_can_change: true,
  notes: [
    {
      created: new Date(),
      note: 'note 1',
      user: 1,
    },
    {
      created: new Date(),
      note: 'note 2',
      user: 2,
    },
  ],
  custom_fields: [
    {
      field: 0,
      document: 3,
      created: new Date(),
      value: 'custom foo bar',
    },
  ],
}

const customFields = [
  {
    id: 0,
    name: 'Field 1',
    data_type: CustomFieldDataType.String,
    created: new Date(),
  },
  {
    id: 1,
    name: 'Custom Field 2',
    data_type: CustomFieldDataType.Integer,
    created: new Date(),
  },
]

describe('DocumentDetailComponent', () => {
  let component: DocumentDetailComponent
  let fixture: ComponentFixture<DocumentDetailComponent>
  let router: Router
  let activatedRoute: ActivatedRoute
  let documentService: DocumentService
  let openDocumentsService: OpenDocumentsService
  let modalService: NgbModal
  let toastService: ToastService
  let documentListViewService: DocumentListViewService
  let settingsService: SettingsService
  let customFieldsService: CustomFieldsService

  let currentUserCan = true
  let currentUserHasObjectPermissions = true
  let currentUserOwnsObject = true

  beforeEach(async () => {
    TestBed.configureTestingModule({
      declarations: [
        DocumentDetailComponent,
        DocumentTitlePipe,
        PageHeaderComponent,
        IfPermissionsDirective,
        TagsComponent,
        SelectComponent,
        TextComponent,
        NumberComponent,
        DateComponent,
        DocumentNotesComponent,
        CustomDatePipe,
        DocumentTypeEditDialogComponent,
        CorrespondentEditDialogComponent,
        StoragePathEditDialogComponent,
        IfOwnerDirective,
        PermissionsFormComponent,
        SafeHtmlPipe,
        ConfirmDialogComponent,
        SafeUrlPipe,
        ShareLinksDropdownComponent,
        CustomFieldsDropdownComponent,
        PdfViewerComponent,
      ],
      providers: [
        DocumentTitlePipe,
        {
          provide: CorrespondentService,
          useValue: {
            listAll: () =>
              of({
                results: [
                  {
                    id: 11,
                    name: 'Correspondent11',
                  },
                ],
              }),
          },
        },
        {
          provide: DocumentTypeService,
          useValue: {
            listAll: () =>
              of({
                results: [
                  {
                    id: 21,
                    name: 'DocumentType21',
                  },
                ],
              }),
          },
        },
        {
          provide: StoragePathService,
          useValue: {
            listAll: () =>
              of({
                results: [
                  {
                    id: 31,
                    name: 'StoragePath31',
                  },
                ],
              }),
          },
        },
        {
          provide: UserService,
          useValue: {
            listAll: () =>
              of({
                results: [
                  {
                    id: 1,
                    username: 'user1',
                  },
                  {
                    id: 2,
                    username: 'user2',
                  },
                ],
              }),
          },
        },
        CustomFieldsService,
        {
          provide: PermissionsService,
          useValue: {
            currentUserCan: () => currentUserCan,
            currentUserHasObjectPermissions: () =>
              currentUserHasObjectPermissions,
            currentUserOwnsObject: () => currentUserOwnsObject,
          },
        },
        PermissionsGuard,
        CustomDatePipe,
        DatePipe,
      ],
      imports: [
        RouterTestingModule.withRoutes(routes),
        HttpClientTestingModule,
        NgbModule,
        NgSelectModule,
        FormsModule,
        ReactiveFormsModule,
        NgbModalModule,
      ],
    }).compileComponents()

    router = TestBed.inject(Router)
    activatedRoute = TestBed.inject(ActivatedRoute)
    openDocumentsService = TestBed.inject(OpenDocumentsService)
    documentService = TestBed.inject(DocumentService)
    modalService = TestBed.inject(NgbModal)
    toastService = TestBed.inject(ToastService)
    documentListViewService = TestBed.inject(DocumentListViewService)
    settingsService = TestBed.inject(SettingsService)
    settingsService.currentUser = { id: 1 }
    customFieldsService = TestBed.inject(CustomFieldsService)
    fixture = TestBed.createComponent(DocumentDetailComponent)
    component = fixture.componentInstance
  })

  it('should load four tabs via url params', () => {
    jest
      .spyOn(activatedRoute, 'paramMap', 'get')
      .mockReturnValue(of(convertToParamMap({ id: 3, section: 'notes' })))
    jest.spyOn(openDocumentsService, 'getOpenDocument').mockReturnValue(null)
    jest
      .spyOn(openDocumentsService, 'openDocument')
      .mockReturnValueOnce(of(true))
    fixture.detectChanges()
    expect(component.activeNavID).toEqual(5) // DocumentDetailNavIDs.Notes
  })

  it('should change url on tab switch', () => {
    initNormally()
    const navigateSpy = jest.spyOn(router, 'navigate')
    component.nav.select(5)
    component.nav.navChange.next({
      activeId: 1,
      nextId: 5,
      preventDefault: () => {},
    })
    fixture.detectChanges()
    expect(navigateSpy).toHaveBeenCalledWith(['documents', 3, 'notes'])
  })

  it('should forward id without section to details', () => {
    const navigateSpy = jest.spyOn(router, 'navigate')
    jest
      .spyOn(activatedRoute, 'paramMap', 'get')
      .mockReturnValue(of(convertToParamMap({ id: 3 })))
    fixture.detectChanges()
    expect(navigateSpy).toHaveBeenCalledWith(['documents', 3, 'details'], {
      replaceUrl: true,
    })
  })

  it('should update title after debounce', fakeAsync(() => {
    initNormally()
    component.titleInput.value = 'Foo Bar'
    component.titleSubject.next('Foo Bar')
    tick(1000)
    expect(component.documentForm.get('title').value).toEqual('Foo Bar')
    discardPeriodicTasks()
  }))

  it('should update title before doc change if was not updated via debounce', fakeAsync(() => {
    initNormally()
    component.titleInput.value = 'Foo Bar'
    component.titleInput.inputField.nativeElement.dispatchEvent(
      new Event('change')
    )
    tick(1000)
    expect(component.documentForm.get('title').value).toEqual('Foo Bar')
  }))

  it('should load non-open document via param', () => {
    initNormally()
    expect(component.document).toEqual(doc)
  })

  it('should load already-opened document via param', () => {
    initNormally()
    jest.spyOn(documentService, 'get').mockReturnValueOnce(of(doc))
    jest.spyOn(openDocumentsService, 'getOpenDocument').mockReturnValue(doc)
    jest.spyOn(customFieldsService, 'listAll').mockReturnValue(
      of({
        count: customFields.length,
        all: customFields.map((f) => f.id),
        results: customFields,
      })
    )
    fixture.detectChanges() // calls ngOnInit
    expect(component.document).toEqual(doc)
  })

  it('should disable form if user cannot edit', () => {
    currentUserHasObjectPermissions = false
    initNormally()
    expect(component.documentForm.disabled).toBeTruthy()
  })

  it('should support creating document type', () => {
    initNormally()
    let openModal: NgbModalRef
    modalService.activeInstances.subscribe((modal) => (openModal = modal[0]))
    const modalSpy = jest.spyOn(modalService, 'open')
    component.createDocumentType('NewDocType2')
    expect(modalSpy).toHaveBeenCalled()
    openModal.componentInstance.succeeded.next({ id: 12, name: 'NewDocType12' })
    expect(component.documentForm.get('document_type').value).toEqual(12)
  })

  it('should support creating correspondent', () => {
    initNormally()
    let openModal: NgbModalRef
    modalService.activeInstances.subscribe((modal) => (openModal = modal[0]))
    const modalSpy = jest.spyOn(modalService, 'open')
    component.createCorrespondent('NewCorrrespondent12')
    expect(modalSpy).toHaveBeenCalled()
    openModal.componentInstance.succeeded.next({
      id: 12,
      name: 'NewCorrrespondent12',
    })
    expect(component.documentForm.get('correspondent').value).toEqual(12)
  })

  it('should support creating storage path', () => {
    initNormally()
    let openModal: NgbModalRef
    modalService.activeInstances.subscribe((modal) => (openModal = modal[0]))
    const modalSpy = jest.spyOn(modalService, 'open')
    component.createStoragePath('NewStoragePath12')
    expect(modalSpy).toHaveBeenCalled()
    openModal.componentInstance.succeeded.next({
      id: 12,
      name: 'NewStoragePath12',
    })
    expect(component.documentForm.get('storage_path').value).toEqual(12)
  })

  it('should allow dischard changes', () => {
    initNormally()
    component.title = 'Foo Bar'
    fixture.detectChanges()
    jest.spyOn(documentService, 'get').mockReturnValueOnce(of(doc))
    component.discard()
    fixture.detectChanges()
    expect(component.title).toEqual(doc.title)
    expect(openDocumentsService.hasDirty()).toBeFalsy()
    // this time with error, mostly for coverage
    component.title = 'Foo Bar'
    fixture.detectChanges()
    const navigateSpy = jest.spyOn(router, 'navigate')
    jest
      .spyOn(documentService, 'get')
      .mockReturnValueOnce(throwError(() => new Error('unable to discard')))
    component.discard()
    fixture.detectChanges()
    expect(navigateSpy).toHaveBeenCalledWith(['404'], { replaceUrl: true })
  })

  it('should 404 on invalid id', () => {
    const navigateSpy = jest.spyOn(router, 'navigate')
    jest
      .spyOn(activatedRoute, 'paramMap', 'get')
      .mockReturnValue(of(convertToParamMap({ id: 999, section: 'details' })))
    jest.spyOn(documentService, 'get').mockReturnValueOnce(of(null))
    fixture.detectChanges()
    expect(navigateSpy).toHaveBeenCalledWith(['404'], { replaceUrl: true })
  })

  it('should support save, close and show success toast', () => {
    initNormally()
    component.title = 'Foo Bar'
    const closeSpy = jest.spyOn(component, 'close')
    const updateSpy = jest.spyOn(documentService, 'update')
    const toastSpy = jest.spyOn(toastService, 'showInfo')
    updateSpy.mockImplementation((o) => of(doc))
    component.save(true)
    expect(updateSpy).toHaveBeenCalled()
    expect(closeSpy).toHaveBeenCalled()
    expect(toastSpy).toHaveBeenCalledWith('Document saved successfully.')
  })

  it('should support save without close and show success toast', () => {
    initNormally()
    component.title = 'Foo Bar'
    const closeSpy = jest.spyOn(component, 'close')
    const updateSpy = jest.spyOn(documentService, 'update')
    const toastSpy = jest.spyOn(toastService, 'showInfo')
    updateSpy.mockImplementation((o) => of(doc))
    component.save()
    expect(updateSpy).toHaveBeenCalled()
    expect(closeSpy).not.toHaveBeenCalled()
    expect(toastSpy).toHaveBeenCalledWith('Document saved successfully.')
  })

  it('should show toast error on save if error occurs', () => {
    currentUserHasObjectPermissions = true
    initNormally()
    component.title = 'Foo Bar'
    const closeSpy = jest.spyOn(component, 'close')
    const updateSpy = jest.spyOn(documentService, 'update')
    const toastSpy = jest.spyOn(toastService, 'showError')
    const error = new Error('failed to save')
    updateSpy.mockImplementation(() => throwError(() => error))
    component.save()
    expect(updateSpy).toHaveBeenCalled()
    expect(closeSpy).not.toHaveBeenCalled()
    expect(toastSpy).toHaveBeenCalledWith('Error saving document', error)
  })

  it('should show error toast on save but close if user can no longer edit', () => {
    currentUserHasObjectPermissions = false
    initNormally()
    component.title = 'Foo Bar'
    const closeSpy = jest.spyOn(component, 'close')
    const updateSpy = jest.spyOn(documentService, 'update')
    const toastSpy = jest.spyOn(toastService, 'showInfo')
    updateSpy.mockImplementation(() =>
      throwError(() => new Error('failed to save'))
    )
    component.save(true)
    expect(updateSpy).toHaveBeenCalled()
    expect(closeSpy).toHaveBeenCalled()
    expect(toastSpy).toHaveBeenCalledWith('Document saved successfully.')
  })

  it('should allow save and next', () => {
    initNormally()
    const nextDocId = 100
    component.title = 'Foo Bar'
    const updateSpy = jest.spyOn(documentService, 'update')
    updateSpy.mockReturnValue(of(doc))
    const nextSpy = jest.spyOn(documentListViewService, 'getNext')
    nextSpy.mockReturnValue(of(nextDocId))
    const closeSpy = jest.spyOn(openDocumentsService, 'closeDocument')
    closeSpy.mockReturnValue(of(true))
    const navigateSpy = jest.spyOn(router, 'navigate')

    component.saveEditNext()
    expect(updateSpy).toHaveBeenCalled()
    expect(navigateSpy).toHaveBeenCalledWith(['documents', nextDocId])
    expect
  })

  it('should show toast error on save & next if error occurs', () => {
    currentUserHasObjectPermissions = true
    initNormally()
    component.title = 'Foo Bar'
    const closeSpy = jest.spyOn(component, 'close')
    const updateSpy = jest.spyOn(documentService, 'update')
    const toastSpy = jest.spyOn(toastService, 'showError')
    const error = new Error('failed to save')
    updateSpy.mockImplementation(() => throwError(() => error))
    component.saveEditNext()
    expect(updateSpy).toHaveBeenCalled()
    expect(closeSpy).not.toHaveBeenCalled()
    expect(toastSpy).toHaveBeenCalledWith('Error saving document', error)
  })

  it('should show save button and save & close or save & next', () => {
    const nextSpy = jest.spyOn(component, 'hasNext')
    nextSpy.mockReturnValueOnce(false)
    fixture.detectChanges()
    expect(
      fixture.debugElement
        .queryAll(By.css('button'))
        .find((b) => b.nativeElement.textContent === 'Save')
    ).not.toBeUndefined()
    expect(
      fixture.debugElement
        .queryAll(By.css('button'))
        .find((b) => b.nativeElement.textContent === 'Save & close')
    ).not.toBeUndefined()
    expect(
      fixture.debugElement
        .queryAll(By.css('button'))
        .find((b) => b.nativeElement.textContent === 'Save & next')
    ).toBeUndefined()
    nextSpy.mockReturnValue(true)
    fixture.detectChanges()
    expect(
      fixture.debugElement
        .queryAll(By.css('button'))
        .find((b) => b.nativeElement.textContent === 'Save & close')
    ).toBeUndefined()
    expect(
      fixture.debugElement
        .queryAll(By.css('button'))
        .find((b) => b.nativeElement.textContent === 'Save & next')
    ).not.toBeUndefined()
  })

  it('should allow close and navigate to documents by default', () => {
    initNormally()
    const navigateSpy = jest.spyOn(router, 'navigate')
    component.close()
    expect(navigateSpy).toHaveBeenCalledWith(['documents'])
  })

  it('should allow close and navigate to documents by default', () => {
    initNormally()
    jest
      .spyOn(documentListViewService, 'activeSavedViewId', 'get')
      .mockReturnValue(77)
    const navigateSpy = jest.spyOn(router, 'navigate')
    component.close()
    expect(navigateSpy).toHaveBeenCalledWith(['view', 77])
  })

  it('should not close if e.g. user-cancelled', () => {
    initNormally()
    jest.spyOn(openDocumentsService, 'closeDocument').mockReturnValue(of(false))
    const navigateSpy = jest.spyOn(router, 'navigate')
    component.close()
    expect(navigateSpy).not.toHaveBeenCalled()
  })

  it('should support delete, ask for confirmation', () => {
    initNormally()
    let openModal: NgbModalRef
    modalService.activeInstances.subscribe((modal) => (openModal = modal[0]))
    const modalSpy = jest.spyOn(modalService, 'open')
    const deleteSpy = jest.spyOn(documentService, 'delete')
    deleteSpy.mockReturnValue(of(true))
    component.delete()
    expect(modalSpy).toHaveBeenCalled()
    const modalCloseSpy = jest.spyOn(openModal, 'close')
    openModal.componentInstance.confirmClicked.next()
    expect(deleteSpy).toHaveBeenCalled()
    expect(modalCloseSpy).toHaveBeenCalled()
  })

  it('should allow retry delete if error', () => {
    initNormally()
    let openModal: NgbModalRef
    modalService.activeInstances.subscribe((modal) => (openModal = modal[0]))
    const modalSpy = jest.spyOn(modalService, 'open')
    const deleteSpy = jest.spyOn(documentService, 'delete')
    deleteSpy.mockReturnValueOnce(throwError(() => new Error('one time')))
    component.delete()
    expect(modalSpy).toHaveBeenCalled()
    const modalCloseSpy = jest.spyOn(openModal, 'close')
    openModal.componentInstance.confirmClicked.next()
    expect(deleteSpy).toHaveBeenCalled()
    expect(modalCloseSpy).not.toHaveBeenCalled()
    deleteSpy.mockReturnValueOnce(of(true))
    // retry
    openModal.componentInstance.confirmClicked.next()
    expect(deleteSpy).toHaveBeenCalled()
    expect(modalCloseSpy).toHaveBeenCalled()
  })

  it('should support more like quick filter', () => {
    initNormally()
    const qfSpy = jest.spyOn(documentListViewService, 'quickFilter')
    component.moreLike()
    expect(qfSpy).toHaveBeenCalledWith([
      {
        rule_type: FILTER_FULLTEXT_MORELIKE,
        value: doc.id.toString(),
      },
    ])
  })

  it('should support redo ocr, confirm and close modal after started', () => {
    initNormally()
    const bulkEditSpy = jest.spyOn(documentService, 'bulkEdit')
    bulkEditSpy.mockReturnValue(of(true))
    let openModal: NgbModalRef
    modalService.activeInstances.subscribe((modal) => (openModal = modal[0]))
    const modalSpy = jest.spyOn(modalService, 'open')
    const toastSpy = jest.spyOn(toastService, 'showInfo')
    component.redoOcr()
    const modalCloseSpy = jest.spyOn(openModal, 'close')
    openModal.componentInstance.confirmClicked.next()
    expect(bulkEditSpy).toHaveBeenCalledWith([doc.id], 'redo_ocr', {})
    expect(modalSpy).toHaveBeenCalled()
    expect(toastSpy).toHaveBeenCalled()
    expect(modalCloseSpy).toHaveBeenCalled()
  })

  it('should show error if redo ocr call fails', () => {
    initNormally()
    const bulkEditSpy = jest.spyOn(documentService, 'bulkEdit')
    let openModal: NgbModalRef
    modalService.activeInstances.subscribe((modal) => (openModal = modal[0]))
    const toastSpy = jest.spyOn(toastService, 'showError')
    component.redoOcr()
    const modalCloseSpy = jest.spyOn(openModal, 'close')
    bulkEditSpy.mockReturnValue(throwError(() => new Error('error occurred')))
    openModal.componentInstance.confirmClicked.next()
    expect(toastSpy).toHaveBeenCalled()
    expect(modalCloseSpy).not.toHaveBeenCalled()
  })

  it('should support next doc', () => {
    initNormally()
    const serviceSpy = jest.spyOn(documentListViewService, 'getNext')
    const routerSpy = jest.spyOn(router, 'navigate')
    serviceSpy.mockReturnValue(of(100))
    component.nextDoc()
    expect(serviceSpy).toHaveBeenCalled()
    expect(routerSpy).toHaveBeenCalledWith(['documents', 100])
  })

  it('should support previous doc', () => {
    initNormally()
    const serviceSpy = jest.spyOn(documentListViewService, 'getPrevious')
    const routerSpy = jest.spyOn(router, 'navigate')
    serviceSpy.mockReturnValue(of(100))
    component.previousDoc()
    expect(serviceSpy).toHaveBeenCalled()
    expect(routerSpy).toHaveBeenCalledWith(['documents', 100])
  })

  it('should support password-protected PDFs with a password field', () => {
    initNormally()
    component.onError({ name: 'PasswordException' }) // normally dispatched by pdf viewer
    expect(component.requiresPassword).toBeTruthy()
    fixture.detectChanges()
    expect(
      fixture.debugElement.query(By.css('input[type=password]'))
    ).not.toBeUndefined()
    component.password = 'foo'
    component.pdfPreviewLoaded({ numPages: 1000 } as any)
    expect(component.requiresPassword).toBeFalsy()
  })

  it('should support Enter key in password field', () => {
    initNormally()
    component.onError({ name: 'PasswordException' }) // normally dispatched by pdf viewer
    fixture.detectChanges()
    expect(component.password).toBeUndefined()
    const pwField = fixture.debugElement.query(By.css('input[type=password]'))
    pwField.nativeElement.value = 'foobar'
    pwField.nativeElement.dispatchEvent(
      new KeyboardEvent('keyup', { key: 'Enter' })
    )
    expect(component.password).toEqual('foobar')
  })

  it('should update n pages after pdf loaded', () => {
    initNormally()
    component.pdfPreviewLoaded({ numPages: 1000 } as any)
    expect(component.previewNumPages).toEqual(1000)
  })

  it('should support zoom controls', () => {
    initNormally()
    component.onZoomSelect({ target: { value: '1' } } as any) // from select
    expect(component.previewZoomSetting).toEqual('1')
    component.increaseZoom()
    expect(component.previewZoomSetting).toEqual('1.5')
    component.increaseZoom()
    expect(component.previewZoomSetting).toEqual('2')
    component.decreaseZoom()
    expect(component.previewZoomSetting).toEqual('1.5')
    component.onZoomSelect({ target: { value: '1' } } as any) // from select
    component.decreaseZoom()
    expect(component.previewZoomSetting).toEqual('.75')

    component.onZoomSelect({ target: { value: 'page-fit' } } as any) // from select
    expect(component.previewZoomScale).toEqual('page-fit')
    expect(component.previewZoomSetting).toEqual('1')
    component.increaseZoom()
    expect(component.previewZoomSetting).toEqual('1.5')
    expect(component.previewZoomScale).toEqual('page-width')

    component.onZoomSelect({ target: { value: 'page-fit' } } as any) // from select
    expect(component.previewZoomScale).toEqual('page-fit')
    expect(component.previewZoomSetting).toEqual('1')
    component.decreaseZoom()
    expect(component.previewZoomSetting).toEqual('.5')
    expect(component.previewZoomScale).toEqual('page-width')
  })

  it('should support updating notes dynamically', () => {
    const notes = [
      {
        id: 1,
        note: 'hello world',
      },
    ]
    initNormally()
    const refreshSpy = jest.spyOn(openDocumentsService, 'refreshDocument')
    component.notesUpdated(notes) // called by notes component
    expect(component.document.notes).toEqual(notes)
    expect(refreshSpy).toHaveBeenCalled()
  })

  it('should support quick filtering by correspondent', () => {
    initNormally()
    const object = {
      id: 22,
      name: 'Correspondent22',
      last_correspondence: new Date().toISOString(),
    } as Correspondent
    const qfSpy = jest.spyOn(documentListViewService, 'quickFilter')
    component.filterDocuments([object])
    expect(qfSpy).toHaveBeenCalledWith([
      {
        rule_type: FILTER_CORRESPONDENT,
        value: object.id.toString(),
      },
    ])
  })

  it('should support quick filtering by doc type', () => {
    initNormally()
    const object = { id: 22, name: 'DocumentType22' } as DocumentType
    const qfSpy = jest.spyOn(documentListViewService, 'quickFilter')
    component.filterDocuments([object])
    expect(qfSpy).toHaveBeenCalledWith([
      {
        rule_type: FILTER_DOCUMENT_TYPE,
        value: object.id.toString(),
      },
    ])
  })

  it('should support quick filtering by storage path', () => {
    initNormally()
    const object = {
      id: 22,
      name: 'StoragePath22',
      path: '/foo/bar/',
    } as StoragePath
    const qfSpy = jest.spyOn(documentListViewService, 'quickFilter')
    component.filterDocuments([object])
    expect(qfSpy).toHaveBeenCalledWith([
      {
        rule_type: FILTER_STORAGE_PATH,
        value: object.id.toString(),
      },
    ])
  })

  it('should support quick filtering by all tags', () => {
    initNormally()
    const object1 = {
      id: 22,
      name: 'Tag22',
      is_inbox_tag: true,
      color: '#ff0000',
      text_color: '#000000',
    } as Tag
    const object2 = {
      id: 23,
      name: 'Tag22',
      is_inbox_tag: true,
      color: '#ff0000',
      text_color: '#000000',
    } as Tag
    const qfSpy = jest.spyOn(documentListViewService, 'quickFilter')
    component.filterDocuments([object1, object2])
    expect(qfSpy).toHaveBeenCalledWith([
      {
        rule_type: FILTER_HAS_TAGS_ALL,
        value: object1.id.toString(),
      },
      {
        rule_type: FILTER_HAS_TAGS_ALL,
        value: object2.id.toString(),
      },
    ])
  })

  it('should support quick filtering by date after - 1d and before +1d', () => {
    initNormally()
    const object = { year: 2023, month: 5, day: 14 } as NgbDateStruct
    const qfSpy = jest.spyOn(documentListViewService, 'quickFilter')
    component.filterDocuments([object])
    expect(qfSpy).toHaveBeenCalledWith([
      {
        rule_type: FILTER_CREATED_AFTER,
        value: '2023-05-13',
      },
      {
        rule_type: FILTER_CREATED_BEFORE,
        value: '2023-05-15',
      },
    ])
  })

  it('should detect RTL languages and add css class to content textarea', () => {
    initNormally()
    component.metadata = { lang: 'he' }
    component.nav.select(2) // content
    fixture.detectChanges()
    expect(component.isRTL).toBeTruthy()
    expect(fixture.debugElement.queryAll(By.css('textarea.rtl'))).not.toBeNull()
  })

  it('should display built-in pdf viewer if not disabled', () => {
    initNormally()
    component.metadata = { has_archive_version: true }
    jest.spyOn(settingsService, 'get').mockReturnValue(false)
    expect(component.useNativePdfViewer).toBeFalsy()
    fixture.detectChanges()
    expect(fixture.debugElement.query(By.css('pngx-pdf-viewer'))).not.toBeNull()
  })

  it('should display native pdf viewer if enabled', () => {
    initNormally()
    component.metadata = { has_archive_version: true }
    jest.spyOn(settingsService, 'get').mockReturnValue(true)
    expect(component.useNativePdfViewer).toBeTruthy()
    fixture.detectChanges()
    expect(fixture.debugElement.query(By.css('object'))).not.toBeNull()
  })

  it('should attempt to retrieve metadata', () => {
    const metadataSpy = jest.spyOn(documentService, 'getMetadata')
    metadataSpy.mockReturnValue(of({ has_archive_version: true }))
    initNormally()
    expect(metadataSpy).toHaveBeenCalled()
  })

  it('should show an error if failed metadata retrieval', () => {
    const error = new Error('metadata error')
    jest
      .spyOn(documentService, 'getMetadata')
      .mockReturnValue(throwError(() => error))
    const toastSpy = jest.spyOn(toastService, 'showError')
    initNormally()
    expect(toastSpy).toHaveBeenCalledWith('Error retrieving metadata', error)
  })

  it('should display custom fields', () => {
    initNormally()
    expect(fixture.debugElement.nativeElement.textContent).toContain(
      customFields[0].name
    )
  })

  it('should support add custom field, correctly send via post', () => {
    initNormally()
    const initialLength = doc.custom_fields.length
    expect(component.customFieldFormFields).toHaveLength(initialLength)
    component.addField(customFields[1])
    fixture.detectChanges()
    expect(component.document.custom_fields).toHaveLength(initialLength + 1)
    expect(component.customFieldFormFields).toHaveLength(initialLength + 1)
    expect(fixture.debugElement.nativeElement.textContent).toContain(
      customFields[1].name
    )
    const updateSpy = jest.spyOn(documentService, 'update')
    component.save(true)
    expect(updateSpy.mock.lastCall[0].custom_fields).toHaveLength(2)
    expect(updateSpy.mock.lastCall[0].custom_fields[1]).toEqual({
      field: customFields[1].id,
      value: null,
    })
  })

  it('should support remove custom field, correctly send via post', () => {
    initNormally()
    const initialLength = doc.custom_fields.length
    expect(component.customFieldFormFields).toHaveLength(initialLength)
    component.removeField(doc.custom_fields[0])
    fixture.detectChanges()
    expect(component.document.custom_fields).toHaveLength(initialLength - 1)
    expect(component.customFieldFormFields).toHaveLength(initialLength - 1)
    expect(fixture.debugElement.nativeElement.textContent).not.toContain(
      'Field 1'
    )
    const updateSpy = jest.spyOn(documentService, 'update')
    component.save(true)
    expect(updateSpy.mock.lastCall[0].custom_fields).toHaveLength(
      initialLength - 1
    )
  })

  it('should show custom field errors', () => {
    initNormally()
    component.error = {
      custom_fields: [
        {},
        {},
        { value: ['This field may not be null.'] },
        {},
        { non_field_errors: ['Enter a valid URL.'] },
      ],
    }
    expect(component.getCustomFieldError(2)).toEqual([
      'This field may not be null.',
    ])
    expect(component.getCustomFieldError(4)).toEqual(['Enter a valid URL.'])
  })

  it('should refresh custom fields when created', () => {
    initNormally()
    const refreshSpy = jest.spyOn(component, 'refreshCustomFields')
    fixture.debugElement
      .query(By.directive(CustomFieldsDropdownComponent))
      .triggerEventHandler('created')
    expect(refreshSpy).toHaveBeenCalled()
  })

<<<<<<< HEAD
  it('should get suggestions', () => {
    const suggestionsSpy = jest.spyOn(documentService, 'getSuggestions')
    suggestionsSpy.mockReturnValue(of({ tags: [1, 2] }))
    initNormally()
    expect(suggestionsSpy).toHaveBeenCalled()
    expect(component.suggestions).toEqual({ tags: [1, 2] })
  })

  it('should show error if needed for get suggestions', () => {
    const suggestionsSpy = jest.spyOn(documentService, 'getSuggestions')
    const errorSpy = jest.spyOn(toastService, 'showError')
    suggestionsSpy.mockImplementationOnce(() =>
      throwError(() => new Error('failed to get suggestions'))
    )
    initNormally()
    expect(suggestionsSpy).toHaveBeenCalled()
    expect(errorSpy).toHaveBeenCalled()
=======
  it('should warn when open document does not match doc retrieved from backend on init', () => {
    const modalSpy = jest.spyOn(modalService, 'open')
    const openDoc = Object.assign({}, doc)
    // simulate a document being modified elsewhere and db updated
    doc.modified = new Date()
    jest.spyOn(documentService, 'get').mockReturnValueOnce(of(doc))
    jest.spyOn(openDocumentsService, 'getOpenDocument').mockReturnValue(openDoc)
    jest.spyOn(customFieldsService, 'listAll').mockReturnValue(
      of({
        count: customFields.length,
        all: customFields.map((f) => f.id),
        results: customFields,
      })
    )
    fixture.detectChanges() // calls ngOnInit
    expect(modalSpy).toHaveBeenCalledWith(ConfirmDialogComponent, {
      backdrop: 'static',
    })
>>>>>>> 53e04e66
  })

  function initNormally() {
    jest
      .spyOn(activatedRoute, 'paramMap', 'get')
      .mockReturnValue(of(convertToParamMap({ id: 3, section: 'details' })))
    jest
      .spyOn(documentService, 'get')
      .mockReturnValueOnce(of(Object.assign({}, doc)))
    jest.spyOn(openDocumentsService, 'getOpenDocument').mockReturnValue(null)
    jest
      .spyOn(openDocumentsService, 'openDocument')
      .mockReturnValueOnce(of(true))
    jest.spyOn(customFieldsService, 'listAll').mockReturnValue(
      of({
        count: customFields.length,
        all: customFields.map((f) => f.id),
        results: customFields,
      })
    )
    fixture.detectChanges()
  }
})<|MERGE_RESOLUTION|>--- conflicted
+++ resolved
@@ -948,7 +948,6 @@
     expect(refreshSpy).toHaveBeenCalled()
   })
 
-<<<<<<< HEAD
   it('should get suggestions', () => {
     const suggestionsSpy = jest.spyOn(documentService, 'getSuggestions')
     suggestionsSpy.mockReturnValue(of({ tags: [1, 2] }))
@@ -966,7 +965,8 @@
     initNormally()
     expect(suggestionsSpy).toHaveBeenCalled()
     expect(errorSpy).toHaveBeenCalled()
-=======
+  })
+
   it('should warn when open document does not match doc retrieved from backend on init', () => {
     const modalSpy = jest.spyOn(modalService, 'open')
     const openDoc = Object.assign({}, doc)
@@ -985,7 +985,6 @@
     expect(modalSpy).toHaveBeenCalledWith(ConfirmDialogComponent, {
       backdrop: 'static',
     })
->>>>>>> 53e04e66
   })
 
   function initNormally() {
